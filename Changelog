Entries are sorted chronologically from oldest to youngest within each release,
releases are sorted from youngest to oldest.

<<<<<<< HEAD
version <next>:
=======
version 3.2:
- libopenmpt demuxer
- tee protocol
- Changed metadata print option to accept general urls
- Alias muxer for Ogg Video (.ogv)
- VP8 in Ogg muxing
- curves filter doesn't automatically insert points at x=0 and x=1 anymore
- 16-bit support in curves filter and selectivecolor filter
- OpenH264 decoder wrapper
- MediaCodec H.264/HEVC/MPEG-4/VP8/VP9 hwaccel
- True Audio (TTA) muxer
- crystalizer audio filter
- acrusher audio filter
- bitplanenoise video filter
- floating point support in als decoder
- fifo muxer
- maskedclamp filter
- hysteresis filter
- lut2 filter
- yuvtestsrc filter
- CUDA CUVID H.263/VP8/VP9/10 bit HEVC (Dithered) Decoding
- vaguedenoiser filter
- added threads option per filter instance
- weave filter
- gblur filter
- avgblur filter
- sobel and prewitt filter
- MediaCodec HEVC/MPEG-4/VP8/VP9 decoding
- Meridian Lossless Packing (MLP) / TrueHD encoder
- Non-Local Means (nlmeans) denoising filter
- sdl2 output device and ffplay support
- sdl1 output device and sdl1 support removed
- extended mov edit list support
- libfaac encoder removed
- Matroska muxer now writes CRC32 elements by default in all Level 1 elements
- sidedata video and asidedata audio filter
- Changed mapping of rtp MIME type G726 to codec g726le.
>>>>>>> ebf8ec5b


version 3.1:
- DXVA2-accelerated HEVC Main10 decoding
- fieldhint filter
- loop video filter and aloop audio filter
- Bob Weaver deinterlacing filter
- firequalizer filter
- datascope filter
- bench and abench filters
- ciescope filter
- protocol blacklisting API
- MediaCodec H264 decoding
- VC-2 HQ RTP payload format (draft v1) depacketizer and packetizer
- VP9 RTP payload format (draft v2) packetizer
- AudioToolbox audio decoders
- AudioToolbox audio encoders
- coreimage filter (GPU based image filtering on OSX)
- libdcadec removed
- bitstream filter for extracting DTS core
- ADPCM IMA DAT4 decoder
- musx demuxer
- aix demuxer
- remap filter
- hash and framehash muxers
- colorspace filter
- hdcd filter
- readvitc filter
- VAAPI-accelerated format conversion and scaling
- libnpp/CUDA-accelerated format conversion and scaling
- Duck TrueMotion 2.0 Real Time decoder
- Wideband Single-bit Data (WSD) demuxer
- VAAPI-accelerated H.264/HEVC/MJPEG encoding
- DTS Express (LBR) decoder
- Generic OpenMAX IL encoder with support for Raspberry Pi
- IFF ANIM demuxer & decoder
- Direct Stream Transfer (DST) decoder
- loudnorm filter
- MTAF demuxer and decoder
- MagicYUV decoder
- OpenExr improvements (tile data and B44/B44A support)
- BitJazz SheerVideo decoder
- CUDA CUVID H264/HEVC decoder
- 10-bit depth support in native utvideo decoder
- libutvideo wrapper removed
- YUY2 Lossless Codec decoder
<<<<<<< HEAD
=======
- VideoToolbox H.264 encoder
>>>>>>> ebf8ec5b


version 3.0:
- Common Encryption (CENC) MP4 encoding and decoding support
- DXV decoding
- extrastereo filter
- ocr filter
- alimiter filter
- stereowiden filter
- stereotools filter
- rubberband filter
- tremolo filter
- agate filter
- chromakey filter
- maskedmerge filter
- Screenpresso SPV1 decoding
- chromaprint fingerprinting muxer
- ffplay dynamic volume control
- displace filter
- selectivecolor filter
- extensive native AAC encoder improvements and removal of experimental flag
- ADPCM PSX decoder
- 3dostr, dcstr, fsb, genh, vag, xvag, ads, msf, svag & vpk demuxer
- zscale filter
- wve demuxer
- zero-copy Intel QSV transcoding in ffmpeg
- shuffleframes filter
- SDX2 DPCM decoder
- vibrato filter
- innoHeim/Rsupport Screen Capture Codec decoder
- ADPCM AICA decoder
- Interplay ACM demuxer and audio decoder
- XMA1 & XMA2 decoder
- realtime filter
- anoisesrc audio filter source
- IVR demuxer
- compensationdelay filter
- acompressor filter
- support encoding 16-bit RLE SGI images
- apulsator filter
- sidechaingate audio filter
- mipsdspr1 option has been renamed to mipsdsp
- aemphasis filter
- mips32r5 option has been removed
- mips64r6 option has been removed
- DXVA2-accelerated VP9 decoding
- SOFAlizer: virtual binaural acoustics filter
- VAAPI VP9 hwaccel
- audio high-order multiband parametric equalizer
- automatic bitstream filtering
- showspectrumpic filter
- libstagefright support removed
- spectrumsynth filter
- ahistogram filter
- only seek with the right mouse button in ffplay
- toggle full screen when double-clicking with the left mouse button in ffplay
- afftfilt filter
- convolution filter
- libquvi support removed
- support for dvaudio in wav and avi
- libaacplus and libvo-aacenc support removed
- Cineform HD decoder
- new DCA decoder with full support for DTS-HD extensions
- significant performance improvements in Windows Television (WTV) demuxer
- nnedi deinterlacer
- streamselect video and astreamselect audio filter
- swaprect filter
- metadata video and ametadata audio filter
- SMPTE VC-2 HQ profile support for the Dirac decoder
- SMPTE VC-2 native encoder supporting the HQ profile


version 2.8:
- colorkey video filter
- BFSTM/BCSTM demuxer
- little-endian ADPCM_THP decoder
- Hap decoder and encoder
- DirectDraw Surface image/texture decoder
- ssim filter
- optional new ASF demuxer
- showvolume filter
- Many improvements to the JPEG 2000 decoder
- Go2Meeting decoding support
- adrawgraph audio and drawgraph video filter
- removegrain video filter
- Intel QSV-accelerated MPEG-2 video and HEVC encoding
- Intel QSV-accelerated MPEG-2 video and HEVC decoding
- Intel QSV-accelerated VC-1 video decoding
- libkvazaar HEVC encoder
- erosion, dilation, deflate and inflate video filters
- Dynamic Audio Normalizer as dynaudnorm filter
- Reverse video and areverse audio filter
- Random filter
- deband filter
- AAC fixed-point decoding
- sidechaincompress audio filter
- bitstream filter for converting HEVC from MP4 to Annex B
- acrossfade audio filter
- allyuv and allrgb video sources
- atadenoise video filter
- OS X VideoToolbox support
- aphasemeter filter
- showfreqs filter
- vectorscope filter
- waveform filter
- hstack and vstack filter
- Support DNx100 (1440x1080@8)
- VAAPI hevc hwaccel
- VDPAU hevc hwaccel
- framerate filter
- Switched default encoders for webm to VP9 and Opus
- Removed experimental flag from the JPEG 2000 encoder


version 2.7:
- FFT video filter
- TDSC decoder
- DTS lossless extension (XLL) decoding (not lossless, disabled by default)
- showwavespic filter
- DTS decoding through libdcadec
- Drop support for nvenc API before 5.0
- nvenc HEVC encoder
- Detelecine filter
- Intel QSV-accelerated H.264 encoding
- MMAL-accelerated H.264 decoding
- basic APNG encoder and muxer with default extension "apng"
- unpack DivX-style packed B-frames in MPEG-4 bitstream filter
- WebM Live Chunk Muxer
- nvenc level and tier options
- chorus filter
- Canopus HQ/HQA decoder
- Automatically rotate videos based on metadata in ffmpeg
- improved Quickdraw compatibility
- VP9 high bit-depth and extended colorspaces decoding support
- WebPAnimEncoder API when available for encoding and muxing WebP
- Direct3D11-accelerated decoding
- Support Secure Transport
- Multipart JPEG demuxer


version 2.6:
- nvenc encoder
- 10bit spp filter
- colorlevels filter
- RIFX format for *.wav files
- RTP/mpegts muxer
- non continuous cache protocol support
- tblend filter
- cropdetect support for non 8bpp, absolute (if limit >= 1) and relative (if limit < 1.0) threshold
- Camellia symmetric block cipher
- OpenH264 encoder wrapper
- VOC seeking support
- Closed caption Decoder
- fspp, uspp, pp7 MPlayer postprocessing filters ported to native filters
- showpalette filter
- Twofish symmetric block cipher
- Support DNx100 (960x720@8)
- eq2 filter ported from libmpcodecs as eq filter
- removed libmpcodecs
- Changed default DNxHD colour range in QuickTime .mov derivatives to mpeg range
- ported softpulldown filter from libmpcodecs as repeatfields filter
- dcshift filter
- RTP depacketizer for loss tolerant payload format for MP3 audio (RFC 5219)
- RTP depacketizer for AC3 payload format (RFC 4184)
- palettegen and paletteuse filters
- VP9 RTP payload format (draft 0) experimental depacketizer
- RTP depacketizer for DV (RFC 6469)
- DXVA2-accelerated HEVC decoding
- AAC ELD 480 decoding
- Intel QSV-accelerated H.264 decoding
- DSS SP decoder and DSS demuxer
- Fix stsd atom corruption in DNxHD QuickTimes
- Canopus HQX decoder
- RTP depacketization of T.140 text (RFC 4103)
- Port MIPS optimizations to 64-bit


version 2.5:
- HEVC/H.265 RTP payload format (draft v6) packetizer
- SUP/PGS subtitle demuxer
- ffprobe -show_pixel_formats option
- CAST128 symmetric block cipher, ECB mode
- STL subtitle demuxer and decoder
- libutvideo YUV 4:2:2 10bit support
- XCB-based screen-grabber
- UDP-Lite support (RFC 3828)
- xBR scaling filter
- AVFoundation screen capturing support
- ffserver supports codec private options
- creating DASH compatible fragmented MP4, MPEG-DASH segmenting muxer
- WebP muxer with animated WebP support
- zygoaudio decoding support
- APNG demuxer
- postproc visualization support


version 2.4:
- Icecast protocol
- ported lenscorrection filter from frei0r filter
- large optimizations in dctdnoiz to make it usable
- ICY metadata are now requested by default with the HTTP protocol
- support for using metadata in stream specifiers in fftools
- LZMA compression support in TIFF decoder
- H.261 RTP payload format (RFC 4587) depacketizer and experimental packetizer
- HEVC/H.265 RTP payload format (draft v6) depacketizer
- added codecview filter to visualize information exported by some codecs
- Matroska 3D support thorugh side data
- HTML generation using texi2html is deprecated in favor of makeinfo/texi2any
- silenceremove filter


version 2.3:
- AC3 fixed-point decoding
- shuffleplanes filter
- subfile protocol
- Phantom Cine demuxer
- replaygain data export
- VP7 video decoder
- Alias PIX image encoder and decoder
- Improvements to the BRender PIX image decoder
- Improvements to the XBM decoder
- QTKit input device
- improvements to OpenEXR image decoder
- support decoding 16-bit RLE SGI images
- GDI screen grabbing for Windows
- alternative rendition support for HTTP Live Streaming
- AVFoundation input device
- Direct Stream Digital (DSD) decoder
- Magic Lantern Video (MLV) demuxer
- On2 AVC (Audio for Video) decoder
- support for decoding through DXVA2 in ffmpeg
- libbs2b-based stereo-to-binaural audio filter
- libx264 reference frames count limiting depending on level
- native Opus decoder
- display matrix export and rotation API
- WebVTT encoder
- showcqt multimedia filter
- zoompan filter
- signalstats filter
- hqx filter (hq2x, hq3x, hq4x)
- flanger filter
- Image format auto-detection
- LRC demuxer and muxer
- Samba protocol (via libsmbclient)
- WebM DASH Manifest muxer
- libfribidi support in drawtext


version 2.2:

- HNM version 4 demuxer and video decoder
- Live HDS muxer
- setsar/setdar filters now support variables in ratio expressions
- elbg filter
- string validation in ffprobe
- support for decoding through VDPAU in ffmpeg (the -hwaccel option)
- complete Voxware MetaSound decoder
- remove mp3_header_compress bitstream filter
- Windows resource files for shared libraries
- aeval filter
- stereoscopic 3d metadata handling
- WebP encoding via libwebp
- ATRAC3+ decoder
- VP8 in Ogg demuxing
- side & metadata support in NUT
- framepack filter
- XYZ12 rawvideo support in NUT
- Exif metadata support in WebP decoder
- OpenGL device
- Use metadata_header_padding to control padding in ID3 tags (currently used in
  MP3, AIFF, and OMA files), FLAC header, and the AVI "junk" block.
- Mirillis FIC video decoder
- Support DNx444
- libx265 encoder
- dejudder filter
- Autodetect VDA like all other hardware accelerations
- aliases and defaults for Ogg subtypes (opus, spx)


version 2.1:

- aecho filter
- perspective filter ported from libmpcodecs
- ffprobe -show_programs option
- compand filter
- RTMP seek support
- when transcoding with ffmpeg (i.e. not streamcopying), -ss is now accurate
  even when used as an input option. Previous behavior can be restored with
  the -noaccurate_seek option.
- ffmpeg -t option can now be used for inputs, to limit the duration of
  data read from an input file
- incomplete Voxware MetaSound decoder
- read EXIF metadata from JPEG
- DVB teletext decoder
- phase filter ported from libmpcodecs
- w3fdif filter
- Opus support in Matroska
- FFV1 version 1.3 is stable and no longer experimental
- FFV1: YUVA(444,422,420) 9, 10 and 16 bit support
- changed DTS stream id in lavf mpeg ps muxer from 0x8a to 0x88, to be
  more consistent with other muxers.
- adelay filter
- pullup filter ported from libmpcodecs
- ffprobe -read_intervals option
- Lossless and alpha support for WebP decoder
- Error Resilient AAC syntax (ER AAC LC) decoding
- Low Delay AAC (ER AAC LD) decoding
- mux chapters in ASF files
- SFTP protocol (via libssh)
- libx264: add ability to encode in YUVJ422P and YUVJ444P
- Fraps: use BT.709 colorspace by default for yuv, as reference fraps decoder does
- make decoding alpha optional for prores, ffv1 and vp6 by setting
  the skip_alpha flag.
- ladspa wrapper filter
- native VP9 decoder
- dpx parser
- max_error_rate parameter in ffmpeg
- PulseAudio output device
- ReplayGain scanner
- Enhanced Low Delay AAC (ER AAC ELD) decoding (no LD SBR support)
- Linux framebuffer output device
- HEVC decoder
- raw HEVC, HEVC in MOV/MP4, HEVC in Matroska, HEVC in MPEG-TS demuxing
- mergeplanes filter


version 2.0:

- curves filter
- reference-counting for AVFrame and AVPacket data
- ffmpeg now fails when input options are used for output file
  or vice versa
- support for Monkey's Audio versions from 3.93
- perms and aperms filters
- audio filtering support in ffplay
- 10% faster aac encoding on x86 and MIPS
- sine audio filter source
- WebP demuxing and decoding support
- ffmpeg options -filter_script and -filter_complex_script, which allow a
  filtergraph description to be read from a file
- OpenCL support
- audio phaser filter
- separatefields filter
- libquvi demuxer
- uniform options syntax across all filters
- telecine filter
- interlace filter
- smptehdbars source
- inverse telecine filters (fieldmatch and decimate)
- colorbalance filter
- colorchannelmixer filter
- The matroska demuxer can now output proper verbatim ASS packets. It will
  become the default at the next libavformat major bump.
- decent native animated GIF encoding
- asetrate filter
- interleave filter
- timeline editing with filters
- vidstabdetect and vidstabtransform filters for video stabilization using
  the vid.stab library
- astats filter
- trim and atrim filters
- ffmpeg -t and -ss (output-only) options are now sample-accurate when
  transcoding audio
- Matroska muxer can now put the index at the beginning of the file.
- extractplanes filter
- avectorscope filter
- ADPCM DTK decoder
- ADP demuxer
- RSD demuxer
- RedSpark demuxer
- ADPCM IMA Radical decoder
- zmq filters
- DCT denoiser filter (dctdnoiz)
- Wavelet denoiser filter ported from libmpcodecs as owdenoise (formerly "ow")
- Apple Intermediate Codec decoder
- Escape 130 video decoder
- FTP protocol support
- V4L2 output device
- 3D LUT filter (lut3d)
- SMPTE 302M audio encoder
- support for slice multithreading in libavfilter
- Hald CLUT support (generation and filtering)
- VC-1 interlaced B-frame support
- support for WavPack muxing (raw and in Matroska)
- XVideo output device
- vignette filter
- True Audio (TTA) encoder
- Go2Webinar decoder
- mcdeint filter ported from libmpcodecs
- sab filter ported from libmpcodecs
- ffprobe -show_chapters option
- WavPack encoding through libwavpack
- rotate filter
- spp filter ported from libmpcodecs
- libgme support
- psnr filter


version 1.2:

- VDPAU hardware acceleration through normal hwaccel
- SRTP support
- Error diffusion dither in Swscale
- Chained Ogg support
- Theora Midstream reconfiguration support
- EVRC decoder
- audio fade filter
- filtering audio with unknown channel layout
- allpass, bass, bandpass, bandreject, biquad, equalizer, highpass, lowpass
  and treble audio filter
- improved showspectrum filter, with multichannel support and sox-like colors
- histogram filter
- tee muxer
- il filter ported from libmpcodecs
- support ID3v2 tags in ASF files
- encrypted TTA stream decoding support
- RF64 support in WAV muxer
- noise filter ported from libmpcodecs
- Subtitles character encoding conversion
- blend filter
- stereo3d filter ported from libmpcodecs


version 1.1:

- stream disposition information printing in ffprobe
- filter for loudness analysis following EBU R128
- Opus encoder using libopus
- ffprobe -select_streams option
- Pinnacle TARGA CineWave YUV16 decoder
- TAK demuxer, decoder and parser
- DTS-HD demuxer
- remove -same_quant, it hasn't worked for years
- FFM2 support
- X-Face image encoder and decoder
- 24-bit FLAC encoding
- multi-channel ALAC encoding up to 7.1
- metadata (INFO tag) support in WAV muxer
- subtitles raw text decoder
- support for building DLLs using MSVC
- LVF demuxer
- ffescape tool
- metadata (info chunk) support in CAF muxer
- field filter ported from libmpcodecs
- AVR demuxer
- geq filter ported from libmpcodecs
- remove ffserver daemon mode
- AST muxer/demuxer
- new expansion syntax for drawtext
- BRender PIX image decoder
- ffprobe -show_entries option
- ffprobe -sections option
- ADPCM IMA Dialogic decoder
- BRSTM demuxer
- animated GIF decoder and demuxer
- PVF demuxer
- subtitles filter
- IRCAM muxer/demuxer
- Paris Audio File demuxer
- Virtual concatenation demuxer
- VobSub demuxer
- JSON captions for TED talks decoding support
- SOX Resampler support in libswresample
- aselect filter
- SGI RLE 8-bit / Silicon Graphics RLE 8-bit video decoder
- Silicon Graphics Motion Video Compressor 1 & 2 decoder
- Silicon Graphics Movie demuxer
- apad filter
- Resolution & pixel format change support with multithreading for H.264
- documentation split into per-component manuals
- pp (postproc) filter ported from MPlayer
- NIST Sphere demuxer
- MPL2, VPlayer, MPlayer, AQTitle, PJS and SubViewer v1 subtitles demuxers and decoders
- Sony Wave64 muxer
- adobe and limelight publisher authentication in RTMP
- data: URI scheme
- support building on the Plan 9 operating system
- kerndeint filter ported from MPlayer
- histeq filter ported from VirtualDub
- Megalux Frame demuxer
- 012v decoder
- Improved AVC Intra decoding support


version 1.0:

- INI and flat output in ffprobe
- Scene detection in libavfilter
- Indeo Audio decoder
- channelsplit audio filter
- setnsamples audio filter
- atempo filter
- ffprobe -show_data option
- RTMPT protocol support
- iLBC encoding/decoding via libilbc
- Microsoft Screen 1 decoder
- join audio filter
- audio channel mapping filter
- Microsoft ATC Screen decoder
- RTSP listen mode
- TechSmith Screen Codec 2 decoder
- AAC encoding via libfdk-aac
- Microsoft Expression Encoder Screen decoder
- RTMPS protocol support
- RTMPTS protocol support
- RTMPE protocol support
- RTMPTE protocol support
- showwaves and showspectrum filter
- LucasArts SMUSH SANM playback support
- LucasArts SMUSH VIMA audio decoder (ADPCM)
- LucasArts SMUSH demuxer
- SAMI, RealText and SubViewer demuxers and decoders
- Heart Of Darkness PAF playback support
- iec61883 device
- asettb filter
- new option: -progress
- 3GPP Timed Text encoder/decoder
- GeoTIFF decoder support
- ffmpeg -(no)stdin option
- Opus decoder using libopus
- caca output device using libcaca
- alphaextract and alphamerge filters
- concat filter
- flite filter
- Canopus Lossless Codec decoder
- bitmap subtitles in filters (experimental and temporary)
- MP2 encoding via TwoLAME
- bmp parser
- smptebars source
- asetpts filter
- hue filter
- ICO muxer
- SubRip encoder and decoder without embedded timing
- edge detection filter
- framestep filter
- ffmpeg -shortest option is now per-output file
  -pass and -passlogfile are now per-output stream
- volume measurement filter
- Ut Video encoder
- Microsoft Screen 2 decoder
- smartblur filter ported from MPlayer
- CPiA decoder
- decimate filter ported from MPlayer
- RTP depacketization of JPEG
- Smooth Streaming live segmenter muxer
- F4V muxer
- sendcmd and asendcmd filters
- WebVTT demuxer and decoder (simple tags supported)
- RTP packetization of JPEG
- faststart option in the MOV/MP4 muxer
- support for building with MSVC


version 0.11:

- Fixes: CVE-2012-2772, CVE-2012-2774, CVE-2012-2775, CVE-2012-2776, CVE-2012-2777,
         CVE-2012-2779, CVE-2012-2782, CVE-2012-2783, CVE-2012-2784, CVE-2012-2785,
         CVE-2012-2786, CVE-2012-2787, CVE-2012-2788, CVE-2012-2789, CVE-2012-2790,
         CVE-2012-2791, CVE-2012-2792, CVE-2012-2793, CVE-2012-2794, CVE-2012-2795,
         CVE-2012-2796, CVE-2012-2797, CVE-2012-2798, CVE-2012-2799, CVE-2012-2800,
         CVE-2012-2801, CVE-2012-2802, CVE-2012-2803, CVE-2012-2804,
- v408 Quicktime and Microsoft AYUV Uncompressed 4:4:4:4 encoder and decoder
- setfield filter
- CDXL demuxer and decoder
- Apple ProRes encoder
- ffprobe -count_packets and -count_frames options
- Sun Rasterfile Encoder
- ID3v2 attached pictures reading and writing
- WMA Lossless decoder
- bluray protocol
- blackdetect filter
- libutvideo encoder wrapper (--enable-libutvideo)
- swapuv filter
- bbox filter
- XBM encoder and decoder
- RealAudio Lossless decoder
- ZeroCodec decoder
- tile video filter
- Metal Gear Solid: The Twin Snakes demuxer
- OpenEXR image decoder
- removelogo filter
- drop support for ffmpeg without libavfilter
- drawtext video filter: fontconfig support
- ffmpeg -benchmark_all option
- super2xsai filter ported from libmpcodecs
- add libavresample audio conversion library for compatibility
- MicroDVD decoder
- Avid Meridien (AVUI) encoder and decoder
- accept + prefix to -pix_fmt option to disable automatic conversions.
- complete audio filtering in libavfilter and ffmpeg
- add fps filter
- vorbis parser
- png parser
- audio mix filter
- ffv1: support (draft) version 1.3


version 0.10:

- Fixes: CVE-2011-3929, CVE-2011-3934, CVE-2011-3935, CVE-2011-3936,
         CVE-2011-3937, CVE-2011-3940, CVE-2011-3941, CVE-2011-3944,
         CVE-2011-3945, CVE-2011-3946, CVE-2011-3947, CVE-2011-3949,
         CVE-2011-3950, CVE-2011-3951, CVE-2011-3952
- v410 Quicktime Uncompressed 4:4:4 10-bit encoder and decoder
- SBaGen (SBG) binaural beats script demuxer
- OpenMG Audio muxer
- Timecode extraction in DV and MOV
- thumbnail video filter
- XML output in ffprobe
- asplit audio filter
- tinterlace video filter
- astreamsync audio filter
- amerge audio filter
- ISMV (Smooth Streaming) muxer
- GSM audio parser
- SMJPEG muxer
- XWD encoder and decoder
- Automatic thread count based on detection number of (available) CPU cores
- y41p Brooktree Uncompressed 4:1:1 12-bit encoder and decoder
- ffprobe -show_error option
- Avid 1:1 10-bit RGB Packer codec
- v308 Quicktime Uncompressed 4:4:4 encoder and decoder
- yuv4 libquicktime packed 4:2:0 encoder and decoder
- ffprobe -show_frames option
- silencedetect audio filter
- ffprobe -show_program_version, -show_library_versions, -show_versions options
- rv34: frame-level multi-threading
- optimized iMDCT transform on x86 using SSE for for mpegaudiodec
- Improved PGS subtitle decoder
- dumpgraph option to lavfi device
- r210 and r10k encoders
- ffwavesynth decoder
- aviocat tool
- ffeval tool
- support encoding and decoding 4-channel SGI images


version 0.9:

- openal input device added
- boxblur filter added
- BWF muxer
- Flash Screen Video 2 decoder
- lavfi input device added
- added avconv, which is almost the same for now, except
for a few incompatible changes in the options, which will hopefully make them
easier to use. The changes are:
    * The options placement is now strictly enforced! While in theory the
      options for ffmpeg should be given in [input options] -i INPUT [output
      options] OUTPUT order, in practice it was possible to give output options
      before the -i and it mostly worked. Except when it didn't - the behavior was
      a bit inconsistent. In avconv, it is not possible to mix input and output
      options. All non-global options are reset after an input or output filename.
    * All per-file options are now truly per-file - they apply only to the next
      input or output file and specifying different values for different files
      will now work properly (notably -ss and -t options).
    * All per-stream options are now truly per-stream - it is possible to
      specify which stream(s) should a given option apply to. See the Stream
      specifiers section in the avconv manual for details.
    * In ffmpeg some options (like -newvideo/-newaudio/...) are irregular in the
      sense that they're specified after the output filename instead of before,
      like all other options. In avconv this irregularity is removed, all options
      apply to the next input or output file.
    * -newvideo/-newaudio/-newsubtitle options were removed. Not only were they
      irregular and highly confusing, they were also redundant. In avconv the -map
      option will create new streams in the output file and map input streams to
      them. E.g. avconv -i INPUT -map 0 OUTPUT will create an output stream for
      each stream in the first input file.
    * The -map option now has slightly different and more powerful syntax:
        + Colons (':') are used to separate file index/stream type/stream index
          instead of dots. Comma (',') is used to separate the sync stream instead
          of colon.. This is done for consistency with other options.
        + It's possible to specify stream type. E.g. -map 0:a:2 creates an
          output stream from the third input audio stream.
        + Omitting the stream index now maps all the streams of the given type,
          not just the first. E.g. -map 0:s creates output streams for all the
          subtitle streams in the first input file.
        + Since -map can now match multiple streams, negative mappings were
          introduced. Negative mappings disable some streams from an already
          defined map. E.g. '-map 0 -map -0:a:1' means 'create output streams for
          all the stream in the first input file, except for the second audio
          stream'.
    * There is a new option -c (or -codec) for choosing the decoder/encoder to
      use, which makes it possible to precisely specify target stream(s) consistently with
      other options. E.g. -c:v lib264 sets the codec for all video streams, -c:a:0
      libvorbis sets the codec for the first audio stream and -c copy copies all
      the streams without reencoding. Old -vcodec/-acodec/-scodec options are now
      aliases to -c:v/a/s
    * It is now possible to precisely specify which stream should an AVOption
      apply to. E.g. -b:v:0 2M sets the bitrate for the first video stream, while
      -b:a 128k sets the bitrate for all audio streams. Note that the old -ab 128k
      syntax is deprecated and will stop working soon.
    * -map_chapters now takes only an input file index and applies to the next
      output file. This is consistent with how all the other options work.
    * -map_metadata now takes only an input metadata specifier and applies to
      the next output file. Output metadata specifier is now part of the option
      name, similarly to the AVOptions/map/codec feature above.
    * -metadata can now be used to set metadata on streams and chapters, e.g.
      -metadata:s:1 language=eng sets the language of the first stream to 'eng'.
      This made -vlang/-alang/-slang options redundant, so they were removed.
    * -qscale option now uses stream specifiers and applies to all streams, not
      just video. I.e. plain -qscale number would now apply to all streams. To get
      the old behavior, use -qscale:v. Also there is now a shortcut -q for -qscale
      and -aq is now an alias for -q:a.
    * -vbsf/-absf/-sbsf options were removed and replaced by a -bsf option which
      uses stream specifiers. Use -bsf:v/a/s instead of the old options.
    * -itsscale option now uses stream specifiers, so its argument is only the
      scale parameter.
    * -intra option was removed, use -g 0 for the same effect.
    * -psnr option was removed, use -flags +psnr for the same effect.
    * -vf option is now an alias to the new -filter option, which uses stream specifiers.
    * -vframes/-aframes/-dframes options are now aliases to the new -frames option.
    * -vtag/-atag/-stag options are now aliases to the new -tag option.
- XMV demuxer
- LOAS demuxer
- ashowinfo filter added
- Windows Media Image decoder
- amovie source added
- LATM muxer/demuxer
- Speex encoder via libspeex
- JSON output in ffprobe
- WTV muxer
- Optional C++ Support (needed for libstagefright)
- H.264 Decoding on Android via Stagefright
- Prores decoder
- BIN/XBIN/ADF/IDF text file decoder
- aconvert audio filter added
- audio support to lavfi input device added
- libcdio-paranoia input device for audio CD grabbing
- Apple ProRes decoder
- CELT in Ogg demuxing
- G.723.1 demuxer and decoder
- libmodplug support (--enable-libmodplug)
- VC-1 interlaced decoding
- libutvideo wrapper (--enable-libutvideo)
- aevalsrc audio source added
- Ut Video decoder
- Speex encoding via libspeex
- 4:2:2 H.264 decoding support
- 4:2:2 and 4:4:4 H.264 encoding with libx264
- Pulseaudio input device
- Prores encoder
- Video Decoder Acceleration (VDA) HWAccel module.
- replacement Indeo 3 decoder
- new ffmpeg option: -map_channel
- volume audio filter added
- earwax audio filter added
- libv4l2 support (--enable-libv4l2)
- TLS/SSL and HTTPS protocol support
- AVOptions API rewritten and documented
- most of CODEC_FLAG2_*, some CODEC_FLAG_* and many codec-specific fields in
  AVCodecContext deprecated. Codec private options should be used instead.
- Properly working defaults in libx264 wrapper, support for native presets.
- Encrypted OMA files support
- Discworld II BMV decoding support
- VBLE Decoder
- OS X Video Decoder Acceleration (VDA) support
- compact and csv output in ffprobe
- pan audio filter
- IFF Amiga Continuous Bitmap (ACBM) decoder
- ass filter
- CRI ADX audio format muxer and demuxer
- Playstation Portable PMP format demuxer
- Microsoft Windows ICO demuxer
- life source
- PCM format support in OMA demuxer
- CLJR encoder
- new option: -report
- Dxtory capture format decoder
- cellauto source
- Simple segmenting muxer
- Indeo 4 decoder
- SMJPEG demuxer


version 0.8:

- many many things we forgot because we rather write code than changelogs
- WebM support in Matroska de/muxer
- low overhead Ogg muxing
- MMS-TCP support
- VP8 de/encoding via libvpx
- Demuxer for On2's IVF format
- Pictor/PC Paint decoder
- HE-AAC v2 decoder
- HE-AAC v2 encoding with libaacplus
- libfaad2 wrapper removed
- DTS-ES extension (XCh) decoding support
- native VP8 decoder
- RTSP tunneling over HTTP
- RTP depacketization of SVQ3
- -strict inofficial replaced by -strict unofficial
- ffplay -exitonkeydown and -exitonmousedown options added
- native GSM / GSM MS decoder
- RTP depacketization of QDM2
- ANSI/ASCII art playback system
- Lego Mindstorms RSO de/muxer
- libavcore added (and subsequently removed)
- SubRip subtitle file muxer and demuxer
- Chinese AVS encoding via libxavs
- ffprobe -show_packets option added
- RTP packetization of Theora and Vorbis
- RTP depacketization of MP4A-LATM
- RTP packetization and depacketization of VP8
- hflip filter
- Apple HTTP Live Streaming demuxer
- a64 codec
- MMS-HTTP support
- G.722 ADPCM audio encoder/decoder
- R10k video decoder
- ocv_smooth filter
- frei0r wrapper filter
- change crop filter syntax to width:height:x:y
- make the crop filter accept parametric expressions
- make ffprobe accept AVFormatContext options
- yadif filter
- blackframe filter
- Demuxer for Leitch/Harris' VR native stream format (LXF)
- RTP depacketization of the X-QT QuickTime format
- SAP (Session Announcement Protocol, RFC 2974) muxer and demuxer
- cropdetect filter
- ffmpeg -crop* options removed
- transpose filter added
- ffmpeg -force_key_frames option added
- demuxer for receiving raw rtp:// URLs without an SDP description
- single stream LATM/LOAS decoder
- setpts filter added
- Win64 support for optimized x86 assembly functions
- MJPEG/AVI1 to JPEG/JFIF bitstream filter
- ASS subtitle encoder and decoder
- IEC 61937 encapsulation for E-AC-3, TrueHD, DTS-HD (for HDMI passthrough)
- overlay filter added
- rename aspect filter to setdar, and pixelaspect to setsar
- IEC 61937 demuxer
- Mobotix .mxg demuxer
- frei0r source added
- hqdn3d filter added
- RTP depacketization of QCELP
- FLAC parser added
- gradfun filter added
- AMR-WB decoder
- replace the ocv_smooth filter with a more generic ocv filter
- Windows Televison (WTV) demuxer
- FFmpeg metadata format muxer and demuxer
- SubRip (srt) subtitle encoder and decoder
- floating-point AC-3 encoder added
- Lagarith decoder
- ffmpeg -copytb option added
- IVF muxer added
- Wing Commander IV movies decoder added
- movie source added
- Bink version 'b' audio and video decoder
- Bitmap Brothers JV playback system
- Apple HTTP Live Streaming protocol handler
- sndio support for playback and record
- Linux framebuffer input device added
- Chronomaster DFA decoder
- DPX image encoder
- MicroDVD subtitle file muxer and demuxer
- Playstation Portable PMP format demuxer
- fieldorder video filter added
- AAC encoding via libvo-aacenc
- AMR-WB encoding via libvo-amrwbenc
- xWMA demuxer
- Mobotix MxPEG decoder
- VP8 frame-multithreading
- NEON optimizations for VP8
- Lots of deprecated API cruft removed
- fft and imdct optimizations for AVX (Sandy Bridge) processors
- showinfo filter added
- SMPTE 302M AES3 audio decoder
- Apple Core Audio Format muxer
- 9 bits and 10 bits per sample support in the H.264 decoder
- 9 bits and 10 bits FFV1 encoding / decoding
- split filter added
- select filter added
- sdl output device added
- libmpcodecs video filter support (3 times as many filters than before)
- mpeg2 aspect ratio dection fixed
- libxvid aspect pickiness fixed
- Frame multithreaded decoding
- E-AC-3 audio encoder
- ac3enc: add channel coupling support
- floating-point sample format support to the ac3, eac3, dca, aac, and vorbis decoders.
- H264/MPEG frame-level multi-threading
- All av_metadata_* functions renamed to av_dict_* and moved to libavutil
- 4:4:4 H.264 decoding support
- 10-bit H.264 optimizations for x86
- lut, lutrgb, and lutyuv filters added
- buffersink libavfilter sink added
- Bump libswscale for recently reported ABI break
- New J2K encoder (via OpenJPEG)


version 0.7:

- all the changes for 0.8, but keeping API/ABI compatibility with the 0.6 release


version 0.6:

- PB-frame decoding for H.263
- deprecated vhook subsystem removed
- deprecated old scaler removed
- VQF demuxer
- Alpha channel scaler
- PCX encoder
- RTP packetization of H.263
- RTP packetization of AMR
- RTP depacketization of Vorbis
- CorePNG decoding support
- Cook multichannel decoding support
- introduced avlanguage helpers in libavformat
- 8088flex TMV demuxer and decoder
- per-stream language-tags extraction in asfdec
- V210 decoder and encoder
- remaining GPL parts in AC-3 decoder converted to LGPL
- QCP demuxer
- SoX native format muxer and demuxer
- AMR-NB decoding/encoding, AMR-WB decoding via OpenCORE libraries
- DPX image decoder
- Electronic Arts Madcow decoder
- DivX (XSUB) subtitle encoder
- nonfree libamr support for AMR-NB/WB decoding/encoding removed
- experimental AAC encoder
- RTP depacketization of ASF and RTSP from WMS servers
- RTMP support in libavformat
- noX handling for OPT_BOOL X options
- Wave64 demuxer
- IEC-61937 compatible Muxer
- TwinVQ decoder
- Bluray (PGS) subtitle decoder
- LPCM support in MPEG-TS (HDMV RID as found on Blu-ray disks)
- WMA Pro decoder
- Core Audio Format demuxer
- ATRAC1 decoder
- MD STUDIO audio demuxer
- RF64 support in WAV demuxer
- MPEG-4 Audio Lossless Coding (ALS) decoder
- -formats option split into -formats, -codecs, -bsfs, and -protocols
- IV8 demuxer
- CDG demuxer and decoder
- R210 decoder
- Auravision Aura 1 and 2 decoders
- Deluxe Paint Animation playback system
- SIPR decoder
- Adobe Filmstrip muxer and demuxer
- RTP depacketization of H.263
- Bink demuxer and audio/video decoders
- enable symbol versioning by default for linkers that support it
- IFF PBM/ILBM bitmap decoder
- concat protocol
- Indeo 5 decoder
- RTP depacketization of AMR
- WMA Voice decoder
- ffprobe tool
- AMR-NB decoder
- RTSP muxer
- HE-AAC v1 decoder
- Kega Game Video (KGV1) decoder
- VorbisComment writing for FLAC, Ogg FLAC and Ogg Speex files
- RTP depacketization of Theora
- HTTP Digest authentication
- RTMP/RTMPT/RTMPS/RTMPE/RTMPTE protocol support via librtmp
- Psygnosis YOP demuxer and video decoder
- spectral extension support in the E-AC-3 decoder
- unsharp video filter
- RTP hinting in the mov/3gp/mp4 muxer
- Dirac in Ogg demuxing
- seek to keyframes in Ogg
- 4:2:2 and 4:4:4 Theora decoding
- 35% faster VP3/Theora decoding
- faster AAC decoding
- faster H.264 decoding
- RealAudio 1.0 (14.4K) encoder


version 0.5:

- DV50 AKA DVCPRO50 encoder, decoder, muxer and demuxer
- TechSmith Camtasia (TSCC) video decoder
- IBM Ultimotion (ULTI) video decoder
- Sierra Online audio file demuxer and decoder
- Apple QuickDraw (qdrw) video decoder
- Creative ADPCM audio decoder (16 bits as well as 8 bits schemes)
- Electronic Arts Multimedia (WVE/UV2/etc.) file demuxer
- Miro VideoXL (VIXL) video decoder
- H.261 video encoder
- QPEG video decoder
- Nullsoft Video (NSV) file demuxer
- Shorten audio decoder
- LOCO video decoder
- Apple Lossless Audio Codec (ALAC) decoder
- Winnov WNV1 video decoder
- Autodesk Animator Studio Codec (AASC) decoder
- Indeo 2 video decoder
- Fraps FPS1 video decoder
- Snow video encoder/decoder
- Sonic audio encoder/decoder
- Vorbis audio decoder
- Macromedia ADPCM decoder
- Duck TrueMotion 2 video decoder
- support for decoding FLX and DTA extensions in FLIC files
- H.264 custom quantization matrices support
- ffserver fixed, it should now be usable again
- QDM2 audio decoder
- Real Cooker audio decoder
- TrueSpeech audio decoder
- WMA2 audio decoder fixed, now all files should play correctly
- RealAudio 14.4 and 28.8 decoders fixed
- JPEG-LS decoder
- build system improvements
- tabs and trailing whitespace removed from the codebase
- CamStudio video decoder
- AIFF/AIFF-C audio format, encoding and decoding
- ADTS AAC file reading and writing
- Creative VOC file reading and writing
- American Laser Games multimedia (*.mm) playback system
- Zip Motion Blocks Video decoder
- improved Theora/VP3 decoder
- True Audio (TTA) decoder
- AVS demuxer and video decoder
- JPEG-LS encoder
- Smacker demuxer and decoder
- NuppelVideo/MythTV demuxer and RTjpeg decoder
- KMVC decoder
- MPEG-2 intra VLC support
- MPEG-2 4:2:2 encoder
- Flash Screen Video decoder
- GXF demuxer
- Chinese AVS decoder
- GXF muxer
- MXF demuxer
- VC-1/WMV3/WMV9 video decoder
- MacIntel support
- AviSynth support
- VMware video decoder
- VP5 video decoder
- VP6 video decoder
- WavPack lossless audio decoder
- Targa (.TGA) picture decoder
- Vorbis audio encoder
- Delphine Software .cin demuxer/audio and video decoder
- Tiertex .seq demuxer/video decoder
- MTV demuxer
- TIFF picture encoder and decoder
- GIF picture decoder
- Intel Music Coder decoder
- Zip Motion Blocks Video encoder
- Musepack decoder
- Flash Screen Video encoder
- Theora encoding via libtheora
- BMP encoder
- WMA encoder
- GSM-MS encoder and decoder
- DCA decoder
- DXA demuxer and decoder
- DNxHD decoder
- Gamecube movie (.THP) playback system
- Blackfin optimizations
- Interplay C93 demuxer and video decoder
- Bethsoft VID demuxer and video decoder
- CRYO APC demuxer
- ATRAC3 decoder
- V.Flash PTX decoder
- RoQ muxer, RoQ audio encoder
- Renderware TXD demuxer and decoder
- extern C declarations for C++ removed from headers
- sws_flags command line option
- codebook generator
- RoQ video encoder
- QTRLE encoder
- OS/2 support removed and restored again
- AC-3 decoder
- NUT muxer
- additional SPARC (VIS) optimizations
- Matroska muxer
- slice-based parallel H.264 decoding
- Monkey's Audio demuxer and decoder
- AMV audio and video decoder
- DNxHD encoder
- H.264 PAFF decoding
- Nellymoser ASAO decoder
- Beam Software SIFF demuxer and decoder
- libvorbis Vorbis decoding removed in favor of native decoder
- IntraX8 (J-Frame) subdecoder for WMV2 and VC-1
- Ogg (Theora, Vorbis and FLAC) muxer
- The "device" muxers and demuxers are now in a new libavdevice library
- PC Paintbrush PCX decoder
- Sun Rasterfile decoder
- TechnoTrend PVA demuxer
- Linux Media Labs MPEG-4 (LMLM4) demuxer
- AVM2 (Flash 9) SWF muxer
- QT variant of IMA ADPCM encoder
- VFW grabber
- iPod/iPhone compatible mp4 muxer
- Mimic decoder
- MSN TCP Webcam stream demuxer
- RL2 demuxer / decoder
- IFF demuxer
- 8SVX audio decoder
- non-recursive Makefiles
- BFI demuxer
- MAXIS EA XA (.xa) demuxer / decoder
- BFI video decoder
- OMA demuxer
- MLP/TrueHD decoder
- Electronic Arts CMV decoder
- Motion Pixels Video decoder
- Motion Pixels MVI demuxer
- removed animated GIF decoder/demuxer
- D-Cinema audio muxer
- Electronic Arts TGV decoder
- Apple Lossless Audio Codec (ALAC) encoder
- AAC decoder
- floating point PCM encoder/decoder
- MXF muxer
- DV100 AKA DVCPRO HD decoder and demuxer
- E-AC-3 support added to AC-3 decoder
- Nellymoser ASAO encoder
- ASS and SSA demuxer and muxer
- liba52 wrapper removed
- SVQ3 watermark decoding support
- Speex decoding via libspeex
- Electronic Arts TGQ decoder
- RV40 decoder
- QCELP / PureVoice decoder
- RV30 decoder
- hybrid WavPack support
- R3D REDCODE demuxer
- ALSA support for playback and record
- Electronic Arts TQI decoder
- OpenJPEG based JPEG 2000 decoder
- NC (NC4600) camera file demuxer
- Gopher client support
- MXF D-10 muxer
- generic metadata API
- flash ScreenVideo2 encoder


version 0.4.9-pre1:

- DV encoder, DV muxer
- Microsoft RLE video decoder
- Microsoft Video-1 decoder
- Apple Animation (RLE) decoder
- Apple Graphics (SMC) decoder
- Apple Video (RPZA) decoder
- Cinepak decoder
- Sega FILM (CPK) file demuxer
- Westwood multimedia support (VQA & AUD files)
- Id Quake II CIN playback support
- 8BPS video decoder
- FLIC playback support
- RealVideo 2.0 (RV20) decoder
- Duck TrueMotion v1 (DUCK) video decoder
- Sierra VMD demuxer and video decoder
- MSZH and ZLIB decoder support
- SVQ1 video encoder
- AMR-WB support
- PPC optimizations
- rate distortion optimal cbp support
- rate distorted optimal ac prediction for MPEG-4
- rate distorted optimal lambda->qp support
- AAC encoding with libfaac
- Sunplus JPEG codec (SP5X) support
- use Lagrange multiplier instead of QP for ratecontrol
- Theora/VP3 decoding support
- XA and ADX ADPCM codecs
- export MPEG-2 active display area / pan scan
- Add support for configuring with IBM XLC
- floating point AAN DCT
- initial support for zygo video (not complete)
- RGB ffv1 support
- new audio/video parser API
- av_log() system
- av_read_frame() and av_seek_frame() support
- missing last frame fixes
- seek by mouse in ffplay
- noise reduction of DCT coefficients
- H.263 OBMC & 4MV support
- H.263 alternative inter vlc support
- H.263 loop filter
- H.263 slice structured mode
- interlaced DCT support for MPEG-2 encoding
- stuffing to stay above min_bitrate
- MB type & QP visualization
- frame stepping for ffplay
- interlaced motion estimation
- alternate scantable support
- SVCD scan offset support
- closed GOP support
- SSE2 FDCT
- quantizer noise shaping
- G.726 ADPCM audio codec
- MS ADPCM encoding
- multithreaded/SMP motion estimation
- multithreaded/SMP encoding for MPEG-1/MPEG-2/MPEG-4/H.263
- multithreaded/SMP decoding for MPEG-2
- FLAC decoder
- Metrowerks CodeWarrior suppport
- H.263+ custom pcf support
- nicer output for 'ffmpeg -formats'
- Matroska demuxer
- SGI image format, encoding and decoding
- H.264 loop filter support
- H.264 CABAC support
- nicer looking arrows for the motion vector visualization
- improved VCD support
- audio timestamp drift compensation
- MPEG-2 YUV 422/444 support
- polyphase kaiser windowed sinc and blackman nuttall windowed sinc audio resample
- better image scaling
- H.261 support
- correctly interleave packets during encoding
- VIS optimized motion compensation
- intra_dc_precision>0 encoding support
- support reuse of motion vectors/MB types/field select values of the source video
- more accurate deblock filter
- padding support
- many optimizations and bugfixes
- FunCom ISS audio file demuxer and according ADPCM decoding


version 0.4.8:

- MPEG-2 video encoding (Michael)
- Id RoQ playback subsystem (Mike Melanson and Tim Ferguson)
- Wing Commander III Movie (.mve) file playback subsystem (Mike Melanson
  and Mario Brito)
- Xan DPCM audio decoder (Mario Brito)
- Interplay MVE playback subsystem (Mike Melanson)
- Duck DK3 and DK4 ADPCM audio decoders (Mike Melanson)


version 0.4.7:

- RealAudio 1.0 (14_4) and 2.0 (28_8) native decoders. Author unknown, code from mplayerhq
  (originally from public domain player for Amiga at http://www.honeypot.net/audio)
- current version now also compiles with older GCC (Fabrice)
- 4X multimedia playback system including 4xm file demuxer (Mike
  Melanson), and 4X video and audio codecs (Michael)
- Creative YUV (CYUV) decoder (Mike Melanson)
- FFV1 codec (our very simple lossless intra only codec, compresses much better
  than HuffYUV) (Michael)
- ASV1 (Asus), H.264, Intel indeo3 codecs have been added (various)
- tiny PNG encoder and decoder, tiny GIF decoder, PAM decoder (PPM with
  alpha support), JPEG YUV colorspace support. (Fabrice Bellard)
- ffplay has been replaced with a newer version which uses SDL (optionally)
  for multiplatform support (Fabrice)
- Sorenson Version 3 codec (SVQ3) support has been added (decoding only) - donated
  by anonymous
- AMR format has been added (Johannes Carlsson)
- 3GP support has been added (Johannes Carlsson)
- VP3 codec has been added (Mike Melanson)
- more MPEG-1/2 fixes
- better multiplatform support, MS Visual Studio fixes (various)
- AltiVec optimizations (Magnus Damn and others)
- SH4 processor support has been added (BERO)
- new public interfaces (avcodec_get_pix_fmt) (Roman Shaposhnick)
- VOB streaming support (Brian Foley)
- better MP3 autodetection (Andriy Rysin)
- qpel encoding (Michael)
- 4mv+b frames encoding finally fixed (Michael)
- chroma ME (Michael)
- 5 comparison functions for ME (Michael)
- B-frame encoding speedup (Michael)
- WMV2 codec (unfinished - Michael)
- user specified diamond size for EPZS (Michael)
- Playstation STR playback subsystem, still experimental (Mike and Michael)
- ASV2 codec (Michael)
- CLJR decoder (Alex)

.. And lots more new enhancements and fixes.


version 0.4.6:

- completely new integer only MPEG audio layer 1/2/3 decoder rewritten
  from scratch
- Recoded DCT and motion vector search with gcc (no longer depends on nasm)
- fix quantization bug in AC3 encoder
- added PCM codecs and format. Corrected WAV/AVI/ASF PCM issues
- added prototype ffplay program
- added GOB header parsing on H.263/H.263+ decoder (Juanjo)
- bug fix on MCBPC tables of H.263 (Juanjo)
- bug fix on DC coefficients of H.263 (Juanjo)
- added Advanced Prediction Mode on H.263/H.263+ decoder (Juanjo)
- now we can decode H.263 streams found in QuickTime files (Juanjo)
- now we can decode H.263 streams found in VIVO v1 files(Juanjo)
- preliminary RTP "friendly" mode for H.263/H.263+ coding. (Juanjo)
- added GOB header for H.263/H.263+ coding on RTP mode (Juanjo)
- now H.263 picture size is returned on the first decoded frame (Juanjo)
- added first regression tests
- added MPEG-2 TS demuxer
- new demux API for libav
- more accurate and faster IDCT (Michael)
- faster and entropy-controlled motion search (Michael)
- two pass video encoding (Michael)
- new video rate control (Michael)
- added MSMPEG4V1, MSMPEGV2 and WMV1 support (Michael)
- great performance improvement of video encoders and decoders (Michael)
- new and faster bit readers and vlc parsers (Michael)
- high quality encoding mode: tries all macroblock/VLC types (Michael)
- added DV video decoder
- preliminary RTP/RTSP support in ffserver and libavformat
- H.263+ AIC decoding/encoding support (Juanjo)
- VCD MPEG-PS mode (Juanjo)
- PSNR stuff (Juanjo)
- simple stats output (Juanjo)
- 16-bit and 15-bit RGB/BGR/GBR support (Bisqwit)


version 0.4.5:

- some header fixes (Zdenek Kabelac <kabi at informatics.muni.cz>)
- many MMX optimizations (Nick Kurshev <nickols_k at mail.ru>)
- added configure system (actually a small shell script)
- added MPEG audio layer 1/2/3 decoding using LGPL'ed mpglib by
  Michael Hipp (temporary solution - waiting for integer only
  decoder)
- fixed VIDIOCSYNC interrupt
- added Intel H.263 decoding support ('I263' AVI fourCC)
- added Real Video 1.0 decoding (needs further testing)
- simplified image formats again. Added PGM format (=grey
  pgm). Renamed old PGM to PGMYUV.
- fixed msmpeg4 slice issues (tell me if you still find problems)
- fixed OpenDivX bugs with newer versions (added VOL header decoding)
- added support for MPlayer interface
- added macroblock skip optimization
- added MJPEG decoder
- added mmx/mmxext IDCT from libmpeg2
- added pgmyuvpipe, ppm, and ppm_pipe formats (original patch by Celer
  <celer at shell.scrypt.net>)
- added pixel format conversion layer (e.g. for MJPEG or PPM)
- added deinterlacing option
- MPEG-1/2 fixes
- MPEG-4 vol header fixes (Jonathan Marsden <snmjbm at pacbell.net>)
- ARM optimizations (Lionel Ulmer <lionel.ulmer at free.fr>).
- Windows porting of file converter
- added MJPEG raw format (input/output)
- added JPEG image format support (input/output)


version 0.4.4:

- fixed some std header definitions (Bjorn Lindgren
  <bjorn.e.lindgren at telia.com>).
- added MPEG demuxer (MPEG-1 and 2 compatible).
- added ASF demuxer
- added prototype RM demuxer
- added AC3 decoding (done with libac3 by Aaron Holtzman)
- added decoding codec parameter guessing (.e.g. for MPEG, because the
  header does not include them)
- fixed header generation in MPEG-1, AVI and ASF muxer: wmplayer can now
  play them (only tested video)
- fixed H.263 white bug
- fixed phase rounding in img resample filter
- add MMX code for polyphase img resample filter
- added CPU autodetection
- added generic title/author/copyright/comment string handling (ASF and RM
  use them)
- added SWF demux to extract MP3 track (not usable yet because no MP3
  decoder)
- added fractional frame rate support
- codecs are no longer searched by read_header() (should fix ffserver
  segfault)


version 0.4.3:

- BGR24 patch (initial patch by Jeroen Vreeken <pe1rxq at amsat.org>)
- fixed raw yuv output
- added motion rounding support in MPEG-4
- fixed motion bug rounding in MSMPEG4
- added B-frame handling in video core
- added full MPEG-1 decoding support
- added partial (frame only) MPEG-2 support
- changed the FOURCC code for H.263 to "U263" to be able to see the
  +AVI/H.263 file with the UB Video H.263+ decoder. MPlayer works with
  this +codec ;) (JuanJo).
- Halfpel motion estimation after MB type selection (JuanJo)
- added pgm and .Y.U.V output format
- suppressed 'img:' protocol. Simply use: /tmp/test%d.[pgm|Y] as input or
  output.
- added pgmpipe I/O format (original patch from Martin Aumueller
  <lists at reserv.at>, but changed completely since we use a format
  instead of a protocol)


version 0.4.2:

- added H.263/MPEG-4/MSMPEG4 decoding support. MPEG-4 decoding support
  (for OpenDivX) is almost complete: 8x8 MVs and rounding are
  missing. MSMPEG4 support is complete.
- added prototype MPEG-1 decoder. Only I- and P-frames handled yet (it
  can decode ffmpeg MPEGs :-)).
- added libavcodec API documentation (see apiexample.c).
- fixed image polyphase bug (the bottom of some images could be
  greenish)
- added support for non clipped motion vectors (decoding only)
  and image sizes non-multiple of 16
- added support for AC prediction (decoding only)
- added file overwrite confirmation (can be disabled with -y)
- added custom size picture to H.263 using H.263+ (Juanjo)


version 0.4.1:

- added MSMPEG4 (aka DivX) compatible encoder. Changed default codec
  of AVI and ASF to DIV3.
- added -me option to set motion estimation method
  (default=log). suppressed redundant -hq option.
- added options -acodec and -vcodec to force a given codec (useful for
  AVI for example)
- fixed -an option
- improved dct_quantize speed
- factorized some motion estimation code


version 0.4.0:

- removing grab code from ffserver and moved it to ffmpeg. Added
  multistream support to ffmpeg.
- added timeshifting support for live feeds (option ?date=xxx in the
  URL)
- added high quality image resize code with polyphase filter (need
  mmx/see optimization). Enable multiple image size support in ffserver.
- added multi live feed support in ffserver
- suppressed master feature from ffserver (it should be done with an
  external program which opens the .ffm url and writes it to another
  ffserver)
- added preliminary support for video stream parsing (WAV and AVI half
  done). Added proper support for audio/video file conversion in
  ffmpeg.
- added preliminary support for video file sending from ffserver
- redesigning I/O subsystem: now using URL based input and output
  (see avio.h)
- added WAV format support
- added "tty user interface" to ffmpeg to stop grabbing gracefully
- added MMX/SSE optimizations to SAD (Sums of Absolutes Differences)
  (Juan J. Sierralta P. a.k.a. "Juanjo" <juanjo at atmlab.utfsm.cl>)
- added MMX DCT from mpeg2_movie 1.5 (Juanjo)
- added new motion estimation algorithms, log and phods (Juanjo)
- changed directories: libav for format handling, libavcodec for
  codecs


version 0.3.4:

- added stereo in MPEG audio encoder


version 0.3.3:

- added 'high quality' mode which use motion vectors. It can be used in
  real time at low resolution.
- fixed rounding problems which caused quality problems at high
  bitrates and large GOP size


version 0.3.2: small fixes

- ASF fixes
- put_seek bug fix


version 0.3.1: added avi/divx support

- added AVI support
- added MPEG-4 codec compatible with OpenDivX. It is based on the H.263 codec
- added sound for flash format (not tested)


version 0.3: initial public release<|MERGE_RESOLUTION|>--- conflicted
+++ resolved
@@ -1,9 +1,6 @@
 Entries are sorted chronologically from oldest to youngest within each release,
 releases are sorted from youngest to oldest.
 
-<<<<<<< HEAD
-version <next>:
-=======
 version 3.2:
 - libopenmpt demuxer
 - tee protocol
@@ -41,7 +38,6 @@
 - Matroska muxer now writes CRC32 elements by default in all Level 1 elements
 - sidedata video and asidedata audio filter
 - Changed mapping of rtp MIME type G726 to codec g726le.
->>>>>>> ebf8ec5b
 
 
 version 3.1:
@@ -88,10 +84,7 @@
 - 10-bit depth support in native utvideo decoder
 - libutvideo wrapper removed
 - YUY2 Lossless Codec decoder
-<<<<<<< HEAD
-=======
 - VideoToolbox H.264 encoder
->>>>>>> ebf8ec5b
 
 
 version 3.0:
