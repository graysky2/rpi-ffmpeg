#!/bin/sh
#
# automatic regression test for libavformat
#
#
#set -x

set -e

. $(dirname $0)/regression-funcs.sh

eval do_$test=y

ENC_OPTS="$ENC_OPTS -metadata title=lavftest"

do_lavf_fate()
{
    file=${outfile}lavf.$1
    input="${target_samples}/$2"
    do_avconv $file $DEC_OPTS -i "$input" $ENC_OPTS -vcodec copy -acodec copy
    do_avconv_crc $file $DEC_OPTS -i $target_path/$file $3
}

do_lavf()
{
    file=${outfile}lavf.$1
    do_avconv $file $DEC_OPTS -f image2 -c:v pgmyuv -i $raw_src $DEC_OPTS -ar 44100 -f s16le $2 -i $pcm_src $ENC_OPTS -b:a 64k -t 1 -qscale:v 10 $3
    test $5 = "disable_crc" ||
        do_avconv_crc $file $DEC_OPTS -i $target_path/$file $4
}

do_lavf_timecode_nodrop() { do_lavf $1 "" "$2 -timecode 02:56:14:13"; }
do_lavf_timecode_drop()   { do_lavf $1 "" "$2 -timecode 02:56:14.13 -r 30000/1001"; }

do_lavf_timecode()
{
    do_lavf_timecode_nodrop "$@"
    do_lavf_timecode_drop "$@"
    do_lavf $1 "" "$2"
}

if [ -n "$do_avi" ] ; then
do_lavf avi "" "-acodec mp2 -ar 44100 -ab 64k -threads 1"
fi

if [ -n "$do_asf" ] ; then
do_lavf asf "" "-acodec mp2 -ar 44100 -ab 64k" "-r 25"
fi

if [ -n "$do_rm" ] ; then
file=${outfile}lavf.rm
# The RealMedia muxer is broken.
do_lavf rm "" "-c:a ac3_fixed" "" disable_crc
fi

if [ -n "$do_mpg" ] ; then
do_lavf_timecode mpg "-ab 64k -ar 44100 -threads 1"
fi

if [ -n "$do_mxf" ] ; then
do_lavf_timecode mxf "-ar 48000 -bf 2 -threads 1"
fi

if [ -n "$do_mxf_d10" ]; then
do_lavf mxf_d10 "-ar 48000 -ac 2" "-r 25 -vf scale=720:576,pad=720:608:0:32 -vcodec mpeg2video -g 0 -flags +ildct+low_delay -dc 10 -non_linear_quant 1 -intra_vlc 1 -qscale 1 -ps 1 -qmin 1 -rc_max_vbv_use 1 -rc_min_vbv_use 1 -pix_fmt yuv422p -minrate 30000k -maxrate 30000k -b 30000k -bufsize 1200000 -top 1 -rc_init_occupancy 1200000 -qmax 12 -f mxf_d10"
fi

if [ -n "$do_mxf_dv25" ]; then
do_lavf mxf_dv25 "-ar 48000 -ac 2" "-r 25 -vf scale=720:576,setdar=4/3 -vcodec dvvideo -pix_fmt yuv420p -b 25000k -top 0 -f mxf"
fi

if [ -n "$do_mxf_dvcpro50" ]; then
do_lavf mxf_dvcpro50 "-ar 48000 -ac 2" "-r 25 -vf scale=720:576,setdar=16/9 -vcodec dvvideo -pix_fmt yuv422p -b 50000k -top 0 -f mxf"
fi

if [ -n "$do_mxf_opatom" ]; then
do_lavf mxf_opatom "" "-s 1920x1080 -vcodec dnxhd -pix_fmt yuv422p -vb 36M -f mxf_opatom -map 0"
fi

if [ -n "$do_mxf_opatom_audio" ]; then
do_lavf mxf_opatom_audio "-ar 48000 -ac 1" "-f mxf_opatom -mxf_audio_edit_rate 25 -map 1"
fi

if [ -n "$do_ts" ] ; then
do_lavf ts "" "-ab 64k -mpegts_transport_stream_id 42 -ar 44100 -threads 1"
fi

if [ -n "$do_swf" ] ; then
do_lavf swf "" "-an"
fi

if [ -n "$do_ffm" ] ; then
do_lavf ffm "" "-ar 44100 -threads 1"
fi

if [ -n "$do_flm" ] ; then
do_lavf flm "" "-pix_fmt rgba"
fi

if [ -n "$do_flv_fmt" ] ; then
do_lavf flv "" "-an"
fi

if [ -n "$do_mov" ] ; then
mov_common_opt="-acodec pcm_alaw -vcodec mpeg4 -threads 1"
do_lavf mov "" "-movflags +rtphint $mov_common_opt"
do_lavf_timecode mov "-movflags +faststart $mov_common_opt"
do_lavf_timecode mp4 "-vcodec mpeg4 -an -threads 1"
fi

if [ -n "$do_ismv" ] ; then
do_lavf_timecode ismv "-an -vcodec mpeg4 -threads 1"
fi

if [ -n "$do_dv_fmt" ] ; then
do_lavf_timecode_nodrop dv "-ar 48000 -r 25 -s pal -ac 2"
do_lavf_timecode_drop   dv "-ar 48000 -pix_fmt yuv411p -s ntsc -ac 2"
do_lavf dv "-ar 48000 -channel_layout stereo" "-r 25 -s pal"
fi

if [ -n "$do_gxf" ] ; then
do_lavf_timecode_nodrop gxf "-ar 48000 -r 25 -s pal -ac 1 -threads 1"
do_lavf_timecode_drop   gxf "-ar 48000 -s ntsc -ac 1 -threads 1"
do_lavf gxf "-ar 48000" "-r 25 -s pal -ac 1 -threads 1"
fi

if [ -n "$do_nut" ] ; then
do_lavf nut "" "-acodec mp2 -ab 64k -ar 44100 -threads 1"
fi

if [ -n "$do_mkv" ] ; then
do_lavf mkv "" "-acodec mp2 -ab 64k -vcodec mpeg4 \
 -attach ${raw_src%/*}/00.pgm -metadata:s:t mimetype=image/x-portable-greymap -threads 1"
do_lavf mkv "" "-acodec mp2 -ab 64k -vcodec mpeg4 -ar 44100 -threads 1"
fi

if [ -n "$do_mp3" ] ; then
do_lavf_fate mp3 "mp3-conformance/he_32khz.bit" "-acodec copy"
fi

if [ -n "$do_latm" ] ; then
do_lavf_fate latm "aac/al04_44.mp4" "-acodec copy"
fi

if [ -n "$do_ogg_vp3" ] ; then
# -idct simple causes different results on different systems
DEC_OPTS="$DEC_OPTS -idct auto"
do_lavf_fate ogg "vp3/coeff_level64.mkv"
fi

if [ -n "$do_ogg_vp8" ] ; then
do_lavf_fate ogv "vp8/RRSF49-short.webm" "-acodec copy"
fi

if [ -n "$do_mov_qtrle_mace6" ] ; then
DEC_OPTS="$DEC_OPTS -idct auto"
do_lavf_fate mov "qtrle/Animation-16Greys.mov"
fi

if [ -n "$do_avi_cram" ] ; then
DEC_OPTS="$DEC_OPTS -idct auto"
do_lavf_fate avi "cram/toon.avi"
fi

if [ -n "$do_wtv" ] ; then
do_lavf wtv "" "-acodec mp2 -threads 1"
fi


# streamed images
# mjpeg
#file=${outfile}lavf.mjpeg
#do_avconv $file -t 1 -qscale 10 -f image2 -vcodec pgmyuv -i $raw_src
#do_avconv_crc $file -i $target_path/$file

if [ -n "$do_gif" ] ; then
file=${outfile}lavf.gif
do_avconv $file $DEC_OPTS -f image2 -vcodec pgmyuv -i $raw_src $ENC_OPTS -t 1 -qscale 10 -pix_fmt rgb24
do_avconv_crc $file $DEC_OPTS -i $target_path/$file -pix_fmt rgb24
fi

if [ -n "$do_apng" ] ; then
file=${outfile}lavf.apng
do_avconv $file $DEC_OPTS -f image2 -vcodec pgmyuv -i $raw_src $ENC_OPTS -t 1 -pix_fmt rgb24
do_avconv_crc $file $DEC_OPTS -i $target_path/$file -pix_fmt rgb24
file_copy=${outfile}lavf.copy.apng
do_avconv $file_copy $DEC_OPTS -i $file $ENC_OPTS -c copy
do_avconv_crc $file_copy $DEC_OPTS -i $target_path/$file_copy
file=${outfile}lavf.png
do_avconv $file $DEC_OPTS -f image2 -vcodec pgmyuv -i $raw_src $ENC_OPTS -pix_fmt rgb24 -frames:v 1 -f apng
do_avconv_crc $file $DEC_OPTS -i $target_path/$file -pix_fmt rgb24
fi

if [ -n "$do_yuv4mpeg" ] ; then
file=${outfile}lavf.y4m
do_avconv $file $DEC_OPTS -f image2 -vcodec pgmyuv -i $raw_src $ENC_OPTS -t 1 -qscale 10
do_avconv_crc $file -i $target_path/$file
<<<<<<< HEAD
fi

if [ -n "$do_fits" ] ; then
pix_fmts="gray gray16be gbrp gbrap gbrp16be gbrap16be"
for pix_fmt in $pix_fmts ; do
    file=${outfile}${pix_fmt}lavf.fits
    do_avconv $file $DEC_OPTS -f image2 -vcodec pgmyuv -i $raw_src $ENC_OPTS -pix_fmt $pix_fmt
    do_avconv_crc $file $DEC_OPTS -i $target_path/$file -pix_fmt $pix_fmt
done
fi

if [ -n "$do_smjpeg" ] ; then
do_lavf smjpeg "" "-f smjpeg"
fi

# pix_fmt conversions

if [ -n "$do_pixfmt" ] ; then
outfile="$datadir/pixfmt/"
conversions="yuv420p yuv422p yuv444p yuyv422 yuv410p yuv411p yuvj420p \
             yuvj422p yuvj444p rgb24 bgr24 rgb32 rgb565 rgb555 gray monow \
             monob yuv440p yuvj440p"
for pix_fmt in $conversions ; do
    file=${outfile}${pix_fmt}.yuv
    run_avconv $DEC_OPTS -r 1 -f image2 -vcodec pgmyuv -i $raw_src \
               $ENC_OPTS -f rawvideo -t 1 -s 352x288 -pix_fmt $pix_fmt $target_path/$raw_dst
    do_avconv $file $DEC_OPTS -f rawvideo -s 352x288 -pix_fmt $pix_fmt -i $target_path/$raw_dst \
                    $ENC_OPTS -f rawvideo -s 352x288 -pix_fmt yuv444p
done
=======
>>>>>>> 896fe15d
fi<|MERGE_RESOLUTION|>--- conflicted
+++ resolved
@@ -195,7 +195,6 @@
 file=${outfile}lavf.y4m
 do_avconv $file $DEC_OPTS -f image2 -vcodec pgmyuv -i $raw_src $ENC_OPTS -t 1 -qscale 10
 do_avconv_crc $file -i $target_path/$file
-<<<<<<< HEAD
 fi
 
 if [ -n "$do_fits" ] ; then
@@ -209,22 +208,4 @@
 
 if [ -n "$do_smjpeg" ] ; then
 do_lavf smjpeg "" "-f smjpeg"
-fi
-
-# pix_fmt conversions
-
-if [ -n "$do_pixfmt" ] ; then
-outfile="$datadir/pixfmt/"
-conversions="yuv420p yuv422p yuv444p yuyv422 yuv410p yuv411p yuvj420p \
-             yuvj422p yuvj444p rgb24 bgr24 rgb32 rgb565 rgb555 gray monow \
-             monob yuv440p yuvj440p"
-for pix_fmt in $conversions ; do
-    file=${outfile}${pix_fmt}.yuv
-    run_avconv $DEC_OPTS -r 1 -f image2 -vcodec pgmyuv -i $raw_src \
-               $ENC_OPTS -f rawvideo -t 1 -s 352x288 -pix_fmt $pix_fmt $target_path/$raw_dst
-    do_avconv $file $DEC_OPTS -f rawvideo -s 352x288 -pix_fmt $pix_fmt -i $target_path/$raw_dst \
-                    $ENC_OPTS -f rawvideo -s 352x288 -pix_fmt yuv444p
-done
-=======
->>>>>>> 896fe15d
 fi