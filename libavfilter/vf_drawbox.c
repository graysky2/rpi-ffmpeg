/*
 * Copyright (c) 2008 Affine Systems, Inc (Michael Sullivan, Bobby Impollonia)
 *
 * This file is part of FFmpeg.
 *
 * FFmpeg is free software; you can redistribute it and/or
 * modify it under the terms of the GNU Lesser General Public
 * License as published by the Free Software Foundation; either
 * version 2.1 of the License, or (at your option) any later version.
 *
 * FFmpeg is distributed in the hope that it will be useful,
 * but WITHOUT ANY WARRANTY; without even the implied warranty of
 * MERCHANTABILITY or FITNESS FOR A PARTICULAR PURPOSE.  See the GNU
 * Lesser General Public License for more details.
 *
 * You should have received a copy of the GNU Lesser General Public
 * License along with FFmpeg; if not, write to the Free Software
 * Foundation, Inc., 51 Franklin Street, Fifth Floor, Boston, MA 02110-1301 USA
 */

/**
 * @file
 * Box drawing filter. Also a nice template for a filter that needs to
 * write in the input frame.
 */

#include "libavutil/colorspace.h"
#include "libavutil/pixdesc.h"
#include "libavutil/parseutils.h"
#include "avfilter.h"
#include "formats.h"
#include "internal.h"
#include "video.h"

enum { Y, U, V, A };

typedef struct {
    int x, y, w, h;
    unsigned char yuv_color[4];
    int vsub, hsub;   ///< chroma subsampling
} DrawBoxContext;

static av_cold int init(AVFilterContext *ctx, const char *args)
{
    DrawBoxContext *drawbox= ctx->priv;
    char color_str[1024] = "black";
    uint8_t rgba_color[4];

    drawbox->x = drawbox->y = drawbox->w = drawbox->h = 0;

    if (args)
        sscanf(args, "%d:%d:%d:%d:%s",
               &drawbox->x, &drawbox->y, &drawbox->w, &drawbox->h, color_str);

    if (av_parse_color(rgba_color, color_str, -1, ctx) < 0)
        return AVERROR(EINVAL);

    drawbox->yuv_color[Y] = RGB_TO_Y_CCIR(rgba_color[0], rgba_color[1], rgba_color[2]);
    drawbox->yuv_color[U] = RGB_TO_U_CCIR(rgba_color[0], rgba_color[1], rgba_color[2], 0);
    drawbox->yuv_color[V] = RGB_TO_V_CCIR(rgba_color[0], rgba_color[1], rgba_color[2], 0);
    drawbox->yuv_color[A] = rgba_color[3];

    return 0;
}

static int query_formats(AVFilterContext *ctx)
{
    enum PixelFormat pix_fmts[] = {
        PIX_FMT_YUV444P,  PIX_FMT_YUV422P,  PIX_FMT_YUV420P,
        PIX_FMT_YUV411P,  PIX_FMT_YUV410P,
        PIX_FMT_YUVJ444P, PIX_FMT_YUVJ422P, PIX_FMT_YUVJ420P,
        PIX_FMT_YUV440P,  PIX_FMT_YUVJ440P,
        PIX_FMT_NONE
    };

    ff_set_common_formats(ctx, ff_make_format_list(pix_fmts));
    return 0;
}

static int config_input(AVFilterLink *inlink)
{
    DrawBoxContext *drawbox = inlink->dst->priv;

    drawbox->hsub = av_pix_fmt_descriptors[inlink->format].log2_chroma_w;
    drawbox->vsub = av_pix_fmt_descriptors[inlink->format].log2_chroma_h;

    if (drawbox->w == 0) drawbox->w = inlink->w;
    if (drawbox->h == 0) drawbox->h = inlink->h;

<<<<<<< HEAD
    av_log(inlink->dst, AV_LOG_INFO, "x:%d y:%d w:%d h:%d color:0x%02X%02X%02X%02X\n",
           drawbox->x, drawbox->y, drawbox->w, drawbox->h,
=======
    av_log(inlink->dst, AV_LOG_VERBOSE, "x:%d y:%d w:%d h:%d color:0x%02X%02X%02X%02X\n",
           drawbox->w, drawbox->y, drawbox->w, drawbox->h,
>>>>>>> c29c1a1b
           drawbox->yuv_color[Y], drawbox->yuv_color[U], drawbox->yuv_color[V], drawbox->yuv_color[A]);

    return 0;
}

static void draw_slice(AVFilterLink *inlink, int y0, int h, int slice_dir)
{
    DrawBoxContext *drawbox = inlink->dst->priv;
    int plane, x, y, xb = drawbox->x, yb = drawbox->y;
    unsigned char *row[4];
    AVFilterBufferRef *picref = inlink->cur_buf;

    for (y = FFMAX(yb, y0); y < (y0 + h) && y < (yb + drawbox->h); y++) {
        row[0] = picref->data[0] + y * picref->linesize[0];

        for (plane = 1; plane < 3; plane++)
            row[plane] = picref->data[plane] +
                picref->linesize[plane] * (y >> drawbox->vsub);

        for (x = FFMAX(xb, 0); x < (xb + drawbox->w) && x < picref->video->w; x++) {
            double alpha = (double)drawbox->yuv_color[A] / 255;

            if ((y - yb < 3) || (yb + drawbox->h - y < 4) ||
                (x - xb < 3) || (xb + drawbox->w - x < 4)) {
                row[0][x                 ] = (1 - alpha) * row[0][x                 ] + alpha * drawbox->yuv_color[Y];
                row[1][x >> drawbox->hsub] = (1 - alpha) * row[1][x >> drawbox->hsub] + alpha * drawbox->yuv_color[U];
                row[2][x >> drawbox->hsub] = (1 - alpha) * row[2][x >> drawbox->hsub] + alpha * drawbox->yuv_color[V];
            }
        }
    }

    ff_draw_slice(inlink->dst->outputs[0], y0, h, 1);
}

AVFilter avfilter_vf_drawbox = {
    .name      = "drawbox",
    .description = NULL_IF_CONFIG_SMALL("Draw a colored box on the input video."),
    .priv_size = sizeof(DrawBoxContext),
    .init      = init,

    .query_formats   = query_formats,
    .inputs    = (const AVFilterPad[]) {{ .name       = "default",
                                    .type             = AVMEDIA_TYPE_VIDEO,
                                    .config_props     = config_input,
                                    .get_video_buffer = ff_null_get_video_buffer,
                                    .start_frame      = ff_null_start_frame,
                                    .draw_slice       = draw_slice,
                                    .end_frame        = ff_null_end_frame,
                                    .min_perms        = AV_PERM_WRITE | AV_PERM_READ,
                                    .rej_perms        = AV_PERM_PRESERVE },
                                  { .name = NULL}},
    .outputs   = (const AVFilterPad[]) {{ .name       = "default",
                                    .type             = AVMEDIA_TYPE_VIDEO, },
                                  { .name = NULL}},
};<|MERGE_RESOLUTION|>--- conflicted
+++ resolved
@@ -87,13 +87,8 @@
     if (drawbox->w == 0) drawbox->w = inlink->w;
     if (drawbox->h == 0) drawbox->h = inlink->h;
 
-<<<<<<< HEAD
-    av_log(inlink->dst, AV_LOG_INFO, "x:%d y:%d w:%d h:%d color:0x%02X%02X%02X%02X\n",
+    av_log(inlink->dst, AV_LOG_VERBOSE, "x:%d y:%d w:%d h:%d color:0x%02X%02X%02X%02X\n",
            drawbox->x, drawbox->y, drawbox->w, drawbox->h,
-=======
-    av_log(inlink->dst, AV_LOG_VERBOSE, "x:%d y:%d w:%d h:%d color:0x%02X%02X%02X%02X\n",
-           drawbox->w, drawbox->y, drawbox->w, drawbox->h,
->>>>>>> c29c1a1b
            drawbox->yuv_color[Y], drawbox->yuv_color[U], drawbox->yuv_color[V], drawbox->yuv_color[A]);
 
     return 0;
