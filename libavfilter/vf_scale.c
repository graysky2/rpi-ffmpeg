/*
 * Copyright (c) 2007 Bobby Bingham
 *
 * This file is part of FFmpeg.
 *
 * FFmpeg is free software; you can redistribute it and/or
 * modify it under the terms of the GNU Lesser General Public
 * License as published by the Free Software Foundation; either
 * version 2.1 of the License, or (at your option) any later version.
 *
 * FFmpeg is distributed in the hope that it will be useful,
 * but WITHOUT ANY WARRANTY; without even the implied warranty of
 * MERCHANTABILITY or FITNESS FOR A PARTICULAR PURPOSE.  See the GNU
 * Lesser General Public License for more details.
 *
 * You should have received a copy of the GNU Lesser General Public
 * License along with FFmpeg; if not, write to the Free Software
 * Foundation, Inc., 51 Franklin Street, Fifth Floor, Boston, MA 02110-1301 USA
 */

/**
 * @file
 * scale video filter
 */

#include "avfilter.h"
#include "libavutil/avstring.h"
#include "libavutil/eval.h"
#include "libavutil/pixdesc.h"
#include "libavutil/avassert.h"
#include "libswscale/swscale.h"

static const char *var_names[] = {
    "PI",
    "PHI",
    "E",
    "in_w",   "iw",
    "in_h",   "ih",
    "out_w",  "ow",
    "out_h",  "oh",
    "a",
    "hsub",
    "vsub",
    NULL
};

enum var_name {
    VAR_PI,
    VAR_PHI,
    VAR_E,
    VAR_IN_W,   VAR_IW,
    VAR_IN_H,   VAR_IH,
    VAR_OUT_W,  VAR_OW,
    VAR_OUT_H,  VAR_OH,
    VAR_A,
    VAR_HSUB,
    VAR_VSUB,
    VARS_NB
};

typedef struct {
    struct SwsContext *sws;     ///< software scaler context
    struct SwsContext *isws[2]; ///< software scaler context for interlaced material

    /**
     * New dimensions. Special values are:
     *   0 = original width/height
     *  -1 = keep original aspect
     */
    int w, h;
    unsigned int flags;         ///sws flags

    int hsub, vsub;             ///< chroma subsampling
    int slice_y;                ///< top of current output slice
    int input_is_pal;           ///< set to 1 if the input format is paletted
    int interlaced;

    char w_expr[256];           ///< width  expression string
    char h_expr[256];           ///< height expression string
} ScaleContext;

static av_cold int init(AVFilterContext *ctx, const char *args, void *opaque)
{
    ScaleContext *scale = ctx->priv;
    const char *p;

    av_strlcpy(scale->w_expr, "iw", sizeof(scale->w_expr));
    av_strlcpy(scale->h_expr, "ih", sizeof(scale->h_expr));

    scale->flags = SWS_BILINEAR;
    if (args) {
        sscanf(args, "%255[^:]:%255[^:]", scale->w_expr, scale->h_expr);
        p = strstr(args,"flags=");
        if (p) scale->flags = strtoul(p+6, NULL, 0);
        if(strstr(args,"interl=1")){
            scale->interlaced=1;
        }else if(strstr(args,"interl=-1"))
            scale->interlaced=-1;
    }

    return 0;
}

static av_cold void uninit(AVFilterContext *ctx)
{
    ScaleContext *scale = ctx->priv;
    sws_freeContext(scale->sws);
    sws_freeContext(scale->isws[0]);
    sws_freeContext(scale->isws[1]);
    scale->sws = NULL;
}

static int query_formats(AVFilterContext *ctx)
{
    AVFilterFormats *formats;
    enum PixelFormat pix_fmt;
    int ret;

    if (ctx->inputs[0]) {
        formats = NULL;
        for (pix_fmt = 0; pix_fmt < PIX_FMT_NB; pix_fmt++)
            if (   sws_isSupportedInput(pix_fmt)
                && (ret = avfilter_add_format(&formats, pix_fmt)) < 0) {
                avfilter_formats_unref(&formats);
                return ret;
            }
        avfilter_formats_ref(formats, &ctx->inputs[0]->out_formats);
    }
    if (ctx->outputs[0]) {
        formats = NULL;
        for (pix_fmt = 0; pix_fmt < PIX_FMT_NB; pix_fmt++)
            if (    sws_isSupportedOutput(pix_fmt)
                && (ret = avfilter_add_format(&formats, pix_fmt)) < 0) {
                avfilter_formats_unref(&formats);
                return ret;
            }
        avfilter_formats_ref(formats, &ctx->outputs[0]->in_formats);
    }

    return 0;
}

static int config_props(AVFilterLink *outlink)
{
    AVFilterContext *ctx = outlink->src;
    AVFilterLink *inlink = outlink->src->inputs[0];
    ScaleContext *scale = ctx->priv;
    int64_t w, h;
    double var_values[VARS_NB], res;
    char *expr;
    int ret;

    var_values[VAR_PI]    = M_PI;
    var_values[VAR_PHI]   = M_PHI;
    var_values[VAR_E]     = M_E;
    var_values[VAR_IN_W]  = var_values[VAR_IW] = inlink->w;
    var_values[VAR_IN_H]  = var_values[VAR_IH] = inlink->h;
    var_values[VAR_OUT_W] = var_values[VAR_OW] = NAN;
    var_values[VAR_OUT_H] = var_values[VAR_OH] = NAN;
    var_values[VAR_A]     = (float) inlink->w / inlink->h;
    var_values[VAR_HSUB]  = 1<<av_pix_fmt_descriptors[inlink->format].log2_chroma_w;
    var_values[VAR_VSUB]  = 1<<av_pix_fmt_descriptors[inlink->format].log2_chroma_h;

    /* evaluate width and height */
    av_expr_parse_and_eval(&res, (expr = scale->w_expr),
                           var_names, var_values,
                           NULL, NULL, NULL, NULL, NULL, 0, ctx);
    scale->w = var_values[VAR_OUT_W] = var_values[VAR_OW] = res;
    if ((ret = av_expr_parse_and_eval(&res, (expr = scale->h_expr),
                                      var_names, var_values,
                                      NULL, NULL, NULL, NULL, NULL, 0, ctx)) < 0)
        goto fail;
    scale->h = var_values[VAR_OUT_H] = var_values[VAR_OH] = res;
    /* evaluate again the width, as it may depend on the output height */
    if ((ret = av_expr_parse_and_eval(&res, (expr = scale->w_expr),
                                      var_names, var_values,
                                      NULL, NULL, NULL, NULL, NULL, 0, ctx)) < 0)
        goto fail;
    scale->w = res;

    w = scale->w;
    h = scale->h;

    /* sanity check params */
    if (w <  -1 || h <  -1) {
        av_log(ctx, AV_LOG_ERROR, "Size values less than -1 are not acceptable.\n");
        return AVERROR(EINVAL);
    }
    if (w == -1 && h == -1)
        scale->w = scale->h = 0;

    if (!(w = scale->w))
        w = inlink->w;
    if (!(h = scale->h))
        h = inlink->h;
    if (w == -1)
        w = av_rescale(h, inlink->w, inlink->h);
    if (h == -1)
        h = av_rescale(w, inlink->h, inlink->w);

    if (w > INT_MAX || h > INT_MAX ||
        (h * inlink->w) > INT_MAX  ||
        (w * inlink->h) > INT_MAX)
        av_log(ctx, AV_LOG_ERROR, "Rescaled value for width or height is too big.\n");

    outlink->w = w;
    outlink->h = h;

    /* TODO: make algorithm configurable */
    av_log(ctx, AV_LOG_INFO, "w:%d h:%d fmt:%s -> w:%d h:%d fmt:%s flags:0x%0x\n",
           inlink ->w, inlink ->h, av_pix_fmt_descriptors[ inlink->format].name,
           outlink->w, outlink->h, av_pix_fmt_descriptors[outlink->format].name,
           scale->flags);

    scale->input_is_pal = av_pix_fmt_descriptors[inlink->format].flags & PIX_FMT_PAL;

    if (scale->sws)
        sws_freeContext(scale->sws);
    scale->sws = sws_getContext(inlink ->w, inlink ->h, inlink ->format,
                                outlink->w, outlink->h, outlink->format,
                                scale->flags, NULL, NULL, NULL);
    if (scale->isws[0])
        sws_freeContext(scale->isws[0]);
    scale->isws[0] = sws_getContext(inlink ->w, inlink ->h/2, inlink ->format,
                                    outlink->w, outlink->h/2, outlink->format,
                                    scale->flags, NULL, NULL, NULL);
    if (scale->isws[1])
        sws_freeContext(scale->isws[1]);
    scale->isws[1] = sws_getContext(inlink ->w, inlink ->h/2, inlink ->format,
                                    outlink->w, outlink->h/2, outlink->format,
                                    scale->flags, NULL, NULL, NULL);
    if (!scale->sws || !scale->isws[0] || !scale->isws[1])
        return AVERROR(EINVAL);

<<<<<<< HEAD
    if (inlink->sample_aspect_ratio.num){
        outlink->sample_aspect_ratio = av_mul_q((AVRational){outlink->h * inlink->w, outlink->w * inlink->h}, inlink->sample_aspect_ratio);
    } else
=======

    if (inlink->sample_aspect_ratio.num)
        outlink->sample_aspect_ratio = av_mul_q((AVRational){outlink->h*inlink->w,
                                                             outlink->w*inlink->h},
                                                inlink->sample_aspect_ratio);
    else
>>>>>>> 73ad0669
        outlink->sample_aspect_ratio = inlink->sample_aspect_ratio;

    return 0;

fail:
    av_log(NULL, AV_LOG_ERROR,
           "Error when evaluating the expression '%s'\n", expr);
    return ret;
}

static void start_frame(AVFilterLink *link, AVFilterBufferRef *picref)
{
    ScaleContext *scale = link->dst->priv;
    AVFilterLink *outlink = link->dst->outputs[0];
    AVFilterBufferRef *outpicref;

    scale->hsub = av_pix_fmt_descriptors[link->format].log2_chroma_w;
    scale->vsub = av_pix_fmt_descriptors[link->format].log2_chroma_h;

    outpicref = avfilter_get_video_buffer(outlink, AV_PERM_WRITE, outlink->w, outlink->h);
    avfilter_copy_buffer_ref_props(outpicref, picref);
    outpicref->video->w = outlink->w;
    outpicref->video->h = outlink->h;

    outlink->out_buf = outpicref;

    av_reduce(&outpicref->video->sample_aspect_ratio.num, &outpicref->video->sample_aspect_ratio.den,
              (int64_t)picref->video->sample_aspect_ratio.num * outlink->h * link->w,
              (int64_t)picref->video->sample_aspect_ratio.den * outlink->w * link->h,
              INT_MAX);

    scale->slice_y = 0;
    avfilter_start_frame(outlink, avfilter_ref_buffer(outpicref, ~0));
}

static int scale_slice(AVFilterLink *link, struct SwsContext *sws, int y, int h, int mul, int field)
{
    ScaleContext *scale = link->dst->priv;
    AVFilterBufferRef *cur_pic = link->cur_buf;
    AVFilterBufferRef *out_buf = link->dst->outputs[0]->out_buf;
    const uint8_t *in[4];
    uint8_t *out[4];
    int in_stride[4],out_stride[4];
    int i;

    for(i=0; i<4; i++){
        int vsub= ((i+1)&2) ? scale->vsub : 0;
         in_stride[i] = cur_pic->linesize[i] * mul;
        out_stride[i] = out_buf->linesize[i] * mul;
         in[i] = cur_pic->data[i] + ((y>>vsub)+field) * cur_pic->linesize[i];
        out[i] = out_buf->data[i] +            field  * out_buf->linesize[i];
    }
    if(scale->input_is_pal){
         in[1] = cur_pic->data[1];
        out[1] = out_buf->data[1];
    }

    return sws_scale(sws, in, in_stride, y/mul, h,
                         out,out_stride);
}

static void draw_slice(AVFilterLink *link, int y, int h, int slice_dir)
{
    ScaleContext *scale = link->dst->priv;
    int out_h;

    if (scale->slice_y == 0 && slice_dir == -1)
        scale->slice_y = link->dst->outputs[0]->h;

    if(scale->interlaced>0 || (scale->interlaced<0 && link->cur_buf->video->interlaced)){
        av_assert0(y%4 == 0);
        out_h = scale_slice(link, scale->isws[0], y, (h+1)/2, 2, 0);
        out_h+= scale_slice(link, scale->isws[1], y,  h   /2, 2, 1);
    }else{
        out_h = scale_slice(link, scale->sws, y, h, 1, 0);
    }

    if (slice_dir == -1)
        scale->slice_y -= out_h;
    avfilter_draw_slice(link->dst->outputs[0], scale->slice_y, out_h, slice_dir);
    if (slice_dir == 1)
        scale->slice_y += out_h;
}

AVFilter avfilter_vf_scale = {
    .name      = "scale",
    .description = NULL_IF_CONFIG_SMALL("Scale the input video to width:height size and/or convert the image format."),

    .init      = init,
    .uninit    = uninit,

    .query_formats = query_formats,

    .priv_size = sizeof(ScaleContext),

    .inputs    = (AVFilterPad[]) {{ .name             = "default",
                                    .type             = AVMEDIA_TYPE_VIDEO,
                                    .start_frame      = start_frame,
                                    .draw_slice       = draw_slice,
                                    .min_perms        = AV_PERM_READ, },
                                  { .name = NULL}},
    .outputs   = (AVFilterPad[]) {{ .name             = "default",
                                    .type             = AVMEDIA_TYPE_VIDEO,
                                    .config_props     = config_props, },
                                  { .name = NULL}},
};<|MERGE_RESOLUTION|>--- conflicted
+++ resolved
@@ -232,18 +232,11 @@
     if (!scale->sws || !scale->isws[0] || !scale->isws[1])
         return AVERROR(EINVAL);
 
-<<<<<<< HEAD
-    if (inlink->sample_aspect_ratio.num){
-        outlink->sample_aspect_ratio = av_mul_q((AVRational){outlink->h * inlink->w, outlink->w * inlink->h}, inlink->sample_aspect_ratio);
-    } else
-=======
-
     if (inlink->sample_aspect_ratio.num)
         outlink->sample_aspect_ratio = av_mul_q((AVRational){outlink->h*inlink->w,
                                                              outlink->w*inlink->h},
                                                 inlink->sample_aspect_ratio);
     else
->>>>>>> 73ad0669
         outlink->sample_aspect_ratio = inlink->sample_aspect_ratio;
 
     return 0;
