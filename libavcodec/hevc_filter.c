--- conflicted
+++ resolved
@@ -38,16 +38,12 @@
 
 #ifdef RPI
 #include "rpi_qpu.h"
-<<<<<<< HEAD
-#include "rpi_zc.h"
-=======
 #endif
 #if RPI_HEVC_SAND
 #include "rpi_zc.h"
 #include "libavutil/rpi_sand_fns.h"
 #else
 #define RPI_ZC_SAND_8_IN_10_BUF 0
->>>>>>> 60d5b6b8
 #endif
 
 #define LUMA 0
@@ -160,13 +156,8 @@
 
 static inline unsigned int pixel_shift(const HEVCContext * const s, const unsigned int c_idx)
 {
-<<<<<<< HEAD
-#ifdef RPI
-    return c_idx != 0 && rpi_sliced_frame(s->frame) ? 1 : s->ps.sps->pixel_shift;
-=======
 #if RPI_HEVC_SAND
     return c_idx != 0 && av_rpi_is_sand_frame(s->frame) ? 1 + s->ps.sps->pixel_shift : s->ps.sps->pixel_shift;
->>>>>>> 60d5b6b8
 #else
     return s->ps.sps->pixel_shift;
 #endif
@@ -300,9 +291,6 @@
 
 static void sao_filter_CTB(HEVCContext *s, int x, int y)
 {
-<<<<<<< HEAD
-    static const uint8_t sao_tab[8] = { 0 /* 8 */, 1 /* 16 */, 2 /* 24 */, 2 /* 32 */, 3, 3 /* 48 */, 4, 4 /* 64 */};
-=======
 #if SAO_FILTER_N == 5
     static const uint8_t sao_tab[8] = { 0 /* 8 */, 1 /* 16 */, 2 /* 24 */, 2 /* 32 */, 3, 3 /* 48 */, 4, 4 /* 64 */};
 #elif SAO_FILTER_N == 6
@@ -310,7 +298,6 @@
 #else
 #error Confused by size of sao fn array
 #endif
->>>>>>> 60d5b6b8
     HEVCLocalContext *lc = s->HEVClc;
     int c_idx;
     int edges[4];  // 0 left 1 top 2 right 3 bottom
@@ -331,13 +318,8 @@
     uint8_t right_tile_edge  = 0;
     uint8_t up_tile_edge     = 0;
     uint8_t bottom_tile_edge = 0;
-<<<<<<< HEAD
-#ifdef RPI
-    const int sliced = rpi_sliced_frame(s->frame);
-=======
 #if RPI_HEVC_SAND
     const int sliced = av_rpi_is_sand_frame(s->frame);
->>>>>>> 60d5b6b8
     const int plane_count = sliced ? 2 : (s->ps.sps->chroma_format_idc ? 3 : 1);
 #else
     const int plane_count = (s->ps.sps->chroma_format_idc ? 3 : 1);
@@ -395,26 +377,6 @@
         ptrdiff_t stride_dst;
         uint8_t *dst;
 
-<<<<<<< HEAD
-#ifdef RPI
-        const unsigned int sh = (sliced && c_idx != 0) ? 1 : s->ps.sps->pixel_shift;
-        const int wants_lr = sao->type_idx[c_idx] == SAO_EDGE && sao->eo_class[c_idx] != 1 /* Vertical */;
-        uint8_t * const src = !sliced ?
-                &s->frame->data[c_idx][y0 * stride_src + (x0 << s->ps.sps->pixel_shift)] :
-            c_idx == 0 ?
-                rpi_sliced_frame_pos_y(s->frame, x0, y0) :
-                rpi_sliced_frame_pos_c(s->frame, x0, y0);
-        const uint8_t * const src_l = edges[0] || !wants_lr ? NULL :
-            !sliced ? src - (1 << sh) :
-            c_idx == 0 ?
-                rpi_sliced_frame_pos_y(s->frame, x0 - 1, y0) :
-                rpi_sliced_frame_pos_c(s->frame, x0 - 1, y0);
-        const uint8_t * const src_r = edges[2] || !wants_lr ? NULL :
-            !sliced ? src + (width << sh) :
-            c_idx == 0 ?
-                rpi_sliced_frame_pos_y(s->frame, x0 + width, y0) :
-                rpi_sliced_frame_pos_c(s->frame, x0 + width, y0);
-=======
 #if RPI_HEVC_SAND
         const unsigned int sh = s->ps.sps->pixel_shift + (sliced && c_idx != 0);
         const int wants_lr = sao->type_idx[c_idx] == SAO_EDGE && sao->eo_class[c_idx] != 1 /* Vertical */;
@@ -433,7 +395,6 @@
             c_idx == 0 ?
                 av_rpi_sand_frame_pos_y(s->frame, x0 + width, y0) :
                 av_rpi_sand_frame_pos_c(s->frame, x0 + width, y0);
->>>>>>> 60d5b6b8
 
 
         if (sliced && c_idx > 1) {
@@ -456,11 +417,7 @@
                 dst = lc->edge_emu_buffer;
                 stride_dst = 2*MAX_PB_SIZE;
                 copy_CTB(dst, src, width << sh, height, stride_dst, stride_src);
-<<<<<<< HEAD
-#ifdef RPI
-=======
 #if RPI_HEVC_SAND
->>>>>>> 60d5b6b8
                 if (sliced && c_idx != 0)
                 {
                     s->hevcdsp.sao_band_filter_c[tab](src, dst, stride_src, stride_dst,
@@ -478,17 +435,11 @@
                 restore_tqb_pixels(s, src, dst, stride_src, stride_dst,
                                    x, y, width, height, c_idx);
             } else {
-<<<<<<< HEAD
-#ifdef RPI
-                if (sliced && c_idx != 0)
-                {
-=======
 #if RPI_HEVC_SAND
                 if (sliced && c_idx != 0)
                 {
 //                    printf("x,y=%d,%d data[1]=%p, src=%p\n", x0, y0, s->frame->data[1], src);
 
->>>>>>> 60d5b6b8
                     s->hevcdsp.sao_band_filter_c[tab](src, src, stride_src, stride_src,
                                                     sao->offset_val[1], sao->band_position[1],
                                                     sao->offset_val[2], sao->band_position[2],
@@ -589,11 +540,7 @@
 
             copy_CTB_to_hv(s, src, stride_src, x0, y0, width, height, c_idx,
                            x_ctb, y_ctb);
-<<<<<<< HEAD
-#ifdef RPI
-=======
 #if RPI_HEVC_SAND
->>>>>>> 60d5b6b8
             if (sliced && c_idx != 0)
             {
                 // Class always the same for both U & V (which is just as well :-))
@@ -623,10 +570,7 @@
                                                     horiz_edge,
                                                     diag_edge);
             }
-<<<<<<< HEAD
-=======
             // ??? Does this actually work for chroma ???
->>>>>>> 60d5b6b8
             restore_tqb_pixels(s, src, dst, stride_src, stride_dst,
                                x, y, width, height, c_idx);
             sao->type_idx[c_idx] = SAO_APPLIED;
@@ -749,16 +693,6 @@
                     no_q[0] = get_pcm(s, x, y);
                     no_q[1] = get_pcm(s, x, y + 4);
                 }
-<<<<<<< HEAD
-#ifdef RPI
-                if (rpi_sliced_frame(s->frame)) {
-
-                    // This copes properly with no_p/no_q
-                    s->hevcdsp.hevc_v_loop_filter_luma2(rpi_sliced_frame_pos_y(s->frame, x, y),
-                                                     s->frame->linesize[LUMA],
-                                                     beta, tc, no_p, no_q,
-                                                     rpi_sliced_frame_pos_y(s->frame, x - 4, y));
-=======
 #if RPI_HEVC_SAND
                 if (av_rpi_is_sand_frame(s->frame)) {
 
@@ -767,7 +701,6 @@
                                                      s->frame->linesize[LUMA],
                                                      beta, tc, no_p, no_q,
                                                      av_rpi_sand_frame_pos_y(s->frame, x - 4, y));
->>>>>>> 60d5b6b8
                 }
                 else
 #endif
@@ -819,15 +752,9 @@
                 tc[0]   = bs0 ? TC_CALC(qp, bs0) : 0;
                 tc[1]   = bs1 ? TC_CALC(qp, bs1) : 0;
                 src =
-<<<<<<< HEAD
-#ifdef RPI
-                    rpi_sliced_frame(s->frame) ?
-                        rpi_sliced_frame_pos_y(s->frame, x, y) :
-=======
 #if RPI_HEVC_SAND
                     av_rpi_is_sand_frame(s->frame) ?
                         av_rpi_sand_frame_pos_y(s->frame, x, y) :
->>>>>>> 60d5b6b8
 #endif
                         &s->frame->data[LUMA][y * s->frame->linesize[LUMA] + (x << s->ps.sps->pixel_shift)];
                 if (pcmf) {
@@ -860,23 +787,15 @@
     }
 
     if (s->ps.sps->chroma_format_idc) {
-<<<<<<< HEAD
-#ifdef RPI
-        if (rpi_sliced_frame(s->frame)) {
-=======
 #if RPI_HEVC_SAND
         if (av_rpi_is_sand_frame(s->frame)) {
->>>>>>> 60d5b6b8
             const int v = 2;
             const int h = 2;
 
             // vertical filtering chroma
             for (y = y0; y < y_end; y += 8 * v) {
-<<<<<<< HEAD
-=======
 //                const int demi_y = y + 4 * v >= s->ps.sps->height;
                 const int demi_y = 0;
->>>>>>> 60d5b6b8
                 for (x = x0 ? x0 : 8 * h; x < x_end; x += 8 * h) {
                     const int bs0 = s->vertical_bs[(x +  y          * s->bs_width) >> 2];
                     const int bs1 = s->vertical_bs[(x + (y + 4 * v) * s->bs_width) >> 2];
@@ -884,11 +803,7 @@
                     if ((bs0 == 2) || (bs1 == 2)) {
                         const int qp0 = (get_qPy(s, x - 1, y)         + get_qPy(s, x, y)         + 1) >> 1;
                         const int qp1 = (get_qPy(s, x - 1, y + 4 * v) + get_qPy(s, x, y + 4 * v) + 1) >> 1;
-<<<<<<< HEAD
-                        unsigned int no_f = 0;
-=======
                         unsigned int no_f = !demi_y ? 0 : 2 | 8;
->>>>>>> 60d5b6b8
 
                         // tc_offset here should be set to cur_tc_offset I think
                         const uint32_t tc4 =
@@ -908,17 +823,10 @@
                                 continue;
                         }
 
-<<<<<<< HEAD
-                        s->hevcdsp.hevc_v_loop_filter_uv2(rpi_sliced_frame_pos_c(s->frame, x >> 1, y >> 1),
-                                                       s->frame->linesize[1],
-                                                       tc4,
-                                                       rpi_sliced_frame_pos_c(s->frame, (x >> 1) - 2, y >> 1),
-=======
                         s->hevcdsp.hevc_v_loop_filter_uv2(av_rpi_sand_frame_pos_c(s->frame, x >> 1, y >> 1),
                                                        s->frame->linesize[1],
                                                        tc4,
                                                        av_rpi_sand_frame_pos_c(s->frame, (x >> 1) - 2, y >> 1),
->>>>>>> 60d5b6b8
                                                        no_f);
                     }
                 }
@@ -933,12 +841,9 @@
                     x_end2 = x_end - 8 * h;
 
                 for (x = x0 ? x0 - 8 * h: 0; x < x_end2; x += 8 * h) {
-<<<<<<< HEAD
-=======
 //                    const int demi_x = x + 4 * v >= s->ps.sps->width;
                     const int demi_x = 0;
 
->>>>>>> 60d5b6b8
                     const int bs0 = s->horizontal_bs[( x          + y * s->bs_width) >> 2];
                     const int bs1 = s->horizontal_bs[((x + 4 * h) + y * s->bs_width) >> 2];
                     if ((bs0 == 2) || (bs1 == 2)) {
@@ -947,11 +852,7 @@
                         const uint32_t tc4 =
                             ((bs0 != 2) ? 0 : chroma_tc(s, qp0, 1, tc_offset) | (chroma_tc(s, qp0, 2, tc_offset) << 16)) |
                             ((bs1 != 2) ? 0 : ((chroma_tc(s, qp1, 1, cur_tc_offset) | (chroma_tc(s, qp1, 2, cur_tc_offset) << 16)) << 8));
-<<<<<<< HEAD
-                        unsigned int no_f = 0;
-=======
                         unsigned int no_f = !demi_x ? 0 : 2 | 8;
->>>>>>> 60d5b6b8
 
                         if (tc4 == 0)
                             continue;
@@ -967,11 +868,7 @@
                                 continue;
                         }
 
-<<<<<<< HEAD
-                        s->hevcdsp.hevc_h_loop_filter_uv(rpi_sliced_frame_pos_c(s->frame, x >> 1, y >> 1),
-=======
                         s->hevcdsp.hevc_h_loop_filter_uv(av_rpi_sand_frame_pos_c(s->frame, x >> 1, y >> 1),
->>>>>>> 60d5b6b8
                                                              s->frame->linesize[1],
                                                              tc4, no_f);
                     }
@@ -997,15 +894,9 @@
                         c_tc[0] = (bs0 == 2) ? chroma_tc(s, qp0, chroma, tc_offset) : 0;
                         c_tc[1] = (bs1 == 2) ? chroma_tc(s, qp1, chroma, tc_offset) : 0;
                         src =
-<<<<<<< HEAD
-#ifdef RPI
-                            rpi_sliced_frame(s->frame) ?
-                                rpi_sliced_frame_pos_c(s->frame, x >> s->ps.sps->hshift[chroma], y >> s->ps.sps->vshift[chroma]) :
-=======
 #if RPI_HEVC_SAND
                             av_rpi_is_sand_frame(s->frame) ?
                                 av_rpi_sand_frame_pos_c(s->frame, x >> s->ps.sps->hshift[chroma], y >> s->ps.sps->vshift[chroma]) :
->>>>>>> 60d5b6b8
 #endif
                                 &s->frame->data[chroma][(y >> s->ps.sps->vshift[chroma]) * s->frame->linesize[chroma] + ((x >> s->ps.sps->hshift[chroma]) << s->ps.sps->pixel_shift)];
                         if (pcmf) {
@@ -1055,15 +946,9 @@
                         c_tc[0]   = bs0 == 2 ? chroma_tc(s, qp0, chroma, tc_offset)     : 0;
                         c_tc[1]   = bs1 == 2 ? chroma_tc(s, qp1, chroma, cur_tc_offset) : 0;
                         src =
-<<<<<<< HEAD
-#ifdef RPI
-                            rpi_sliced_frame(s->frame) ?
-                                rpi_sliced_frame_pos_c(s->frame, x >> s->ps.sps->hshift[chroma], y >> s->ps.sps->vshift[chroma]) :
-=======
 #if RPI_HEVC_SAND
                             av_rpi_is_sand_frame(s->frame) ?
                                 av_rpi_sand_frame_pos_c(s->frame, x >> s->ps.sps->hshift[chroma], y >> s->ps.sps->vshift[chroma]) :
->>>>>>> 60d5b6b8
 #endif
                                 &s->frame->data[chroma][(y >> s->ps.sps->vshift[1]) * s->frame->linesize[chroma] + ((x >> s->ps.sps->hshift[1]) << s->ps.sps->pixel_shift)];
                         if (pcmf) {
@@ -1316,11 +1201,7 @@
   // Call VPU
   {
       const vpu_qpu_job_h vqj = vpu_qpu_job_new();
-<<<<<<< HEAD
-      vpu_qpu_job_add_vpu(vqj, vpu_get_fn(), s->dvq->vpu_cmds_vc, 3, 0, 0, 0, 5);  // 5 means to do all the commands
-=======
       vpu_qpu_job_add_vpu(vqj, vpu_get_fn(s->ps.sps->bit_depth), s->dvq->vpu_cmds_vc, 3, 0, 0, 0, 5);  // 5 means to do all the commands
->>>>>>> 60d5b6b8
       vpu_qpu_job_add_sync_this(vqj, &s->dvq->cmd_id);
       vpu_qpu_job_finish(vqj);
   }
@@ -1366,11 +1247,7 @@
 #if RPI_INTER
                 rpi_flush_ref_frame_progress(s,&s->ref->tf, y);
 #endif
-<<<<<<< HEAD
-                ff_thread_report_progress(&s->ref->tf, y, 0);
-=======
                 ff_hevc_progress_signal_recon(s, y);
->>>>>>> 60d5b6b8
             }
         }
         if (x_end && y_end) {
@@ -1379,33 +1256,6 @@
 #if RPI_INTER
                 rpi_flush_ref_frame_progress(s, &s->ref->tf, y + ctb_size);
 #endif
-<<<<<<< HEAD
-                ff_thread_report_progress(&s->ref->tf, y + ctb_size, 0);
-            }
-        }
-    } else if (s->threads_type == FF_THREAD_FRAME && x_end) {
-        //int newh = y + ctb_size - 4;
-        //int currh = s->ref->tf.progress->data[0];
-        //if (((y + ctb_size)&63)==0)
-#ifdef RPI_DEBLOCK_VPU
-        if (s->enable_rpi_deblock) {
-          // we no longer need to flush the luma buffer as it is in GPU memory when using deblocking on the rpi
-          if (done_deblock) {
-            ff_thread_report_progress(&s->ref->tf, y + ctb_size - 4, 0);
-          }
-        } else {
-#if RPI_INTER
-          rpi_flush_ref_frame_progress(s, &s->ref->tf, y + ctb_size - 4);
-#endif
-          ff_thread_report_progress(&s->ref->tf, y + ctb_size - 4, 0);
-        }
-#else
-#if RPI_INTER
-        rpi_flush_ref_frame_progress(s, &s->ref->tf, y + ctb_size - 4);
-        // we no longer need to flush the luma buffer as it is in GPU memory when using deblocking on the rpi
-#endif
-        ff_thread_report_progress(&s->ref->tf, y + ctb_size - 4, 0);
-=======
                 ff_hevc_progress_signal_recon(s, y + ctb_size);
             }
         }
@@ -1430,7 +1280,6 @@
         rpi_flush_ref_frame_progress(s, &s->ref->tf, y + ctb_size - 4);
 #endif
         ff_hevc_progress_signal_recon(s, y + ctb_size - 4);
->>>>>>> 60d5b6b8
 #endif
     }
 }
