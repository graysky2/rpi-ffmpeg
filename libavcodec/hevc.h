/*
 * HEVC video decoder
 *
 * Copyright (C) 2012 - 2013 Guillaume Martres
 *
 * This file is part of FFmpeg.
 *
 * FFmpeg is free software; you can redistribute it and/or
 * modify it under the terms of the GNU Lesser General Public
 * License as published by the Free Software Foundation; either
 * version 2.1 of the License, or (at your option) any later version.
 *
 * FFmpeg is distributed in the hope that it will be useful,
 * but WITHOUT ANY WARRANTY; without even the implied warranty of
 * MERCHANTABILITY or FITNESS FOR A PARTICULAR PURPOSE.  See the GNU
 * Lesser General Public License for more details.
 *
 * You should have received a copy of the GNU Lesser General Public
 * License along with FFmpeg; if not, write to the Free Software
 * Foundation, Inc., 51 Franklin Street, Fifth Floor, Boston, MA 02110-1301 USA
 */

#ifndef AVCODEC_HEVC_H
#define AVCODEC_HEVC_H

#include "libavutil/buffer.h"
#include "libavutil/md5.h"

#include "avcodec.h"
#include "bswapdsp.h"
#include "cabac.h"
#include "get_bits.h"
#include "hevcpred.h"
#include "hevcdsp.h"
#include "internal.h"
#include "thread.h"
#include "videodsp.h"

// define RPI to split the CABAC/prediction/transform into separate stages
#define RPI

#ifdef RPI

  #include "rpi_qpu.h"
  // Define RPI_INTER_QPU to use QPU for chroma inter prediction
  #define RPI_INTER_QPU
  
  #ifdef RPI_INTER_QPU
    // Define RPI_LUMA_QPU to also use QPU for luma inter prediction
    #define RPI_LUMA_QPU
  #endif
  
  // By passing jobs to a worker thread we hope to be able to catch up during slow frames
  #define RPI_MAX_JOBS 2
  // Define RPI_WORKER to launch a worker thread for pixel processing tasks
  #define RPI_WORKER
  // Define RPI_DEBLOCK_VPU to perform deblocking on the VPUs
  //#define RPI_DEBLOCK_VPU
  
#endif

#define MAX_DPB_SIZE 16 // A.4.1
#define MAX_REFS 16

#define MAX_NB_THREADS 16
#define SHIFT_CTB_WPP 2

/**
 * 7.4.2.1
 */
#define MAX_SUB_LAYERS 7
#define MAX_VPS_COUNT 16
#define MAX_SPS_COUNT 32
#define MAX_PPS_COUNT 256
#define MAX_SHORT_TERM_RPS_COUNT 64
#define MAX_CU_SIZE 128

//TODO: check if this is really the maximum
#define MAX_TRANSFORM_DEPTH 5

#define MAX_TB_SIZE 32
#define MAX_LOG2_CTB_SIZE 6
#define MAX_QP 51
#define DEFAULT_INTRA_TC_OFFSET 2

#define HEVC_CONTEXTS 199

#define MRG_MAX_NUM_CANDS     5

#define L0 0
#define L1 1

#define EPEL_EXTRA_BEFORE 1
#define EPEL_EXTRA_AFTER  2
#define EPEL_EXTRA        3
#define QPEL_EXTRA_BEFORE 3
#define QPEL_EXTRA_AFTER  4
#define QPEL_EXTRA        7

#define EDGE_EMU_BUFFER_STRIDE 80

/**
 * Value of the luma sample at position (x, y) in the 2D array tab.
 */
#define SAMPLE(tab, x, y) ((tab)[(y) * s->sps->width + (x)])
#define SAMPLE_CTB(tab, x, y) ((tab)[(y) * min_cb_width + (x)])

#define IS_IDR(s) ((s)->nal_unit_type == NAL_IDR_W_RADL || (s)->nal_unit_type == NAL_IDR_N_LP)
#define IS_BLA(s) ((s)->nal_unit_type == NAL_BLA_W_RADL || (s)->nal_unit_type == NAL_BLA_W_LP || \
                   (s)->nal_unit_type == NAL_BLA_N_LP)
#define IS_IRAP(s) ((s)->nal_unit_type >= 16 && (s)->nal_unit_type <= 23)

/**
 * Table 7-3: NAL unit type codes
 */
enum NALUnitType {
    NAL_TRAIL_N    = 0,
    NAL_TRAIL_R    = 1,
    NAL_TSA_N      = 2,
    NAL_TSA_R      = 3,
    NAL_STSA_N     = 4,
    NAL_STSA_R     = 5,
    NAL_RADL_N     = 6,
    NAL_RADL_R     = 7,
    NAL_RASL_N     = 8,
    NAL_RASL_R     = 9,
    NAL_BLA_W_LP   = 16,
    NAL_BLA_W_RADL = 17,
    NAL_BLA_N_LP   = 18,
    NAL_IDR_W_RADL = 19,
    NAL_IDR_N_LP   = 20,
    NAL_CRA_NUT    = 21,
    NAL_VPS        = 32,
    NAL_SPS        = 33,
    NAL_PPS        = 34,
    NAL_AUD        = 35,
    NAL_EOS_NUT    = 36,
    NAL_EOB_NUT    = 37,
    NAL_FD_NUT     = 38,
    NAL_SEI_PREFIX = 39,
    NAL_SEI_SUFFIX = 40,
};

enum RPSType {
    ST_CURR_BEF = 0,
    ST_CURR_AFT,
    ST_FOLL,
    LT_CURR,
    LT_FOLL,
    NB_RPS_TYPE,
};

enum SliceType {
    B_SLICE = 0,
    P_SLICE = 1,
    I_SLICE = 2,
};

enum SyntaxElement {
    SAO_MERGE_FLAG = 0,
    SAO_TYPE_IDX,
    SAO_EO_CLASS,
    SAO_BAND_POSITION,
    SAO_OFFSET_ABS,
    SAO_OFFSET_SIGN,
    END_OF_SLICE_FLAG,
    SPLIT_CODING_UNIT_FLAG,
    CU_TRANSQUANT_BYPASS_FLAG,
    SKIP_FLAG,
    CU_QP_DELTA,
    PRED_MODE_FLAG,
    PART_MODE,
    PCM_FLAG,
    PREV_INTRA_LUMA_PRED_FLAG,
    MPM_IDX,
    REM_INTRA_LUMA_PRED_MODE,
    INTRA_CHROMA_PRED_MODE,
    MERGE_FLAG,
    MERGE_IDX,
    INTER_PRED_IDC,
    REF_IDX_L0,
    REF_IDX_L1,
    ABS_MVD_GREATER0_FLAG,
    ABS_MVD_GREATER1_FLAG,
    ABS_MVD_MINUS2,
    MVD_SIGN_FLAG,
    MVP_LX_FLAG,
    NO_RESIDUAL_DATA_FLAG,
    SPLIT_TRANSFORM_FLAG,
    CBF_LUMA,
    CBF_CB_CR,
    TRANSFORM_SKIP_FLAG,
    EXPLICIT_RDPCM_FLAG,
    EXPLICIT_RDPCM_DIR_FLAG,
    LAST_SIGNIFICANT_COEFF_X_PREFIX,
    LAST_SIGNIFICANT_COEFF_Y_PREFIX,
    LAST_SIGNIFICANT_COEFF_X_SUFFIX,
    LAST_SIGNIFICANT_COEFF_Y_SUFFIX,
    SIGNIFICANT_COEFF_GROUP_FLAG,
    SIGNIFICANT_COEFF_FLAG,
    COEFF_ABS_LEVEL_GREATER1_FLAG,
    COEFF_ABS_LEVEL_GREATER2_FLAG,
    COEFF_ABS_LEVEL_REMAINING,
    COEFF_SIGN_FLAG,
    LOG2_RES_SCALE_ABS,
    RES_SCALE_SIGN_FLAG,
    CU_CHROMA_QP_OFFSET_FLAG,
    CU_CHROMA_QP_OFFSET_IDX,
};

enum PartMode {
    PART_2Nx2N = 0,
    PART_2NxN  = 1,
    PART_Nx2N  = 2,
    PART_NxN   = 3,
    PART_2NxnU = 4,
    PART_2NxnD = 5,
    PART_nLx2N = 6,
    PART_nRx2N = 7,
};

enum PredMode {
    MODE_INTER = 0,
    MODE_INTRA,
    MODE_SKIP,
};

enum InterPredIdc {
    PRED_L0 = 0,
    PRED_L1,
    PRED_BI,
};

enum PredFlag {
    PF_INTRA = 0,
    PF_L0,
    PF_L1,
    PF_BI,
};

enum IntraPredMode {
    INTRA_PLANAR = 0,
    INTRA_DC,
    INTRA_ANGULAR_2,
    INTRA_ANGULAR_3,
    INTRA_ANGULAR_4,
    INTRA_ANGULAR_5,
    INTRA_ANGULAR_6,
    INTRA_ANGULAR_7,
    INTRA_ANGULAR_8,
    INTRA_ANGULAR_9,
    INTRA_ANGULAR_10,
    INTRA_ANGULAR_11,
    INTRA_ANGULAR_12,
    INTRA_ANGULAR_13,
    INTRA_ANGULAR_14,
    INTRA_ANGULAR_15,
    INTRA_ANGULAR_16,
    INTRA_ANGULAR_17,
    INTRA_ANGULAR_18,
    INTRA_ANGULAR_19,
    INTRA_ANGULAR_20,
    INTRA_ANGULAR_21,
    INTRA_ANGULAR_22,
    INTRA_ANGULAR_23,
    INTRA_ANGULAR_24,
    INTRA_ANGULAR_25,
    INTRA_ANGULAR_26,
    INTRA_ANGULAR_27,
    INTRA_ANGULAR_28,
    INTRA_ANGULAR_29,
    INTRA_ANGULAR_30,
    INTRA_ANGULAR_31,
    INTRA_ANGULAR_32,
    INTRA_ANGULAR_33,
    INTRA_ANGULAR_34,
};

enum SAOType {
    SAO_NOT_APPLIED = 0,
    SAO_BAND,
    SAO_EDGE,
    SAO_APPLIED
};

enum SAOEOClass {
    SAO_EO_HORIZ = 0,
    SAO_EO_VERT,
    SAO_EO_135D,
    SAO_EO_45D,
};

enum ScanType {
    SCAN_DIAG = 0,
    SCAN_HORIZ,
    SCAN_VERT,
};

typedef struct ShortTermRPS {
    unsigned int num_negative_pics;
    int num_delta_pocs;
    int rps_idx_num_delta_pocs;
    int32_t delta_poc[32];
    uint8_t used[32];
} ShortTermRPS;

typedef struct LongTermRPS {
    int     poc[32];
    uint8_t used[32];
    uint8_t nb_refs;
} LongTermRPS;

typedef struct RefPicList {
    struct HEVCFrame *ref[MAX_REFS];
    int list[MAX_REFS];
    int isLongTerm[MAX_REFS];
    int nb_refs;
} RefPicList;

typedef struct RefPicListTab {
    RefPicList refPicList[2];
} RefPicListTab;

typedef struct HEVCWindow {
    unsigned int left_offset;
    unsigned int right_offset;
    unsigned int top_offset;
    unsigned int bottom_offset;
} HEVCWindow;

typedef struct VUI {
    AVRational sar;

    int overscan_info_present_flag;
    int overscan_appropriate_flag;

    int video_signal_type_present_flag;
    int video_format;
    int video_full_range_flag;
    int colour_description_present_flag;
    uint8_t colour_primaries;
    uint8_t transfer_characteristic;
    uint8_t matrix_coeffs;

    int chroma_loc_info_present_flag;
    int chroma_sample_loc_type_top_field;
    int chroma_sample_loc_type_bottom_field;
    int neutra_chroma_indication_flag;

    int field_seq_flag;
    int frame_field_info_present_flag;

    int default_display_window_flag;
    HEVCWindow def_disp_win;

    int vui_timing_info_present_flag;
    uint32_t vui_num_units_in_tick;
    uint32_t vui_time_scale;
    int vui_poc_proportional_to_timing_flag;
    int vui_num_ticks_poc_diff_one_minus1;
    int vui_hrd_parameters_present_flag;

    int bitstream_restriction_flag;
    int tiles_fixed_structure_flag;
    int motion_vectors_over_pic_boundaries_flag;
    int restricted_ref_pic_lists_flag;
    int min_spatial_segmentation_idc;
    int max_bytes_per_pic_denom;
    int max_bits_per_min_cu_denom;
    int log2_max_mv_length_horizontal;
    int log2_max_mv_length_vertical;
} VUI;

typedef struct PTLCommon {
    uint8_t profile_space;
    uint8_t tier_flag;
    uint8_t profile_idc;
    uint8_t profile_compatibility_flag[32];
    uint8_t level_idc;
    uint8_t progressive_source_flag;
    uint8_t interlaced_source_flag;
    uint8_t non_packed_constraint_flag;
    uint8_t frame_only_constraint_flag;
} PTLCommon;

typedef struct PTL {
    PTLCommon general_ptl;
    PTLCommon sub_layer_ptl[MAX_SUB_LAYERS];

    uint8_t sub_layer_profile_present_flag[MAX_SUB_LAYERS];
    uint8_t sub_layer_level_present_flag[MAX_SUB_LAYERS];
} PTL;

typedef struct HEVCVPS {
    uint8_t vps_temporal_id_nesting_flag;
    int vps_max_layers;
    int vps_max_sub_layers; ///< vps_max_temporal_layers_minus1 + 1

    PTL ptl;
    int vps_sub_layer_ordering_info_present_flag;
    unsigned int vps_max_dec_pic_buffering[MAX_SUB_LAYERS];
    unsigned int vps_num_reorder_pics[MAX_SUB_LAYERS];
    unsigned int vps_max_latency_increase[MAX_SUB_LAYERS];
    int vps_max_layer_id;
    int vps_num_layer_sets; ///< vps_num_layer_sets_minus1 + 1
    uint8_t vps_timing_info_present_flag;
    uint32_t vps_num_units_in_tick;
    uint32_t vps_time_scale;
    uint8_t vps_poc_proportional_to_timing_flag;
    int vps_num_ticks_poc_diff_one; ///< vps_num_ticks_poc_diff_one_minus1 + 1
    int vps_num_hrd_parameters;
} HEVCVPS;

typedef struct ScalingList {
    /* This is a little wasteful, since sizeID 0 only needs 8 coeffs,
     * and size ID 3 only has 2 arrays, not 6. */
    uint8_t sl[4][6][64];
    uint8_t sl_dc[2][6];
} ScalingList;

typedef struct HEVCSPS {
    unsigned vps_id;
    int chroma_format_idc;
    uint8_t separate_colour_plane_flag;

    ///< output (i.e. cropped) values
    int output_width, output_height;
    HEVCWindow output_window;

    HEVCWindow pic_conf_win;

    int bit_depth;
    int pixel_shift;
    enum AVPixelFormat pix_fmt;

    unsigned int log2_max_poc_lsb;
    int pcm_enabled_flag;

    int max_sub_layers;
    struct {
        int max_dec_pic_buffering;
        int num_reorder_pics;
        int max_latency_increase;
    } temporal_layer[MAX_SUB_LAYERS];

    VUI vui;
    PTL ptl;

    uint8_t scaling_list_enable_flag;
    ScalingList scaling_list;

    unsigned int nb_st_rps;
    ShortTermRPS st_rps[MAX_SHORT_TERM_RPS_COUNT];

    uint8_t amp_enabled_flag;
    uint8_t sao_enabled;

    uint8_t long_term_ref_pics_present_flag;
    uint16_t lt_ref_pic_poc_lsb_sps[32];
    uint8_t used_by_curr_pic_lt_sps_flag[32];
    uint8_t num_long_term_ref_pics_sps;

    struct {
        uint8_t bit_depth;
        uint8_t bit_depth_chroma;
        unsigned int log2_min_pcm_cb_size;
        unsigned int log2_max_pcm_cb_size;
        uint8_t loop_filter_disable_flag;
    } pcm;
    uint8_t sps_temporal_mvp_enabled_flag;
    uint8_t sps_strong_intra_smoothing_enable_flag;

    unsigned int log2_min_cb_size;
    unsigned int log2_diff_max_min_coding_block_size;
    unsigned int log2_min_tb_size;
    unsigned int log2_max_trafo_size;
    unsigned int log2_ctb_size;
    unsigned int log2_min_pu_size;

    int max_transform_hierarchy_depth_inter;
    int max_transform_hierarchy_depth_intra;

    int transform_skip_rotation_enabled_flag;
    int transform_skip_context_enabled_flag;
    int implicit_rdpcm_enabled_flag;
    int explicit_rdpcm_enabled_flag;
    int intra_smoothing_disabled_flag;
    int persistent_rice_adaptation_enabled_flag;

    ///< coded frame dimension in various units
    int width;
    int height;
    int ctb_width;
    int ctb_height;
    int ctb_size;
    int min_cb_width;
    int min_cb_height;
    int min_tb_width;
    int min_tb_height;
    int min_pu_width;
    int min_pu_height;
    int tb_mask;

    int hshift[3];
    int vshift[3];

    int qp_bd_offset;
} HEVCSPS;

typedef struct HEVCPPS {
    unsigned int sps_id; ///< seq_parameter_set_id

    uint8_t sign_data_hiding_flag;

    uint8_t cabac_init_present_flag;

    int num_ref_idx_l0_default_active; ///< num_ref_idx_l0_default_active_minus1 + 1
    int num_ref_idx_l1_default_active; ///< num_ref_idx_l1_default_active_minus1 + 1
    int pic_init_qp_minus26;

    uint8_t constrained_intra_pred_flag;
    uint8_t transform_skip_enabled_flag;

    uint8_t cu_qp_delta_enabled_flag;
    int diff_cu_qp_delta_depth;

    int cb_qp_offset;
    int cr_qp_offset;
    uint8_t pic_slice_level_chroma_qp_offsets_present_flag;
    uint8_t weighted_pred_flag;
    uint8_t weighted_bipred_flag;
    uint8_t output_flag_present_flag;
    uint8_t transquant_bypass_enable_flag;

    uint8_t dependent_slice_segments_enabled_flag;
    uint8_t tiles_enabled_flag;
    uint8_t entropy_coding_sync_enabled_flag;

    int num_tile_columns;   ///< num_tile_columns_minus1 + 1
    int num_tile_rows;      ///< num_tile_rows_minus1 + 1
    uint8_t uniform_spacing_flag;
    uint8_t loop_filter_across_tiles_enabled_flag;

    uint8_t seq_loop_filter_across_slices_enabled_flag;

    uint8_t deblocking_filter_control_present_flag;
    uint8_t deblocking_filter_override_enabled_flag;
    uint8_t disable_dbf;
    int beta_offset;    ///< beta_offset_div2 * 2
    int tc_offset;      ///< tc_offset_div2 * 2

    uint8_t scaling_list_data_present_flag;
    ScalingList scaling_list;

    uint8_t lists_modification_present_flag;
    int log2_parallel_merge_level; ///< log2_parallel_merge_level_minus2 + 2
    int num_extra_slice_header_bits;
    uint8_t slice_header_extension_present_flag;
    uint8_t log2_max_transform_skip_block_size;
    uint8_t cross_component_prediction_enabled_flag;
    uint8_t chroma_qp_offset_list_enabled_flag;
    uint8_t diff_cu_chroma_qp_offset_depth;
    uint8_t chroma_qp_offset_list_len_minus1;
    int8_t  cb_qp_offset_list[5];
    int8_t  cr_qp_offset_list[5];
    uint8_t log2_sao_offset_scale_luma;
    uint8_t log2_sao_offset_scale_chroma;

    // Inferred parameters
    unsigned int *column_width;  ///< ColumnWidth
    unsigned int *row_height;    ///< RowHeight
    unsigned int *col_bd;        ///< ColBd
    unsigned int *row_bd;        ///< RowBd
    int *col_idxX;

    int *ctb_addr_rs_to_ts; ///< CtbAddrRSToTS
    int *ctb_addr_ts_to_rs; ///< CtbAddrTSToRS
    int *tile_id;           ///< TileId
    int *tile_pos_rs;       ///< TilePosRS
    int *min_tb_addr_zs;    ///< MinTbAddrZS
    int *min_tb_addr_zs_tab;///< MinTbAddrZS
} HEVCPPS;

typedef struct HEVCParamSets {
    AVBufferRef *vps_list[MAX_VPS_COUNT];
    AVBufferRef *sps_list[MAX_SPS_COUNT];
    AVBufferRef *pps_list[MAX_PPS_COUNT];

    /* currently active parameter sets */
    const HEVCVPS *vps;
    const HEVCSPS *sps;
    const HEVCPPS *pps;
} HEVCParamSets;

typedef struct SliceHeader {
    unsigned int pps_id;

    ///< address (in raster order) of the first block in the current slice segment
    unsigned int   slice_segment_addr;
    ///< address (in raster order) of the first block in the current slice
    unsigned int   slice_addr;

    enum SliceType slice_type;

    int pic_order_cnt_lsb;

    uint8_t first_slice_in_pic_flag;
    uint8_t dependent_slice_segment_flag;
    uint8_t pic_output_flag;
    uint8_t colour_plane_id;

    ///< RPS coded in the slice header itself is stored here
    int short_term_ref_pic_set_sps_flag;
    int short_term_ref_pic_set_size;
    ShortTermRPS slice_rps;
    const ShortTermRPS *short_term_rps;
    int long_term_ref_pic_set_size;
    LongTermRPS long_term_rps;
    unsigned int list_entry_lx[2][32];

    uint8_t rpl_modification_flag[2];
    uint8_t no_output_of_prior_pics_flag;
    uint8_t slice_temporal_mvp_enabled_flag;

    unsigned int nb_refs[2];

    uint8_t slice_sample_adaptive_offset_flag[3];
    uint8_t mvd_l1_zero_flag;

    uint8_t cabac_init_flag;
    uint8_t disable_deblocking_filter_flag; ///< slice_header_disable_deblocking_filter_flag
    uint8_t slice_loop_filter_across_slices_enabled_flag;
    uint8_t collocated_list;

    unsigned int collocated_ref_idx;

    int slice_qp_delta;
    int slice_cb_qp_offset;
    int slice_cr_qp_offset;

    uint8_t cu_chroma_qp_offset_enabled_flag;

    int beta_offset;    ///< beta_offset_div2 * 2
    int tc_offset;      ///< tc_offset_div2 * 2

    unsigned int max_num_merge_cand; ///< 5 - 5_minus_max_num_merge_cand

    int *entry_point_offset;
    int * offset;
    int * size;
    int num_entry_point_offsets;

    int8_t slice_qp;

    uint8_t luma_log2_weight_denom;
    int16_t chroma_log2_weight_denom;

    int16_t luma_weight_l0[16];
    int16_t chroma_weight_l0[16][2];
    int16_t chroma_weight_l1[16][2];
    int16_t luma_weight_l1[16];

    int16_t luma_offset_l0[16];
    int16_t chroma_offset_l0[16][2];

    int16_t luma_offset_l1[16];
    int16_t chroma_offset_l1[16][2];

    int slice_ctb_addr_rs;
} SliceHeader;

typedef struct CodingUnit {
    int x;
    int y;

    enum PredMode pred_mode;    ///< PredMode
    enum PartMode part_mode;    ///< PartMode

    // Inferred parameters
    uint8_t intra_split_flag;   ///< IntraSplitFlag
    uint8_t max_trafo_depth;    ///< MaxTrafoDepth
    uint8_t cu_transquant_bypass_flag;
} CodingUnit;

typedef struct NeighbourAvailable {
    int cand_bottom_left;
    int cand_left;
    int cand_up;
    int cand_up_left;
    int cand_up_right;
    int cand_up_right_sap;
} NeighbourAvailable;

typedef struct PredictionUnit {
    int mpm_idx;
    int rem_intra_luma_pred_mode;
    uint8_t intra_pred_mode[4];
    Mv mvd;
    uint8_t merge_flag;
    uint8_t intra_pred_mode_c[4];
    uint8_t chroma_mode_c[4];
} PredictionUnit;

typedef struct TransformUnit {
    int cu_qp_delta;

    int res_scale_val;

    // Inferred parameters;
    int intra_pred_mode;
    int intra_pred_mode_c;
    int chroma_mode_c;
    uint8_t is_cu_qp_delta_coded;
    uint8_t is_cu_chroma_qp_offset_coded;
    int8_t  cu_qp_offset_cb;
    int8_t  cu_qp_offset_cr;
    uint8_t cross_pf;
} TransformUnit;

typedef struct DBParams {
    int beta_offset;
    int tc_offset;
} DBParams;

#define HEVC_FRAME_FLAG_OUTPUT    (1 << 0)
#define HEVC_FRAME_FLAG_SHORT_REF (1 << 1)
#define HEVC_FRAME_FLAG_LONG_REF  (1 << 2)
#define HEVC_FRAME_FLAG_BUMPING   (1 << 3)

typedef struct HEVCFrame {
    AVFrame *frame;
    ThreadFrame tf;
    MvField *tab_mvf;
    RefPicList *refPicList;
    RefPicListTab **rpl_tab;
    int ctb_count;
    int poc;
    struct HEVCFrame *collocated_ref;

    HEVCWindow window;

    AVBufferRef *tab_mvf_buf;
    AVBufferRef *rpl_tab_buf;
    AVBufferRef *rpl_buf;

    AVBufferRef *hwaccel_priv_buf;
    void *hwaccel_picture_private;

    /**
     * A sequence counter, so that old frames are output first
     * after a POC reset
     */
    uint16_t sequence;

    /**
     * A combination of HEVC_FRAME_FLAG_*
     */
    uint8_t flags;
} HEVCFrame;

typedef struct HEVCNAL {
    uint8_t *rbsp_buffer;
    int rbsp_buffer_size;

    int size;
    const uint8_t *data;

    int raw_size;
    const uint8_t *raw_data;

    GetBitContext gb;

    enum NALUnitType type;
    int temporal_id;

    int skipped_bytes;
    int skipped_bytes_pos_size;
    int *skipped_bytes_pos;
} HEVCNAL;

<<<<<<< HEAD
/* an input packet split into unescaped NAL units */
typedef struct HEVCPacket {
    HEVCNAL *nals;
    int nb_nals;
    int nals_allocated;
} HEVCPacket;
=======
#ifdef RPI_WORKER
typedef struct HEVCLocalContextIntra {
    TransformUnit tu;
    NeighbourAvailable na;
} HEVCLocalContextIntra;
#endif
>>>>>>> 01d97395

typedef struct HEVCLocalContext {
    TransformUnit tu;
    NeighbourAvailable na;  // WARNING tu and na must be the first two fields to match HEVCLocalContextIntra

    uint8_t cabac_state[HEVC_CONTEXTS];

    uint8_t stat_coeff[4];

    uint8_t first_qp_group;

    GetBitContext gb;
    CABACContext cc;

    int8_t qp_y;
    int8_t curr_qp_y;

    int qPy_pred;

    
    uint8_t ctb_left_flag;
    uint8_t ctb_up_flag;
    uint8_t ctb_up_right_flag;
    uint8_t ctb_up_left_flag;
    int     end_of_tiles_x;
    int     end_of_tiles_y;
    /* +7 is for subpixel interpolation, *2 for high bit depths */
    DECLARE_ALIGNED(32, uint8_t, edge_emu_buffer)[(MAX_PB_SIZE + 7) * EDGE_EMU_BUFFER_STRIDE * 2];
    /* The extended size between the new edge emu buffer is abused by SAO */
    DECLARE_ALIGNED(32, uint8_t, edge_emu_buffer2)[(MAX_PB_SIZE + 7) * EDGE_EMU_BUFFER_STRIDE * 2];
    DECLARE_ALIGNED(32, int16_t, tmp [MAX_PB_SIZE * MAX_PB_SIZE]);

    int ct_depth;
    CodingUnit cu;
    PredictionUnit pu;
    
#define BOUNDARY_LEFT_SLICE     (1 << 0)
#define BOUNDARY_LEFT_TILE      (1 << 1)
#define BOUNDARY_UPPER_SLICE    (1 << 2)
#define BOUNDARY_UPPER_TILE     (1 << 3)
    /* properties of the boundary of the current CTB for the purposes
     * of the deblocking filter */
    int boundary_flags;
} HEVCLocalContext;


#ifdef RPI

// The processing is done in chunks
// Each chunk corresponds to 24 64x64 luma blocks (24 so it is divisible by 8 for chroma and 12 for luma)
// This is a distance of 1536 pixels across the screen
// Increasing RPI_NUM_CHUNKS will reduce time spent activating QPUs and cache flushing, 
// but allocate more memory and increase the latency before data in the next frame can be processed
#define RPI_NUM_CHUNKS 1 
  
// RPI_MAX_WIDTH is maximum width in pixels supported by the accelerated code
#define RPI_MAX_WIDTH (RPI_NUM_CHUNKS*64*24)

// Worst case is for 4:4:4 4x4 blocks with 64 high coding tree blocks, so 16 MV cmds per 4 pixels across for each colour plane, * 2 for bi
#define RPI_MAX_MV_CMDS   (2*16*3*(RPI_MAX_WIDTH/4))
// Each block can have an intra prediction and a transform_add command
#define RPI_MAX_PRED_CMDS (2*16*3*(RPI_MAX_WIDTH/4))
// Worst case is 16x16 CTUs
#define RPI_MAX_DEBLOCK_CMDS (RPI_MAX_WIDTH*4/16)

#define RPI_CMD_LUMA_UNI 0
#define RPI_CMD_CHROMA_UNI 1
#define RPI_CMD_LUMA_BI 2
#define RPI_CMD_CHROMA_BI 3
#define RPI_CMD_V_BI 4

// RPI_PRECLEAR is not working yet - perhaps clearing on VPUs is flawed?
// #define RPI_PRECLEAR

// Command for inter prediction
typedef struct HEVCMvCmd {
    int cmd;
    uint8_t *dst;
    ptrdiff_t dststride;
    uint8_t *src;
    ptrdiff_t srcstride;
    Mv mv;
    int x_off;
    int y_off;
    int block_w;
    int block_h;
    int weight;
    int offset;
    uint8_t *src1;
    ptrdiff_t srcstride1;
    Mv mv1;
    int8_t ref_idx[2];
} HEVCMvCmd;


// Command for intra prediction and transform_add of predictions to coefficients
#define RPI_PRED_TRANSFORM_ADD 0
#define RPI_PRED_INTRA 1
typedef struct HEVCPredCmd {
    uint8_t size;
    uint8_t type;
    uint8_t na;
    uint8_t c_idx;
    union {
        uint8_t *dst; // RPI_PRED_TRANSFORM_ADD
        uint32_t x;   // RPI_PRED_INTRA
    };
    union {
        int16_t *buf; // RPI_PRED_TRANSFORM_ADD
        uint32_t y;   // RPI_PRED_INTRA
    };
    union {
        enum IntraPredMode mode; // RPI_PRED_TRANSFORM_ADD
        uint32_t stride;         // RPI_PRED_INTRA
    };
} HEVCPredCmd;

#endif

typedef struct HEVCContext {
    const AVClass *c;  // needed by private avoptions
    AVCodecContext *avctx;

    struct HEVCContext  *sList[MAX_NB_THREADS];

    HEVCLocalContext    *HEVClcList[MAX_NB_THREADS];
    HEVCLocalContext    *HEVClc;
#ifdef RPI_WORKER
    HEVCLocalContextIntra HEVClcIntra;
#endif
    uint8_t             threads_type;
    uint8_t             threads_number;

    int                 width;
    int                 height;
    
    int used_for_ref;

#ifdef RPI
    int enable_rpi;
    HEVCMvCmd *unif_mv_cmds[RPI_MAX_JOBS];
    HEVCPredCmd *univ_pred_cmds[RPI_MAX_JOBS];
    int buf_width;
    GPU_MEM_PTR_T coeffs_buf_default[RPI_MAX_JOBS];
    GPU_MEM_PTR_T coeffs_buf_accelerated[RPI_MAX_JOBS];
    int16_t *coeffs_buf_arm[RPI_MAX_JOBS][4];
    unsigned int coeffs_buf_vc[RPI_MAX_JOBS][4];
    int num_coeffs[RPI_MAX_JOBS][4];
    int num_xfm_cmds[RPI_MAX_JOBS];
    int num_mv_cmds[RPI_MAX_JOBS];
    int num_pred_cmds[RPI_MAX_JOBS];
    int num_dblk_cmds[RPI_MAX_JOBS];
    int vpu_id;
    //GPU_MEM_PTR_T dummy;
    int pass0_job; // Pass0 does coefficient decode
    int pass1_job; // Pass1 does pixel processing
    int ctu_count; // Number of CTUs done in pass0 so far
    int max_ctu_count; // Number of CTUs when we trigger a round of processing
    int ctu_per_y_chan; // Number of CTUs per luma QPU 
    int ctu_per_uv_chan; // Number of CTUs per chroma QPU 
#ifdef RPI_INTER_QPU
    GPU_MEM_PTR_T unif_mvs_ptr[RPI_MAX_JOBS];
    uint32_t *unif_mvs[RPI_MAX_JOBS]; // Base of memory for motion vector commands
    
    // _base pointers are to the start of the row
    uint32_t *mvs_base[RPI_MAX_JOBS][8];
    // these pointers are to the next free space
    uint32_t *u_mvs[RPI_MAX_JOBS][8];
    uint32_t *curr_u_mvs; // Current uniform stream to use for chroma
    // Function pointers
    uint32_t mc_filter_uv;
    uint32_t mc_filter_uv_b0;
    uint32_t mc_filter_uv_b;
#endif
#ifdef RPI_LUMA_QPU
    GPU_MEM_PTR_T y_unif_mvs_ptr[RPI_MAX_JOBS];
    uint32_t *y_unif_mvs[RPI_MAX_JOBS]; // Base of memory for motion vector commands
    uint32_t *y_mvs_base[RPI_MAX_JOBS][12];
    uint32_t *y_mvs[RPI_MAX_JOBS][12];
    uint32_t *curr_y_mvs; // Current uniform stream for luma
    // Function pointers
    uint32_t mc_filter;
    uint32_t mc_filter_b;
#endif

#ifdef RPI_WORKER
    pthread_t worker_thread;
    pthread_cond_t worker_cond_head;
    pthread_cond_t worker_cond_tail;
    pthread_mutex_t worker_mutex;

    int worker_tail; // Contains the number of posted jobs
    int worker_head; // Contains the number of completed jobs
    int kill_worker; // set to 1 to terminate the worker
#endif
    
#ifdef RPI_DEBLOCK_VPU
    int enable_rpi_deblock;
    GPU_MEM_PTR_T y_setup_ptr;
    uint8_t (*y_setup_arm)[2][2][2][4]; 
    uint8_t (*y_setup_vc)[2][2][2][4]; 
    int setup_width; // Number of 16x16 blocks across the image
    int setup_height; // Number of 16x16 blocks down the image
    
    GPU_MEM_PTR_T uv_setup_ptr;
    uint8_t (*uv_setup_arm)[2][2][2][4];  // Half of this is unused [][][1][], but easier for the VPU as it allows us to store with zeros and addresses are aligned
    uint8_t (*uv_setup_vc)[2][2][2][4]; 
    int uv_setup_width;
    int uv_setup_height;
    
    GPU_MEM_PTR_T vpu_cmds_ptr;
    int (*vpu_cmds_arm)[6]; // r0-r5 for each command
    int vpu_cmds_vc;
#endif

#endif

    uint8_t *cabac_state;

    /** 1 if the independent slice segment header was successfully parsed */
    uint8_t slice_initialized;

    AVFrame *frame;
    AVFrame *output_frame;
    uint8_t *sao_pixel_buffer_h[3];
    uint8_t *sao_pixel_buffer_v[3];

    HEVCParamSets ps;

    AVBufferPool *tab_mvf_pool;
    AVBufferPool *rpl_tab_pool;

    ///< candidate references for the current frame
    RefPicList rps[5];

    SliceHeader sh;
    SAOParams *sao;
    DBParams *deblock;
    enum NALUnitType nal_unit_type;
    int temporal_id;  ///< temporal_id_plus1 - 1
    HEVCFrame *ref;
    HEVCFrame DPB[32];
    int poc;
    int pocTid0;
    int slice_idx; ///< number of the slice being currently decoded
    int eos;       ///< current packet contains an EOS/EOB NAL
    int last_eos;  ///< last packet contains an EOS/EOB NAL
    int max_ra;
    int bs_width;
    int bs_height;

    int is_decoded;
    int no_rasl_output_flag;

    HEVCPredContext hpc;
    HEVCDSPContext hevcdsp;
    VideoDSPContext vdsp;
    BswapDSPContext bdsp;
    int8_t *qp_y_tab;
    uint8_t *horizontal_bs;
    uint8_t *vertical_bs;

    int32_t *tab_slice_address;

    //  CU
    uint8_t *skip_flag;
    uint8_t *tab_ct_depth;
    // PU
    uint8_t *tab_ipm;

    uint8_t *cbf_luma; // cbf_luma of colocated TU
    uint8_t *is_pcm;

    // CTB-level flags affecting loop filter operation
    uint8_t *filter_slice_edges;

    /** used on BE to byteswap the lines for checksumming */
    uint8_t *checksum_buf;
    int      checksum_buf_size;

    /**
     * Sequence counters for decoded and output frames, so that old
     * frames are output first after a POC reset
     */
    uint16_t seq_decode;
    uint16_t seq_output;

    int enable_parallel_tiles;
    int wpp_err;

    const uint8_t *data;

    HEVCPacket pkt;
    // type of the first VCL NAL of the current frame
    enum NALUnitType first_nal_type;

    // for checking the frame checksums
    struct AVMD5 *md5_ctx;
    uint8_t       md5[3][16];
    uint8_t is_md5;

    uint8_t context_initialized;
    uint8_t is_nalff;       ///< this flag is != 0 if bitstream is encapsulated
                            ///< as a format defined in 14496-15
    int apply_defdispwin;

    int active_seq_parameter_set_id;

    int nal_length_size;    ///< Number of bytes used for nal length (1, 2 or 4)
    int nuh_layer_id;

    /** frame packing arrangement variables */
    int sei_frame_packing_present;
    int frame_packing_arrangement_type;
    int content_interpretation_type;
    int quincunx_subsampling;

    /** display orientation */
    int sei_display_orientation_present;
    int sei_anticlockwise_rotation;
    int sei_hflip, sei_vflip;

    int picture_struct;
<<<<<<< HEAD

    uint8_t* a53_caption;
    int a53_caption_size;

=======
#ifdef RPI
    int dblk_cmds[RPI_MAX_JOBS][RPI_MAX_DEBLOCK_CMDS][2];
#endif
>>>>>>> 01d97395
} HEVCContext;

int ff_hevc_decode_short_term_rps(GetBitContext *gb, AVCodecContext *avctx,
                                  ShortTermRPS *rps, const HEVCSPS *sps, int is_slice_header);

/**
 * Parse the SPS from the bitstream into the provided HEVCSPS struct.
 *
 * @param sps_id the SPS id will be written here
 * @param apply_defdispwin if set 1, the default display window from the VUI
 *                         will be applied to the video dimensions
 * @param vps_list if non-NULL, this function will validate that the SPS refers
 *                 to an existing VPS
 */
int ff_hevc_parse_sps(HEVCSPS *sps, GetBitContext *gb, unsigned int *sps_id,
                      int apply_defdispwin, AVBufferRef **vps_list, AVCodecContext *avctx);

int ff_hevc_decode_nal_vps(GetBitContext *gb, AVCodecContext *avctx,
                           HEVCParamSets *ps);
int ff_hevc_decode_nal_sps(GetBitContext *gb, AVCodecContext *avctx,
                           HEVCParamSets *ps, int apply_defdispwin);
int ff_hevc_decode_nal_pps(GetBitContext *gb, AVCodecContext *avctx,
                           HEVCParamSets *ps);
int ff_hevc_decode_nal_sei(HEVCContext *s);

/**
 * Mark all frames in DPB as unused for reference.
 */
void ff_hevc_clear_refs(HEVCContext *s);

/**
 * Drop all frames currently in DPB.
 */
void ff_hevc_flush_dpb(HEVCContext *s);

/**
 * Compute POC of the current frame and return it.
 */
int ff_hevc_compute_poc(HEVCContext *s, int poc_lsb);

RefPicList *ff_hevc_get_ref_list(HEVCContext *s, HEVCFrame *frame,
                                 int x0, int y0);

/**
 * Construct the reference picture sets for the current frame.
 */
int ff_hevc_frame_rps(HEVCContext *s);

/**
 * Construct the reference picture list(s) for the current slice.
 */
int ff_hevc_slice_rpl(HEVCContext *s);

void ff_hevc_save_states(HEVCContext *s, int ctb_addr_ts);
void ff_hevc_cabac_init(HEVCContext *s, int ctb_addr_ts);
int ff_hevc_sao_merge_flag_decode(HEVCContext *s);
int ff_hevc_sao_type_idx_decode(HEVCContext *s);
int ff_hevc_sao_band_position_decode(HEVCContext *s);
int ff_hevc_sao_offset_abs_decode(HEVCContext *s);
int ff_hevc_sao_offset_sign_decode(HEVCContext *s);
int ff_hevc_sao_eo_class_decode(HEVCContext *s);
int ff_hevc_end_of_slice_flag_decode(HEVCContext *s);
int ff_hevc_cu_transquant_bypass_flag_decode(HEVCContext *s);
int ff_hevc_skip_flag_decode(HEVCContext *s, int x0, int y0,
                             int x_cb, int y_cb);
int ff_hevc_pred_mode_decode(HEVCContext *s);
int ff_hevc_split_coding_unit_flag_decode(HEVCContext *s, int ct_depth,
                                          int x0, int y0);
int ff_hevc_part_mode_decode(HEVCContext *s, int log2_cb_size);
int ff_hevc_pcm_flag_decode(HEVCContext *s);
int ff_hevc_prev_intra_luma_pred_flag_decode(HEVCContext *s);
int ff_hevc_mpm_idx_decode(HEVCContext *s);
int ff_hevc_rem_intra_luma_pred_mode_decode(HEVCContext *s);
int ff_hevc_intra_chroma_pred_mode_decode(HEVCContext *s);
int ff_hevc_merge_idx_decode(HEVCContext *s);
int ff_hevc_merge_flag_decode(HEVCContext *s);
int ff_hevc_inter_pred_idc_decode(HEVCContext *s, int nPbW, int nPbH);
int ff_hevc_ref_idx_lx_decode(HEVCContext *s, int num_ref_idx_lx);
int ff_hevc_mvp_lx_flag_decode(HEVCContext *s);
int ff_hevc_no_residual_syntax_flag_decode(HEVCContext *s);
int ff_hevc_split_transform_flag_decode(HEVCContext *s, int log2_trafo_size);
int ff_hevc_cbf_cb_cr_decode(HEVCContext *s, int trafo_depth);
int ff_hevc_cbf_luma_decode(HEVCContext *s, int trafo_depth);
int ff_hevc_log2_res_scale_abs(HEVCContext *s, int idx);
int ff_hevc_res_scale_sign_flag(HEVCContext *s, int idx);

/**
 * Get the number of candidate references for the current frame.
 */
int ff_hevc_frame_nb_refs(HEVCContext *s);

int ff_hevc_set_new_ref(HEVCContext *s, AVFrame **frame, int poc);

/**
 * Find next frame in output order and put a reference to it in frame.
 * @return 1 if a frame was output, 0 otherwise
 */
int ff_hevc_output_frame(HEVCContext *s, AVFrame *frame, int flush);

void ff_hevc_bump_frame(HEVCContext *s);

void ff_hevc_unref_frame(HEVCContext *s, HEVCFrame *frame, int flags);

void ff_hevc_set_neighbour_available(HEVCContext *s, int x0, int y0,
                                     int nPbW, int nPbH);
void ff_hevc_luma_mv_merge_mode(HEVCContext *s, int x0, int y0,
                                int nPbW, int nPbH, int log2_cb_size,
                                int part_idx, int merge_idx, MvField *mv);
void ff_hevc_luma_mv_mvp_mode(HEVCContext *s, int x0, int y0,
                              int nPbW, int nPbH, int log2_cb_size,
                              int part_idx, int merge_idx,
                              MvField *mv, int mvp_lx_flag, int LX);
void ff_hevc_set_qPy(HEVCContext *s, int xBase, int yBase,
                     int log2_cb_size);
void ff_hevc_deblocking_boundary_strengths(HEVCContext *s, int x0, int y0,
                                           int log2_trafo_size);
int ff_hevc_cu_qp_delta_sign_flag(HEVCContext *s);
int ff_hevc_cu_qp_delta_abs(HEVCContext *s);
int ff_hevc_cu_chroma_qp_offset_flag(HEVCContext *s);
int ff_hevc_cu_chroma_qp_offset_idx(HEVCContext *s);
void ff_hevc_hls_filter(HEVCContext *s, int x, int y, int ctb_size);
void ff_hevc_hls_filters(HEVCContext *s, int x_ctb, int y_ctb, int ctb_size);
void ff_hevc_hls_residual_coding(HEVCContext *s, int x0, int y0,
                                 int log2_trafo_size, enum ScanType scan_idx,
                                 int c_idx);
                                 
#ifdef RPI_INTER_QPU
extern void ff_hevc_flush_buffer(HEVCContext *s, ThreadFrame *f, int n);
#endif                                 

void ff_hevc_hls_mvd_coding(HEVCContext *s, int x0, int y0, int log2_cb_size);


/**
 * Extract the raw (unescaped) HEVC bitstream.
 */
int ff_hevc_extract_rbsp(HEVCContext *s, const uint8_t *src, int length,
                         HEVCNAL *nal);

/**
 * Split an input packet into NAL units.
 */
int ff_hevc_split_packet(HEVCContext *s, HEVCPacket *pkt, const uint8_t *buf, int length,
                         AVCodecContext *avctx, int is_nalff, int nal_length_size);

int ff_hevc_encode_nal_vps(HEVCVPS *vps, unsigned int id,
                           uint8_t *buf, int buf_size);

extern const uint8_t ff_hevc_qpel_extra_before[4];
extern const uint8_t ff_hevc_qpel_extra_after[4];
extern const uint8_t ff_hevc_qpel_extra[4];

extern const uint8_t ff_hevc_diag_scan4x4_x[16];
extern const uint8_t ff_hevc_diag_scan4x4_y[16];
extern const uint8_t ff_hevc_diag_scan8x8_x[64];
extern const uint8_t ff_hevc_diag_scan8x8_y[64];

#endif /* AVCODEC_HEVC_H */<|MERGE_RESOLUTION|>--- conflicted
+++ resolved
@@ -778,21 +778,19 @@
     int *skipped_bytes_pos;
 } HEVCNAL;
 
-<<<<<<< HEAD
 /* an input packet split into unescaped NAL units */
 typedef struct HEVCPacket {
     HEVCNAL *nals;
     int nb_nals;
     int nals_allocated;
 } HEVCPacket;
-=======
+
 #ifdef RPI_WORKER
 typedef struct HEVCLocalContextIntra {
     TransformUnit tu;
     NeighbourAvailable na;
 } HEVCLocalContextIntra;
 #endif
->>>>>>> 01d97395
 
 typedef struct HEVCLocalContext {
     TransformUnit tu;
@@ -1116,16 +1114,13 @@
     int sei_hflip, sei_vflip;
 
     int picture_struct;
-<<<<<<< HEAD
 
     uint8_t* a53_caption;
     int a53_caption_size;
 
-=======
 #ifdef RPI
     int dblk_cmds[RPI_MAX_JOBS][RPI_MAX_DEBLOCK_CMDS][2];
 #endif
->>>>>>> 01d97395
 } HEVCContext;
 
 int ff_hevc_decode_short_term_rps(GetBitContext *gb, AVCodecContext *avctx,
