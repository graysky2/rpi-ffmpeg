--- conflicted
+++ resolved
@@ -40,41 +40,24 @@
 #include "videodsp.h"
 
 // define RPI to split the CABAC/prediction/transform into separate stages
-<<<<<<< HEAD
-//#define RPI
-
-=======
->>>>>>> 474dccb2
 #ifdef RPI
 
   #include "rpi_qpu.h"
   // Define RPI_INTER_QPU to use QPU for chroma inter prediction
   #define RPI_INTER_QPU
-<<<<<<< HEAD
-  
-=======
-
->>>>>>> 474dccb2
+
   #ifdef RPI_INTER_QPU
     // Define RPI_LUMA_QPU to also use QPU for luma inter prediction
     #define RPI_LUMA_QPU
   #endif
-<<<<<<< HEAD
-  
-=======
-
->>>>>>> 474dccb2
+
   // By passing jobs to a worker thread we hope to be able to catch up during slow frames
   #define RPI_MAX_JOBS 2
   // Define RPI_WORKER to launch a worker thread for pixel processing tasks
   #define RPI_WORKER
   // Define RPI_DEBLOCK_VPU to perform deblocking on the VPUs
   //#define RPI_DEBLOCK_VPU
-<<<<<<< HEAD
-  
-=======
-
->>>>>>> 474dccb2
+
 #endif
 
 #define MAX_DPB_SIZE 16 // A.4.1
@@ -828,11 +811,7 @@
 
     int qPy_pred;
 
-<<<<<<< HEAD
-    
-=======
-
->>>>>>> 474dccb2
+
     uint8_t ctb_left_flag;
     uint8_t ctb_up_flag;
     uint8_t ctb_up_right_flag;
@@ -848,11 +827,7 @@
     int ct_depth;
     CodingUnit cu;
     PredictionUnit pu;
-<<<<<<< HEAD
-    
-=======
-
->>>>>>> 474dccb2
+
 #define BOUNDARY_LEFT_SLICE     (1 << 0)
 #define BOUNDARY_LEFT_TILE      (1 << 1)
 #define BOUNDARY_UPPER_SLICE    (1 << 2)
@@ -868,17 +843,10 @@
 // The processing is done in chunks
 // Each chunk corresponds to 24 64x64 luma blocks (24 so it is divisible by 8 for chroma and 12 for luma)
 // This is a distance of 1536 pixels across the screen
-<<<<<<< HEAD
-// Increasing RPI_NUM_CHUNKS will reduce time spent activating QPUs and cache flushing, 
-// but allocate more memory and increase the latency before data in the next frame can be processed
-#define RPI_NUM_CHUNKS 1 
-  
-=======
 // Increasing RPI_NUM_CHUNKS will reduce time spent activating QPUs and cache flushing,
 // but allocate more memory and increase the latency before data in the next frame can be processed
 #define RPI_NUM_CHUNKS 1
 
->>>>>>> 474dccb2
 // RPI_MAX_WIDTH is maximum width in pixels supported by the accelerated code
 #define RPI_MAX_WIDTH (RPI_NUM_CHUNKS*64*24)
 
@@ -959,87 +927,6 @@
 
     int                 width;
     int                 height;
-    
-    int used_for_ref;
-
-#ifdef RPI
-    int enable_rpi;
-    HEVCMvCmd *unif_mv_cmds[RPI_MAX_JOBS];
-    HEVCPredCmd *univ_pred_cmds[RPI_MAX_JOBS];
-    int buf_width;
-    GPU_MEM_PTR_T coeffs_buf_default[RPI_MAX_JOBS];
-    GPU_MEM_PTR_T coeffs_buf_accelerated[RPI_MAX_JOBS];
-    int16_t *coeffs_buf_arm[RPI_MAX_JOBS][4];
-    unsigned int coeffs_buf_vc[RPI_MAX_JOBS][4];
-    int num_coeffs[RPI_MAX_JOBS][4];
-    int num_xfm_cmds[RPI_MAX_JOBS];
-    int num_mv_cmds[RPI_MAX_JOBS];
-    int num_pred_cmds[RPI_MAX_JOBS];
-    int num_dblk_cmds[RPI_MAX_JOBS];
-    int vpu_id;
-    //GPU_MEM_PTR_T dummy;
-    int pass0_job; // Pass0 does coefficient decode
-    int pass1_job; // Pass1 does pixel processing
-    int ctu_count; // Number of CTUs done in pass0 so far
-    int max_ctu_count; // Number of CTUs when we trigger a round of processing
-    int ctu_per_y_chan; // Number of CTUs per luma QPU 
-    int ctu_per_uv_chan; // Number of CTUs per chroma QPU 
-#ifdef RPI_INTER_QPU
-    GPU_MEM_PTR_T unif_mvs_ptr[RPI_MAX_JOBS];
-    uint32_t *unif_mvs[RPI_MAX_JOBS]; // Base of memory for motion vector commands
-    
-    // _base pointers are to the start of the row
-    uint32_t *mvs_base[RPI_MAX_JOBS][8];
-    // these pointers are to the next free space
-    uint32_t *u_mvs[RPI_MAX_JOBS][8];
-    uint32_t *curr_u_mvs; // Current uniform stream to use for chroma
-    // Function pointers
-    uint32_t mc_filter_uv;
-    uint32_t mc_filter_uv_b0;
-    uint32_t mc_filter_uv_b;
-#endif
-#ifdef RPI_LUMA_QPU
-    GPU_MEM_PTR_T y_unif_mvs_ptr[RPI_MAX_JOBS];
-    uint32_t *y_unif_mvs[RPI_MAX_JOBS]; // Base of memory for motion vector commands
-    uint32_t *y_mvs_base[RPI_MAX_JOBS][12];
-    uint32_t *y_mvs[RPI_MAX_JOBS][12];
-    uint32_t *curr_y_mvs; // Current uniform stream for luma
-    // Function pointers
-    uint32_t mc_filter;
-    uint32_t mc_filter_b;
-#endif
-
-#ifdef RPI_WORKER
-    pthread_t worker_thread;
-    pthread_cond_t worker_cond_head;
-    pthread_cond_t worker_cond_tail;
-    pthread_mutex_t worker_mutex;
-
-    int worker_tail; // Contains the number of posted jobs
-    int worker_head; // Contains the number of completed jobs
-    int kill_worker; // set to 1 to terminate the worker
-#endif
-    
-#ifdef RPI_DEBLOCK_VPU
-    int enable_rpi_deblock;
-    GPU_MEM_PTR_T y_setup_ptr;
-    uint8_t (*y_setup_arm)[2][2][2][4]; 
-    uint8_t (*y_setup_vc)[2][2][2][4]; 
-    int setup_width; // Number of 16x16 blocks across the image
-    int setup_height; // Number of 16x16 blocks down the image
-    
-    GPU_MEM_PTR_T uv_setup_ptr;
-    uint8_t (*uv_setup_arm)[2][2][2][4];  // Half of this is unused [][][1][], but easier for the VPU as it allows us to store with zeros and addresses are aligned
-    uint8_t (*uv_setup_vc)[2][2][2][4]; 
-    int uv_setup_width;
-    int uv_setup_height;
-    
-    GPU_MEM_PTR_T vpu_cmds_ptr;
-    int (*vpu_cmds_arm)[6]; // r0-r5 for each command
-    int vpu_cmds_vc;
-#endif
-
-#endif
 
     int used_for_ref;
 
@@ -1228,10 +1115,7 @@
     int sei_hflip, sei_vflip;
 
     int picture_struct;
-<<<<<<< HEAD
-=======
-
->>>>>>> 474dccb2
+
 #ifdef RPI
     int dblk_cmds[RPI_MAX_JOBS][RPI_MAX_DEBLOCK_CMDS][2];
 #endif
@@ -1360,10 +1244,6 @@
 void ff_hevc_hls_residual_coding(HEVCContext *s, int x0, int y0,
                                  int log2_trafo_size, enum ScanType scan_idx,
                                  int c_idx);
-                                 
-#ifdef RPI_INTER_QPU
-extern void ff_hevc_flush_buffer(HEVCContext *s, ThreadFrame *f, int n);
-#endif                                 
 
 #ifdef RPI_INTER_QPU
 extern void ff_hevc_flush_buffer(HEVCContext *s, ThreadFrame *f, int n);
