--- conflicted
+++ resolved
@@ -1386,13 +1386,7 @@
         av_dlog(s->avctx, "seekback: %d\n", main_data_begin);
     //av_log(NULL, AV_LOG_ERROR, "backstep:%d, lastbuf:%d\n", main_data_begin, s->last_buf_size);
 
-<<<<<<< HEAD
-        if (s->gb.size_in_bits > get_bits_count(&s->gb))
-            memcpy(s->last_buf + s->last_buf_size, ptr,
-               FFMIN(EXTRABYTES, (s->gb.size_in_bits - get_bits_count(&s->gb))>>3));
-=======
         memcpy(s->last_buf + s->last_buf_size, ptr, extrasize);
->>>>>>> 52afc971
         s->in_gb = s->gb;
         init_get_bits(&s->gb, s->last_buf, s->last_buf_size*8);
 #if !UNCHECKED_BITSTREAM_READER
