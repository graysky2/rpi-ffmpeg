/*
 * HEVC video decoder
 *
 * Copyright (C) 2012 - 2013 Guillaume Martres
 * Copyright (C) 2013 - 2014 Pierre-Edouard Lepere
 *
 *
 * This file is part of FFmpeg.
 *
 * FFmpeg is free software; you can redistribute it and/or
 * modify it under the terms of the GNU Lesser General Public
 * License as published by the Free Software Foundation; either
 * version 2.1 of the License, or (at your option) any later version.
 *
 * FFmpeg is distributed in the hope that it will be useful,
 * but WITHOUT ANY WARRANTY; without even the implied warranty of
 * MERCHANTABILITY or FITNESS FOR A PARTICULAR PURPOSE.  See the GNU
 * Lesser General Public License for more details.
 *
 * You should have received a copy of the GNU Lesser General Public
 * License along with FFmpeg; if not, write to the Free Software
 * Foundation, Inc., 51 Franklin Street, Fifth Floor, Boston, MA 02110-1301 USA
 */

#ifndef AVCODEC_HEVCDSP_H
#define AVCODEC_HEVCDSP_H

#include "hevc.h"
#include "get_bits.h"

#define MAX_PB_SIZE 64

typedef struct SAOParams {
    int offset_abs[3][4];   ///< sao_offset_abs
    int offset_sign[3][4];  ///< sao_offset_sign

    uint8_t band_position[3];   ///< sao_band_position

    int eo_class[3];        ///< sao_eo_class

    int16_t offset_val[3][5];   ///<SaoOffsetVal

    uint8_t type_idx[3];    ///< sao_type_idx
} SAOParams;

typedef struct Mv {
    int16_t x;  ///< horizontal component of motion vector
    int16_t y;  ///< vertical component of motion vector
} Mv;

typedef struct MvField {
    DECLARE_ALIGNED(4, Mv, mv)[2];
    int8_t ref_idx[2];
    int8_t pred_flag;
} MvField;

<<<<<<< HEAD
=======
#ifdef RPI
#define SAO_FILTER_N 6
#else
#define SAO_FILTER_N 5
#endif


>>>>>>> 60d5b6b8
typedef struct HEVCDSPContext {
    void (*put_pcm)(uint8_t *_dst, ptrdiff_t _stride, int width, int height,
                    struct GetBitContext *gb, int pcm_bit_depth);

    void (*add_residual[4])(uint8_t *dst, int16_t *res, ptrdiff_t stride);
<<<<<<< HEAD
#if RPI_HEVC_SAND
    void (*add_residual_u[4])(uint8_t *dst, const int16_t *res, ptrdiff_t stride);
    void (*add_residual_v[4])(uint8_t *dst, const int16_t *res, ptrdiff_t stride);

    void (*add_residual_c[4])(uint8_t *dst, const int16_t *res, ptrdiff_t stride);
=======
    void (*add_residual_dc[4])(uint8_t *dst, ptrdiff_t stride, int dc);
#if RPI_HEVC_SAND
    void (*add_residual_u[4])(uint8_t *dst, const int16_t *res, ptrdiff_t stride, int dc_v);
    void (*add_residual_v[4])(uint8_t *dst, const int16_t *res, ptrdiff_t stride, int dc_u);

    void (*add_residual_c[4])(uint8_t *dst, const int16_t *res, ptrdiff_t stride);
    void (*add_residual_dc_c[4])(uint8_t *dst, ptrdiff_t stride, int32_t dc_uv);
>>>>>>> 60d5b6b8
    void (*put_pcm_c)(uint8_t *_dst, ptrdiff_t _stride, int width, int height,
                    struct GetBitContext *gb, int pcm_bit_depth);
#endif

    void (*dequant)(int16_t *coeffs, int16_t log2_size);

    void (*transform_rdpcm)(int16_t *coeffs, int16_t log2_size, int mode);

    void (*transform_4x4_luma)(int16_t *coeffs);

    void (*idct[4])(int16_t *coeffs, int col_limit);

    void (*idct_dc[4])(int16_t *coeffs);

    void (*sao_band_filter[SAO_FILTER_N])(uint8_t *_dst, uint8_t *_src, ptrdiff_t _stride_dst, ptrdiff_t _stride_src,
                               int16_t *sao_offset_val, int sao_left_class, int width, int height);
<<<<<<< HEAD
    void (*sao_band_filter_c[5])(uint8_t *_dst, const uint8_t *_src, ptrdiff_t _stride_dst, ptrdiff_t _stride_src,
                               const int16_t *sao_offset_val_u, int sao_left_class_u,
                               const int16_t *sao_offset_val_v, int sao_left_class_v,
                               int width, int height);
=======
#if RPI_HEVC_SAND
    void (*sao_band_filter_c[SAO_FILTER_N])(uint8_t *_dst, const uint8_t *_src, ptrdiff_t _stride_dst, ptrdiff_t _stride_src,
                               const int16_t *sao_offset_val_u, int sao_left_class_u,
                               const int16_t *sao_offset_val_v, int sao_left_class_v,
                               int width, int height);
#endif
>>>>>>> 60d5b6b8

    /* implicit stride_src parameter has value of 2 * MAX_PB_SIZE + AV_INPUT_BUFFER_PADDING_SIZE */
    void (*sao_edge_filter[SAO_FILTER_N])(uint8_t *_dst /* align 16 */, uint8_t *_src /* align 32 */, ptrdiff_t stride_dst,
                               int16_t *sao_offset_val, int sao_eo_class, int width, int height);
<<<<<<< HEAD
    void (*sao_edge_filter_c[5])(uint8_t *_dst /* align 16 */, const uint8_t *_src /* align 32 */, ptrdiff_t stride_dst,
                               const int16_t *sao_offset_val_u, const int16_t *sao_offset_val_v, int sao_eo_class, int width, int height);
=======
#if RPI_HEVC_SAND
    void (*sao_edge_filter_c[SAO_FILTER_N])(uint8_t *_dst /* align 16 */, const uint8_t *_src /* align 32 */, ptrdiff_t stride_dst,
                               const int16_t *sao_offset_val_u, const int16_t *sao_offset_val_v, int sao_eo_class, int width, int height);
#endif
>>>>>>> 60d5b6b8

    void (*sao_edge_restore[2])(uint8_t *_dst, uint8_t *_src, ptrdiff_t _stride_dst, ptrdiff_t _stride_src,
                                struct SAOParams *sao, int *borders, int _width, int _height, int c_idx,
                                uint8_t *vert_edge, uint8_t *horiz_edge, uint8_t *diag_edge);
<<<<<<< HEAD
    void (*sao_edge_restore_c[2])(uint8_t *_dst, uint8_t *_src, ptrdiff_t _stride_dst, ptrdiff_t _stride_src,
                                struct SAOParams *sao, int *borders, int _width, int _height, int c_idx,
                                uint8_t *vert_edge, uint8_t *horiz_edge, uint8_t *diag_edge);
=======
#if RPI_HEVC_SAND
    void (*sao_edge_restore_c[2])(uint8_t *_dst, uint8_t *_src, ptrdiff_t _stride_dst, ptrdiff_t _stride_src,
                                struct SAOParams *sao, int *borders, int _width, int _height, int c_idx,
                                uint8_t *vert_edge, uint8_t *horiz_edge, uint8_t *diag_edge);
#endif
>>>>>>> 60d5b6b8

    void (*put_hevc_qpel[10][2][2])(int16_t *dst, uint8_t *src, ptrdiff_t srcstride,
                                    int height, intptr_t mx, intptr_t my, int width);
    void (*put_hevc_qpel_uni[10][2][2])(uint8_t *dst, ptrdiff_t dststride, uint8_t *src, ptrdiff_t srcstride,
                                        int height, intptr_t mx, intptr_t my, int width);
    void (*put_hevc_qpel_uni_w[10][2][2])(uint8_t *_dst, ptrdiff_t _dststride, uint8_t *_src, ptrdiff_t _srcstride,
                                          int height, int denom, int wx, int ox, intptr_t mx, intptr_t my, int width);

    void (*put_hevc_qpel_bi[10][2][2])(uint8_t *dst, ptrdiff_t dststride, uint8_t *_src, ptrdiff_t _srcstride,
                                       int16_t *src2,
                                       int height, intptr_t mx, intptr_t my, int width);
    void (*put_hevc_qpel_bi_w[10][2][2])(uint8_t *dst, ptrdiff_t dststride, uint8_t *_src, ptrdiff_t _srcstride,
                                         int16_t *src2,
                                         int height, int denom, int wx0, int wx1,
                                         int ox0, int ox1, intptr_t mx, intptr_t my, int width);
    void (*put_hevc_epel[10][2][2])(int16_t *dst, uint8_t *src, ptrdiff_t srcstride,
                                    int height, intptr_t mx, intptr_t my, int width);

    void (*put_hevc_epel_uni[10][2][2])(uint8_t *dst, ptrdiff_t dststride, uint8_t *_src, ptrdiff_t _srcstride,
                                        int height, intptr_t mx, intptr_t my, int width);
    void (*put_hevc_epel_uni_w[10][2][2])(uint8_t *_dst, ptrdiff_t _dststride, uint8_t *_src, ptrdiff_t _srcstride,
                                          int height, int denom, int wx, int ox, intptr_t mx, intptr_t my, int width);
    void (*put_hevc_epel_bi[10][2][2])(uint8_t *dst, ptrdiff_t dststride, uint8_t *_src, ptrdiff_t _srcstride,
                                       int16_t *src2,
                                       int height, intptr_t mx, intptr_t my, int width);
    void (*put_hevc_epel_bi_w[10][2][2])(uint8_t *dst, ptrdiff_t dststride, uint8_t *_src, ptrdiff_t _srcstride,
                                         int16_t *src2,
                                         int height, int denom, int wx0, int ox0, int wx1,
                                         int ox1, intptr_t mx, intptr_t my, int width);

    void (*hevc_h_loop_filter_luma)(uint8_t *pix, ptrdiff_t stride,
                                    int beta, int32_t *tc,
                                    uint8_t *no_p, uint8_t *no_q);
    void (*hevc_v_loop_filter_luma)(uint8_t *pix, ptrdiff_t stride,
                                    int beta, int32_t *tc,
                                    uint8_t *no_p, uint8_t *no_q);
    void (*hevc_h_loop_filter_chroma)(uint8_t *pix, ptrdiff_t stride,
                                      int32_t *tc, uint8_t *no_p, uint8_t *no_q);
    void (*hevc_v_loop_filter_chroma)(uint8_t *pix, ptrdiff_t stride,
                                      int32_t *tc, uint8_t *no_p, uint8_t *no_q);
    void (*hevc_h_loop_filter_luma_c)(uint8_t *pix, ptrdiff_t stride,
                                      int beta, int32_t *tc,
                                      uint8_t *no_p, uint8_t *no_q);
    void (*hevc_v_loop_filter_luma_c)(uint8_t *pix, ptrdiff_t stride,
                                      int beta, int32_t *tc,
                                      uint8_t *no_p, uint8_t *no_q);
    void (*hevc_h_loop_filter_chroma_c)(uint8_t *pix, ptrdiff_t stride,
                                        int32_t *tc, uint8_t *no_p,
                                        uint8_t *no_q);
    void (*hevc_v_loop_filter_chroma_c)(uint8_t *pix, ptrdiff_t stride,
                                        int32_t *tc, uint8_t *no_p,
                                        uint8_t *no_q);
#ifdef RPI
    void (*hevc_v_loop_filter_luma2)(uint8_t * _pix_r,
                                 unsigned int _stride, unsigned int beta, const int32_t tc[2],
                                 const uint8_t no_p[2], const uint8_t no_q[2],
                                 uint8_t * _pix_l);
    void (*hevc_h_loop_filter_uv)(uint8_t * src, unsigned int stride, uint32_t tc4,
                                 unsigned int no_f);
    void (*hevc_v_loop_filter_uv2)(uint8_t * src_r, unsigned int stride, uint32_t tc4,
                                 uint8_t * src_l,
                                 unsigned int no_f);

#endif

    void (*hevc_deblocking_boundary_strengths)(int pus, int dup, int in_inc, int out_inc,
                                               int *curr_rpl0, int *curr_rpl1, int *neigh_rpl0, int *neigh_rpl1,
                                               MvField *curr, MvField *neigh, uint8_t *bs);
} HEVCDSPContext;

void ff_hevc_dsp_init(HEVCDSPContext *hpc, int bit_depth);

extern const int8_t ff_hevc_epel_filters[7][4];
extern const int8_t ff_hevc_qpel_filters[3][16];

void ff_hevc_dsp_init_x86(HEVCDSPContext *c, const int bit_depth);
void ff_hevcdsp_init_arm(HEVCDSPContext *c, const int bit_depth);
void ff_hevc_dsp_init_mips(HEVCDSPContext *c, const int bit_depth);
#endif /* AVCODEC_HEVCDSP_H */<|MERGE_RESOLUTION|>--- conflicted
+++ resolved
@@ -54,8 +54,6 @@
     int8_t pred_flag;
 } MvField;
 
-<<<<<<< HEAD
-=======
 #ifdef RPI
 #define SAO_FILTER_N 6
 #else
@@ -63,19 +61,11 @@
 #endif
 
 
->>>>>>> 60d5b6b8
 typedef struct HEVCDSPContext {
     void (*put_pcm)(uint8_t *_dst, ptrdiff_t _stride, int width, int height,
                     struct GetBitContext *gb, int pcm_bit_depth);
 
     void (*add_residual[4])(uint8_t *dst, int16_t *res, ptrdiff_t stride);
-<<<<<<< HEAD
-#if RPI_HEVC_SAND
-    void (*add_residual_u[4])(uint8_t *dst, const int16_t *res, ptrdiff_t stride);
-    void (*add_residual_v[4])(uint8_t *dst, const int16_t *res, ptrdiff_t stride);
-
-    void (*add_residual_c[4])(uint8_t *dst, const int16_t *res, ptrdiff_t stride);
-=======
     void (*add_residual_dc[4])(uint8_t *dst, ptrdiff_t stride, int dc);
 #if RPI_HEVC_SAND
     void (*add_residual_u[4])(uint8_t *dst, const int16_t *res, ptrdiff_t stride, int dc_v);
@@ -83,7 +73,6 @@
 
     void (*add_residual_c[4])(uint8_t *dst, const int16_t *res, ptrdiff_t stride);
     void (*add_residual_dc_c[4])(uint8_t *dst, ptrdiff_t stride, int32_t dc_uv);
->>>>>>> 60d5b6b8
     void (*put_pcm_c)(uint8_t *_dst, ptrdiff_t _stride, int width, int height,
                     struct GetBitContext *gb, int pcm_bit_depth);
 #endif
@@ -100,47 +89,29 @@
 
     void (*sao_band_filter[SAO_FILTER_N])(uint8_t *_dst, uint8_t *_src, ptrdiff_t _stride_dst, ptrdiff_t _stride_src,
                                int16_t *sao_offset_val, int sao_left_class, int width, int height);
-<<<<<<< HEAD
-    void (*sao_band_filter_c[5])(uint8_t *_dst, const uint8_t *_src, ptrdiff_t _stride_dst, ptrdiff_t _stride_src,
-                               const int16_t *sao_offset_val_u, int sao_left_class_u,
-                               const int16_t *sao_offset_val_v, int sao_left_class_v,
-                               int width, int height);
-=======
 #if RPI_HEVC_SAND
     void (*sao_band_filter_c[SAO_FILTER_N])(uint8_t *_dst, const uint8_t *_src, ptrdiff_t _stride_dst, ptrdiff_t _stride_src,
                                const int16_t *sao_offset_val_u, int sao_left_class_u,
                                const int16_t *sao_offset_val_v, int sao_left_class_v,
                                int width, int height);
 #endif
->>>>>>> 60d5b6b8
 
     /* implicit stride_src parameter has value of 2 * MAX_PB_SIZE + AV_INPUT_BUFFER_PADDING_SIZE */
     void (*sao_edge_filter[SAO_FILTER_N])(uint8_t *_dst /* align 16 */, uint8_t *_src /* align 32 */, ptrdiff_t stride_dst,
                                int16_t *sao_offset_val, int sao_eo_class, int width, int height);
-<<<<<<< HEAD
-    void (*sao_edge_filter_c[5])(uint8_t *_dst /* align 16 */, const uint8_t *_src /* align 32 */, ptrdiff_t stride_dst,
-                               const int16_t *sao_offset_val_u, const int16_t *sao_offset_val_v, int sao_eo_class, int width, int height);
-=======
 #if RPI_HEVC_SAND
     void (*sao_edge_filter_c[SAO_FILTER_N])(uint8_t *_dst /* align 16 */, const uint8_t *_src /* align 32 */, ptrdiff_t stride_dst,
                                const int16_t *sao_offset_val_u, const int16_t *sao_offset_val_v, int sao_eo_class, int width, int height);
 #endif
->>>>>>> 60d5b6b8
 
     void (*sao_edge_restore[2])(uint8_t *_dst, uint8_t *_src, ptrdiff_t _stride_dst, ptrdiff_t _stride_src,
                                 struct SAOParams *sao, int *borders, int _width, int _height, int c_idx,
                                 uint8_t *vert_edge, uint8_t *horiz_edge, uint8_t *diag_edge);
-<<<<<<< HEAD
-    void (*sao_edge_restore_c[2])(uint8_t *_dst, uint8_t *_src, ptrdiff_t _stride_dst, ptrdiff_t _stride_src,
-                                struct SAOParams *sao, int *borders, int _width, int _height, int c_idx,
-                                uint8_t *vert_edge, uint8_t *horiz_edge, uint8_t *diag_edge);
-=======
 #if RPI_HEVC_SAND
     void (*sao_edge_restore_c[2])(uint8_t *_dst, uint8_t *_src, ptrdiff_t _stride_dst, ptrdiff_t _stride_src,
                                 struct SAOParams *sao, int *borders, int _width, int _height, int c_idx,
                                 uint8_t *vert_edge, uint8_t *horiz_edge, uint8_t *diag_edge);
 #endif
->>>>>>> 60d5b6b8
 
     void (*put_hevc_qpel[10][2][2])(int16_t *dst, uint8_t *src, ptrdiff_t srcstride,
                                     int height, intptr_t mx, intptr_t my, int width);
