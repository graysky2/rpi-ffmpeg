--- conflicted
+++ resolved
@@ -2176,8 +2176,8 @@
             int my2_mx2_my_mx = (my_mx << 16) + my_mx;
             int x1 = x0 + (mv->x >> 2);
             int y1 = y0 + (mv->y >> 2);
-            int weight_flag = (s->sh.slice_type == P_SLICE && s->pps->weighted_pred_flag) ||
-                              (s->sh.slice_type == B_SLICE && s->pps->weighted_bipred_flag);    
+            int weight_flag = (s->sh.slice_type == P_SLICE && s->ps.pps->weighted_pred_flag) ||
+                              (s->sh.slice_type == B_SLICE && s->ps.pps->weighted_bipred_flag);
             uint32_t *y = s->curr_y_mvs;      
             for(int start_y=0;start_y < nPbH;start_y+=16) {  // Potentially we could change the assembly code to support taller sizes in one go
               for(int start_x=0;start_x < nPbW;start_x+=16) {
@@ -2212,8 +2212,8 @@
 #ifdef RPI_INTER_QPU
             if (s->enable_rpi) {
                 int reflist = 0;
-                int hshift           = s->sps->hshift[1];
-                int vshift           = s->sps->vshift[1];
+                int hshift           = s->ps.sps->hshift[1];
+                int vshift           = s->ps.sps->vshift[1];
                 const Mv *mv         = &current_mv.mv[reflist];
                 intptr_t mx          = av_mod_uintp2(mv->x, 2 + hshift);
                 intptr_t my          = av_mod_uintp2(mv->y, 2 + vshift);
@@ -2222,8 +2222,8 @@
 
                 int x1_c = x0_c + (mv->x >> (2 + hshift));
                 int y1_c = y0_c + (mv->y >> (2 + hshift));
-                int weight_flag      = (s->sh.slice_type == P_SLICE && s->pps->weighted_pred_flag) ||
-                                       (s->sh.slice_type == B_SLICE && s->pps->weighted_bipred_flag);
+                int weight_flag      = (s->sh.slice_type == P_SLICE && s->ps.pps->weighted_pred_flag) ||
+                                       (s->sh.slice_type == B_SLICE && s->ps.pps->weighted_bipred_flag);
                 
                 uint32_t *u = s->curr_u_mvs;      
                 for(int start_y=0;start_y < nPbH_c;start_y+=16) {  
@@ -2276,8 +2276,8 @@
             int my2_mx2_my_mx = (my_mx << 16) + my_mx;
             int x1 = x0 + (mv->x >> 2);
             int y1 = y0 + (mv->y >> 2);
-            int weight_flag = (s->sh.slice_type == P_SLICE && s->pps->weighted_pred_flag) ||
-                              (s->sh.slice_type == B_SLICE && s->pps->weighted_bipred_flag);    
+            int weight_flag = (s->sh.slice_type == P_SLICE && s->ps.pps->weighted_pred_flag) ||
+                              (s->sh.slice_type == B_SLICE && s->ps.pps->weighted_bipred_flag);
             uint32_t *y = s->curr_y_mvs;      
             for(int start_y=0;start_y < nPbH;start_y+=16) {  // Potentially we could change the assembly code to support taller sizes in one go
               for(int start_x=0;start_x < nPbW;start_x+=16) {
@@ -2313,8 +2313,8 @@
 #ifdef RPI_INTER_QPU
             if (s->enable_rpi) {
                 int reflist = 1;
-                int hshift           = s->sps->hshift[1];
-                int vshift           = s->sps->vshift[1];
+                int hshift           = s->ps.sps->hshift[1];
+                int vshift           = s->ps.sps->vshift[1];
                 const Mv *mv         = &current_mv.mv[reflist];
                 intptr_t mx          = av_mod_uintp2(mv->x, 2 + hshift);
                 intptr_t my          = av_mod_uintp2(mv->y, 2 + vshift);
@@ -2323,8 +2323,8 @@
 
                 int x1_c = x0_c + (mv->x >> (2 + hshift));
                 int y1_c = y0_c + (mv->y >> (2 + hshift));
-                int weight_flag      = (s->sh.slice_type == P_SLICE && s->pps->weighted_pred_flag) ||
-                                       (s->sh.slice_type == B_SLICE && s->pps->weighted_bipred_flag);
+                int weight_flag      = (s->sh.slice_type == P_SLICE && s->ps.pps->weighted_pred_flag) ||
+                                       (s->sh.slice_type == B_SLICE && s->ps.pps->weighted_bipred_flag);
                 
                 uint32_t *u = s->curr_u_mvs;      
                 for(int start_y=0;start_y < nPbH_c;start_y+=16) {  
@@ -2412,8 +2412,8 @@
         if (s->ps.sps->chroma_format_idc) {
 #ifdef RPI_INTER_QPU
             if (s->enable_rpi) {
-                int hshift           = s->sps->hshift[1];
-                int vshift           = s->sps->vshift[1];
+                int hshift           = s->ps.sps->hshift[1];
+                int vshift           = s->ps.sps->vshift[1];
                 const Mv *mv         = &current_mv.mv[0];
                 intptr_t mx          = av_mod_uintp2(mv->x, 2 + hshift);
                 intptr_t my          = av_mod_uintp2(mv->y, 2 + vshift);
@@ -2950,11 +2950,7 @@
         if (y_ctb > 0 && s->tab_slice_address[ctb_addr_rs] != s->tab_slice_address[ctb_addr_rs - s->ps.sps->ctb_width])
             lc->boundary_flags |= BOUNDARY_UPPER_SLICE;
     } else {
-<<<<<<< HEAD
         if (ctb_addr_in_slice <= 0)
-=======
-        if (ctb_addr_in_slice == 0)
->>>>>>> 8d4e9a02
             lc->boundary_flags |= BOUNDARY_LEFT_SLICE;
         if (ctb_addr_in_slice < s->ps.sps->ctb_width)
             lc->boundary_flags |= BOUNDARY_UPPER_SLICE;
@@ -2971,7 +2967,7 @@
 {
     int n;
     int job = s->pass1_job;
-    int ctb_size    = 1 << s->sps->log2_ctb_size;
+    int ctb_size    = 1 << s->ps.sps->log2_ctb_size;
     int (*p)[2] = s->dblk_cmds[job];
     for(n = s->num_dblk_cmds[job]; n>0 ;n--,p++) {
         ff_hevc_hls_filters(s, (*p)[0], (*p)[1], ctb_size);
@@ -3119,10 +3115,10 @@
     int job = s->pass0_job;
     int i;
 #ifdef RPI_INTER_QPU
-    int pic_width        = s->sps->width >> s->sps->hshift[1];
-    int pic_height       = s->sps->height >> s->sps->vshift[1];
-    int weight_flag      = (s->sh.slice_type == P_SLICE && s->pps->weighted_pred_flag) ||
-                           (s->sh.slice_type == B_SLICE && s->pps->weighted_bipred_flag);
+    int pic_width        = s->ps.sps->width >> s->ps.sps->hshift[1];
+    int pic_height       = s->ps.sps->height >> s->ps.sps->vshift[1];
+    int weight_flag      = (s->sh.slice_type == P_SLICE && s->ps.pps->weighted_pred_flag) ||
+                           (s->sh.slice_type == B_SLICE && s->ps.pps->weighted_bipred_flag);
                                        
     for(i=0;i<8;i++) {
         s->u_mvs[job][i] = s->mvs_base[job][i];
@@ -3154,7 +3150,7 @@
         *s->y_mvs[job][i]++ = 0; // ref_y_base
         *s->y_mvs[job][i]++ = 0; // y2_x2
         *s->y_mvs[job][i]++ = 0; // ref_y2_base
-        *s->y_mvs[job][i]++ = (s->sps->width << 16) + s->sps->height;
+        *s->y_mvs[job][i]++ = (s->ps.sps->width << 16) + s->ps.sps->height;
         *s->y_mvs[job][i]++ = s->frame->linesize[0]; // pitch
         *s->y_mvs[job][i]++ = s->frame->linesize[0]; // dst_pitch
         if (weight_flag) {
@@ -3263,8 +3259,8 @@
 
 static uint8_t *test_frame(HEVCContext *s,uint32_t p, AVFrame *frame, int cIdx)
 {
-  //int pic_width        = s->sps->width >> s->sps->hshift[cIdx];
-  int pic_height       = s->sps->height >> s->sps->vshift[cIdx];
+  //int pic_width        = s->ps.sps->width >> s->ps.sps->hshift[cIdx];
+  int pic_height       = s->ps.sps->height >> s->ps.sps->vshift[cIdx];
   int pitch = frame->linesize[cIdx];
   uint32_t base = get_vc_address(frame->buf[cIdx]);
   if (p>=base && p<base+pitch*pic_height) {
@@ -3564,10 +3560,10 @@
 #ifdef RPI_FAST_CACHEFLUSH
     struct vcsm_user_clean_invalid_s iocache = {};
     GPU_MEM_PTR_T *p = av_buffer_pool_opaque(frame->buf[1]);
-    int n = s->sps->height;
+    int n = s->ps.sps->height;
     int curr_y = 0;
     int curr_uv = 0;
-    int n_uv = n >> s->sps->vshift[1];
+    int n_uv = n >> s->ps.sps->vshift[1];
     int sz,base;
     sz = s->frame->linesize[1] * (n_uv-curr_uv);
     base = s->frame->linesize[1] * curr_uv;
@@ -3614,9 +3610,9 @@
         high=FFMAX(high,y);
     }
     curr_y = low;
-    n = high+(1 << s->sps->log2_ctb_size);
-    curr_uv = curr_y >> s->sps->vshift[1];
-    n_uv = n >> s->sps->vshift[1];
+    n = high+(1 << s->ps.sps->log2_ctb_size);
+    curr_uv = curr_y >> s->ps.sps->vshift[1];
+    n_uv = n >> s->ps.sps->vshift[1];
    
     sz = s->frame->linesize[1] * (n_uv-curr_uv);
     base = s->frame->linesize[1] * curr_uv;
@@ -4312,7 +4308,7 @@
 
     if (s->ref && s->threads_type == FF_THREAD_FRAME) {
 #ifdef RPI_INTER_QPU
-        ff_hevc_flush_buffer(s, &s->ref->tf, s->sps->height);
+        ff_hevc_flush_buffer(s, &s->ref->tf, s->ps.sps->height);
 #endif
         ff_thread_report_progress(&s->ref->tf, INT_MAX, 0);
     } else if (s->ref) {
