/*
 * HEVC CABAC decoding
 *
 * Copyright (C) 2012 - 2013 Guillaume Martres
 * Copyright (C) 2012 - 2013 Gildas Cocherel
 *
 * This file is part of FFmpeg.
 *
 * FFmpeg is free software; you can redistribute it and/or
 * modify it under the terms of the GNU Lesser General Public
 * License as published by the Free Software Foundation; either
 * version 2.1 of the License, or (at your option) any later version.
 *
 * FFmpeg is distributed in the hope that it will be useful,
 * but WITHOUT ANY WARRANTY; without even the implied warranty of
 * MERCHANTABILITY or FITNESS FOR A PARTICULAR PURPOSE.  See the GNU
 * Lesser General Public License for more details.
 *
 * You should have received a copy of the GNU Lesser General Public
 * License along with FFmpeg; if not, write to the Free Software
 * Foundation, Inc., 51 Franklin Street, Fifth Floor, Boston, MA 02110-1301 USA
 */

#define UNCHECKED_BITSTREAM_READER 1

#include "libavutil/attributes.h"
#include "libavutil/common.h"

#include "cabac_functions.h"
#include "hevc_data.h"
#include "hevc.h"
#include "hevcdec.h"

#ifdef RPI
<<<<<<< HEAD
#include "rpi_zc.h"
=======
#include "libavutil/rpi_sand_fns.h"
>>>>>>> 60d5b6b8
#endif

// BY22 is probably faster than simple bypass if the processor has
// either a fast 32-bit divide or a fast 32x32->64[63:32] instruction
// x86 has fast int divide
// Arm doesn't have divide or general fast 64 bit, but does have the multiply
// * Beware: ARCH_xxx isn't set if configure --disable-asm is used
#define USE_BY22 (HAVE_FAST_64BIT || ARCH_ARM || ARCH_X86)
// Use native divide if we have a fast one - otherwise use mpy 1/x
// x86 has a fast integer divide - arm doesn't - unsure about other
// architectures
#define USE_BY22_DIV  ARCH_X86

// Special case blocks with a single significant ceoff
// Decreases the complexity of the code for a common case but increases the
// code size.
#define USE_N_END_1 1

#if ARCH_ARM
#include "arm/hevc_cabac.h"
#endif

#define CABAC_MAX_BIN 31


#if USE_BY22 && !USE_BY22_DIV
#define I(x) (uint32_t)((0x10000000000ULL / (uint64_t)(x)) + 1ULL)

static const uint32_t cabac_by22_inv_range[256] = {
                                                    0,      I(257), I(258), I(259),
    I(260), I(261), I(262), I(263), I(264), I(265), I(266), I(267), I(268), I(269),
    I(270), I(271), I(272), I(273), I(274), I(275), I(276), I(277), I(278), I(279),
    I(280), I(281), I(282), I(283), I(284), I(285), I(286), I(287), I(288), I(289),
    I(290), I(291), I(292), I(293), I(294), I(295), I(296), I(297), I(298), I(299),
    I(300), I(301), I(302), I(303), I(304), I(305), I(306), I(307), I(308), I(309),
    I(310), I(311), I(312), I(313), I(314), I(315), I(316), I(317), I(318), I(319),
    I(320), I(321), I(322), I(323), I(324), I(325), I(326), I(327), I(328), I(329),
    I(330), I(331), I(332), I(333), I(334), I(335), I(336), I(337), I(338), I(339),
    I(340), I(341), I(342), I(343), I(344), I(345), I(346), I(347), I(348), I(349),
    I(350), I(351), I(352), I(353), I(354), I(355), I(356), I(357), I(358), I(359),
    I(360), I(361), I(362), I(363), I(364), I(365), I(366), I(367), I(368), I(369),
    I(370), I(371), I(372), I(373), I(374), I(375), I(376), I(377), I(378), I(379),
    I(380), I(381), I(382), I(383), I(384), I(385), I(386), I(387), I(388), I(389),
    I(390), I(391), I(392), I(393), I(394), I(395), I(396), I(397), I(398), I(399),
    I(400), I(401), I(402), I(403), I(404), I(405), I(406), I(407), I(408), I(409),
    I(410), I(411), I(412), I(413), I(414), I(415), I(416), I(417), I(418), I(419),
    I(420), I(421), I(422), I(423), I(424), I(425), I(426), I(427), I(428), I(429),
    I(430), I(431), I(432), I(433), I(434), I(435), I(436), I(437), I(438), I(439),
    I(440), I(441), I(442), I(443), I(444), I(445), I(446), I(447), I(448), I(449),
    I(450), I(451), I(452), I(453), I(454), I(455), I(456), I(457), I(458), I(459),
    I(460), I(461), I(462), I(463), I(464), I(465), I(466), I(467), I(468), I(469),
    I(470), I(471), I(472), I(473), I(474), I(475), I(476), I(477), I(478), I(479),
    I(480), I(481), I(482), I(483), I(484), I(485), I(486), I(487), I(488), I(489),
    I(490), I(491), I(492), I(493), I(494), I(495), I(496), I(497), I(498), I(499),
    I(500), I(501), I(502), I(503), I(504), I(505), I(506), I(507), I(508), I(509),
    I(510), I(511)
};
#undef I
#endif  // USE_BY22

/**
 * number of bin by SyntaxElement.
 */
av_unused static const int8_t num_bins_in_se[] = {
     1, // sao_merge_flag
     1, // sao_type_idx
     0, // sao_eo_class
     0, // sao_band_position
     0, // sao_offset_abs
     0, // sao_offset_sign
     0, // end_of_slice_flag
     3, // split_coding_unit_flag
     1, // cu_transquant_bypass_flag
     3, // skip_flag
     3, // cu_qp_delta
     1, // pred_mode
     4, // part_mode
     0, // pcm_flag
     1, // prev_intra_luma_pred_mode
     0, // mpm_idx
     0, // rem_intra_luma_pred_mode
     2, // intra_chroma_pred_mode
     1, // merge_flag
     1, // merge_idx
     5, // inter_pred_idc
     2, // ref_idx_l0
     2, // ref_idx_l1
     2, // abs_mvd_greater0_flag
     2, // abs_mvd_greater1_flag
     0, // abs_mvd_minus2
     0, // mvd_sign_flag
     1, // mvp_lx_flag
     1, // no_residual_data_flag
     3, // split_transform_flag
     2, // cbf_luma
     4, // cbf_cb, cbf_cr
     2, // transform_skip_flag[][]
     2, // explicit_rdpcm_flag[][]
     2, // explicit_rdpcm_dir_flag[][]
    18, // last_significant_coeff_x_prefix
    18, // last_significant_coeff_y_prefix
     0, // last_significant_coeff_x_suffix
     0, // last_significant_coeff_y_suffix
     4, // significant_coeff_group_flag
    44, // significant_coeff_flag
    24, // coeff_abs_level_greater1_flag
     6, // coeff_abs_level_greater2_flag
     0, // coeff_abs_level_remaining
     0, // coeff_sign_flag
     8, // log2_res_scale_abs
     2, // res_scale_sign_flag
     1, // cu_chroma_qp_offset_flag
     1, // cu_chroma_qp_offset_idx
};

/**
 * Offset to ctxIdx 0 in init_values and states, indexed by SyntaxElement.
 */
static const int elem_offset[sizeof(num_bins_in_se)] = {
    0, // sao_merge_flag
    1, // sao_type_idx
    2, // sao_eo_class
    2, // sao_band_position
    2, // sao_offset_abs
    2, // sao_offset_sign
    2, // end_of_slice_flag
    2, // split_coding_unit_flag
    5, // cu_transquant_bypass_flag
    6, // skip_flag
    9, // cu_qp_delta
    12, // pred_mode
    13, // part_mode
    17, // pcm_flag
    17, // prev_intra_luma_pred_mode
    18, // mpm_idx
    18, // rem_intra_luma_pred_mode
    18, // intra_chroma_pred_mode
    20, // merge_flag
    21, // merge_idx
    22, // inter_pred_idc
    27, // ref_idx_l0
    29, // ref_idx_l1
    31, // abs_mvd_greater0_flag
    33, // abs_mvd_greater1_flag
    35, // abs_mvd_minus2
    35, // mvd_sign_flag
    35, // mvp_lx_flag
    36, // no_residual_data_flag
    37, // split_transform_flag
    40, // cbf_luma
    42, // cbf_cb, cbf_cr
    46, // transform_skip_flag[][]
    48, // explicit_rdpcm_flag[][]
    50, // explicit_rdpcm_dir_flag[][]
    52, // last_significant_coeff_x_prefix
    70, // last_significant_coeff_y_prefix
    88, // last_significant_coeff_x_suffix
    88, // last_significant_coeff_y_suffix
    88, // significant_coeff_group_flag
    92, // significant_coeff_flag
    136, // coeff_abs_level_greater1_flag
    160, // coeff_abs_level_greater2_flag
    166, // coeff_abs_level_remaining
    166, // coeff_sign_flag
    166, // log2_res_scale_abs
    174, // res_scale_sign_flag
    176, // cu_chroma_qp_offset_flag
    177, // cu_chroma_qp_offset_idx
};

#define CNU 154
/**
 * Indexed by init_type
 */
static const uint8_t init_values[3][HEVC_CONTEXTS] = {
    { // sao_merge_flag
      153,
      // sao_type_idx
      200,
      // split_coding_unit_flag
      139, 141, 157,
      // cu_transquant_bypass_flag
      154,
      // skip_flag
      CNU, CNU, CNU,
      // cu_qp_delta
      154, 154, 154,
      // pred_mode
      CNU,
      // part_mode
      184, CNU, CNU, CNU,
      // prev_intra_luma_pred_mode
      184,
      // intra_chroma_pred_mode
      63, 139,
      // merge_flag
      CNU,
      // merge_idx
      CNU,
      // inter_pred_idc
      CNU, CNU, CNU, CNU, CNU,
      // ref_idx_l0
      CNU, CNU,
      // ref_idx_l1
      CNU, CNU,
      // abs_mvd_greater1_flag
      CNU, CNU,
      // abs_mvd_greater1_flag
      CNU, CNU,
      // mvp_lx_flag
      CNU,
      // no_residual_data_flag
      CNU,
      // split_transform_flag
      153, 138, 138,
      // cbf_luma
      111, 141,
      // cbf_cb, cbf_cr
      94, 138, 182, 154,
      // transform_skip_flag
      139, 139,
      // explicit_rdpcm_flag
      139, 139,
      // explicit_rdpcm_dir_flag
      139, 139,
      // last_significant_coeff_x_prefix
      110, 110, 124, 125, 140, 153, 125, 127, 140, 109, 111, 143, 127, 111,
       79, 108, 123,  63,
      // last_significant_coeff_y_prefix
      110, 110, 124, 125, 140, 153, 125, 127, 140, 109, 111, 143, 127, 111,
       79, 108, 123,  63,
      // significant_coeff_group_flag
      91, 171, 134, 141,
      // significant_coeff_flag
      111, 111, 125, 110, 110,  94, 124, 108, 124, 107, 125, 141, 179, 153,
      125, 107, 125, 141, 179, 153, 125, 107, 125, 141, 179, 153, 125, 140,
      139, 182, 182, 152, 136, 152, 136, 153, 136, 139, 111, 136, 139, 111,
      141, 111,
      // coeff_abs_level_greater1_flag
      140,  92, 137, 138, 140, 152, 138, 139, 153,  74, 149,  92, 139, 107,
      122, 152, 140, 179, 166, 182, 140, 227, 122, 197,
      // coeff_abs_level_greater2_flag
      138, 153, 136, 167, 152, 152,
      // log2_res_scale_abs
      154, 154, 154, 154, 154, 154, 154, 154,
      // res_scale_sign_flag
      154, 154,
      // cu_chroma_qp_offset_flag
      154,
      // cu_chroma_qp_offset_idx
      154,
    },
    { // sao_merge_flag
      153,
      // sao_type_idx
      185,
      // split_coding_unit_flag
      107, 139, 126,
      // cu_transquant_bypass_flag
      154,
      // skip_flag
      197, 185, 201,
      // cu_qp_delta
      154, 154, 154,
      // pred_mode
      149,
      // part_mode
      154, 139, 154, 154,
      // prev_intra_luma_pred_mode
      154,
      // intra_chroma_pred_mode
      152, 139,
      // merge_flag
      110,
      // merge_idx
      122,
      // inter_pred_idc
      95, 79, 63, 31, 31,
      // ref_idx_l0
      153, 153,
      // ref_idx_l1
      153, 153,
      // abs_mvd_greater1_flag
      140, 198,
      // abs_mvd_greater1_flag
      140, 198,
      // mvp_lx_flag
      168,
      // no_residual_data_flag
      79,
      // split_transform_flag
      124, 138, 94,
      // cbf_luma
      153, 111,
      // cbf_cb, cbf_cr
      149, 107, 167, 154,
      // transform_skip_flag
      139, 139,
      // explicit_rdpcm_flag
      139, 139,
      // explicit_rdpcm_dir_flag
      139, 139,
      // last_significant_coeff_x_prefix
      125, 110,  94, 110,  95,  79, 125, 111, 110,  78, 110, 111, 111,  95,
       94, 108, 123, 108,
      // last_significant_coeff_y_prefix
      125, 110,  94, 110,  95,  79, 125, 111, 110,  78, 110, 111, 111,  95,
       94, 108, 123, 108,
      // significant_coeff_group_flag
      121, 140, 61, 154,
      // significant_coeff_flag
      155, 154, 139, 153, 139, 123, 123,  63, 153, 166, 183, 140, 136, 153,
      154, 166, 183, 140, 136, 153, 154, 166, 183, 140, 136, 153, 154, 170,
      153, 123, 123, 107, 121, 107, 121, 167, 151, 183, 140, 151, 183, 140,
      140, 140,
      // coeff_abs_level_greater1_flag
      154, 196, 196, 167, 154, 152, 167, 182, 182, 134, 149, 136, 153, 121,
      136, 137, 169, 194, 166, 167, 154, 167, 137, 182,
      // coeff_abs_level_greater2_flag
      107, 167, 91, 122, 107, 167,
      // log2_res_scale_abs
      154, 154, 154, 154, 154, 154, 154, 154,
      // res_scale_sign_flag
      154, 154,
      // cu_chroma_qp_offset_flag
      154,
      // cu_chroma_qp_offset_idx
      154,
    },
    { // sao_merge_flag
      153,
      // sao_type_idx
      160,
      // split_coding_unit_flag
      107, 139, 126,
      // cu_transquant_bypass_flag
      154,
      // skip_flag
      197, 185, 201,
      // cu_qp_delta
      154, 154, 154,
      // pred_mode
      134,
      // part_mode
      154, 139, 154, 154,
      // prev_intra_luma_pred_mode
      183,
      // intra_chroma_pred_mode
      152, 139,
      // merge_flag
      154,
      // merge_idx
      137,
      // inter_pred_idc
      95, 79, 63, 31, 31,
      // ref_idx_l0
      153, 153,
      // ref_idx_l1
      153, 153,
      // abs_mvd_greater1_flag
      169, 198,
      // abs_mvd_greater1_flag
      169, 198,
      // mvp_lx_flag
      168,
      // no_residual_data_flag
      79,
      // split_transform_flag
      224, 167, 122,
      // cbf_luma
      153, 111,
      // cbf_cb, cbf_cr
      149, 92, 167, 154,
      // transform_skip_flag
      139, 139,
      // explicit_rdpcm_flag
      139, 139,
      // explicit_rdpcm_dir_flag
      139, 139,
      // last_significant_coeff_x_prefix
      125, 110, 124, 110,  95,  94, 125, 111, 111,  79, 125, 126, 111, 111,
       79, 108, 123,  93,
      // last_significant_coeff_y_prefix
      125, 110, 124, 110,  95,  94, 125, 111, 111,  79, 125, 126, 111, 111,
       79, 108, 123,  93,
      // significant_coeff_group_flag
      121, 140, 61, 154,
      // significant_coeff_flag
      170, 154, 139, 153, 139, 123, 123,  63, 124, 166, 183, 140, 136, 153,
      154, 166, 183, 140, 136, 153, 154, 166, 183, 140, 136, 153, 154, 170,
      153, 138, 138, 122, 121, 122, 121, 167, 151, 183, 140, 151, 183, 140,
      140, 140,
      // coeff_abs_level_greater1_flag
      154, 196, 167, 167, 154, 152, 167, 182, 182, 134, 149, 136, 153, 121,
      136, 122, 169, 208, 166, 167, 154, 152, 167, 182,
      // coeff_abs_level_greater2_flag
      107, 167, 91, 107, 107, 167,
      // log2_res_scale_abs
      154, 154, 154, 154, 154, 154, 154, 154,
      // res_scale_sign_flag
      154, 154,
      // cu_chroma_qp_offset_flag
      154,
      // cu_chroma_qp_offset_idx
      154,
    },
};

static const uint8_t scan_1x1[1] = {
    0,
};

static const uint8_t horiz_scan2x2_x[4] = {
    0, 1, 0, 1,
};

static const uint8_t horiz_scan2x2_y[4] = {
    0, 0, 1, 1
};

static const uint8_t horiz_scan4x4_x[16] = {
    0, 1, 2, 3,
    0, 1, 2, 3,
    0, 1, 2, 3,
    0, 1, 2, 3,
};

static const uint8_t horiz_scan4x4_y[16] = {
    0, 0, 0, 0,
    1, 1, 1, 1,
    2, 2, 2, 2,
    3, 3, 3, 3,
};

static const uint8_t horiz_scan8x8_inv[8][8] = {
    {  0,  1,  2,  3, 16, 17, 18, 19, },
    {  4,  5,  6,  7, 20, 21, 22, 23, },
    {  8,  9, 10, 11, 24, 25, 26, 27, },
    { 12, 13, 14, 15, 28, 29, 30, 31, },
    { 32, 33, 34, 35, 48, 49, 50, 51, },
    { 36, 37, 38, 39, 52, 53, 54, 55, },
    { 40, 41, 42, 43, 56, 57, 58, 59, },
    { 44, 45, 46, 47, 60, 61, 62, 63, },
};

static const uint8_t diag_scan2x2_x[4] = {
    0, 0, 1, 1,
};

static const uint8_t diag_scan2x2_y[4] = {
    0, 1, 0, 1,
};

static const uint8_t diag_scan2x2_inv[2][2] = {
    { 0, 2, },
    { 1, 3, },
};

static const uint8_t diag_scan4x4_inv[4][4] = {
    { 0,  2,  5,  9, },
    { 1,  4,  8, 12, },
    { 3,  7, 11, 14, },
    { 6, 10, 13, 15, },
};

static const uint8_t diag_scan8x8_inv[8][8] = {
    {  0,  2,  5,  9, 14, 20, 27, 35, },
    {  1,  4,  8, 13, 19, 26, 34, 42, },
    {  3,  7, 12, 18, 25, 33, 41, 48, },
    {  6, 11, 17, 24, 32, 40, 47, 53, },
    { 10, 16, 23, 31, 39, 46, 52, 57, },
    { 15, 22, 30, 38, 45, 51, 56, 60, },
    { 21, 29, 37, 44, 50, 55, 59, 62, },
    { 28, 36, 43, 49, 54, 58, 61, 63, },
};


typedef struct
{
    uint16_t coeff;
    uint16_t scale;
} xy_off_t;

#define XYT_C(x,y,t) ((x) + ((y) << (t)))
#define SCALE_TRAFO(t) ((t) > 3 ? 3 : (t))
#define SCALE_SHR(t) ((t) - SCALE_TRAFO(t))
#define XYT_S(x,y,t) (((x) >> SCALE_SHR(t)) + (((y) >> SCALE_SHR(t)) << SCALE_TRAFO(t)))

#define XYT(x,y,t) {XYT_C(x,y,t), XYT_S(x,y,t)}

#define OFF_DIAG(t) {\
    XYT(0,0,t), XYT(0,1,t), XYT(1,0,t), XYT(0,2,t),\
    XYT(1,1,t), XYT(2,0,t), XYT(0,3,t), XYT(1,2,t),\
    XYT(2,1,t), XYT(3,0,t), XYT(1,3,t), XYT(2,2,t),\
    XYT(3,1,t), XYT(2,3,t), XYT(3,2,t), XYT(3,3,t)\
}

#define OFF_HORIZ(t) {\
    XYT(0,0,t), XYT(1,0,t), XYT(2,0,t), XYT(3,0,t),\
    XYT(0,1,t), XYT(1,1,t), XYT(2,1,t), XYT(3,1,t),\
    XYT(0,2,t), XYT(1,2,t), XYT(2,2,t), XYT(3,2,t),\
    XYT(0,3,t), XYT(1,3,t), XYT(2,3,t), XYT(3,3,t)\
}

#define OFF_VERT(t) {\
    XYT(0,0,t), XYT(0,1,t), XYT(0,2,t), XYT(0,3,t),\
    XYT(1,0,t), XYT(1,1,t), XYT(1,2,t), XYT(1,3,t),\
    XYT(2,0,t), XYT(2,1,t), XYT(2,2,t), XYT(2,3,t),\
    XYT(3,0,t), XYT(3,1,t), XYT(3,2,t), XYT(3,3,t)\
}

static const xy_off_t off_xys[3][4][16] =
{
    {OFF_DIAG(2), OFF_DIAG(3), OFF_DIAG(4), OFF_DIAG(5)},
    {OFF_HORIZ(2), OFF_HORIZ(3), OFF_HORIZ(4), OFF_HORIZ(5)},
    {OFF_VERT(2), OFF_VERT(3), OFF_VERT(4), OFF_VERT(5)}
};


// Helper fns
#ifndef hevc_mem_bits32
static av_always_inline uint32_t hevc_mem_bits32(const void * buf, const unsigned int offset)
{
    return AV_RB32((const uint8_t *)buf + (offset >> 3)) << (offset & 7);
}
#endif

#if AV_GCC_VERSION_AT_LEAST(3,4) && !defined(hevc_clz32)
#define hevc_clz32 hevc_clz32_builtin
static av_always_inline unsigned int hevc_clz32_builtin(const uint32_t x)
{
    // __builtin_clz says it works on ints - so adjust if int is >32 bits long
    return __builtin_clz(x) - (sizeof(int) * 8 - 32);
}
#endif

// It is unlikely that we will ever need this but include for completeness
#ifndef hevc_clz32
static inline unsigned int hevc_clz32(unsigned int x)
{
    unsigned int n = 1;
    if ((x & 0xffff0000) == 0) {
        n += 16;
        x <<= 16;
    }
    if ((x & 0xff000000) == 0) {
        n += 8;
        x <<= 8;
    }
    if ((x & 0xf0000000) == 0) {
        n += 4;
        x <<= 4;
    }
    if ((x & 0xc0000000) == 0) {
        n += 2;
        x <<= 2;
    }
    return n - ((x >> 31) & 1);
}
#endif


#if !USE_BY22
// If no by22 then _by22 functions will revert to normal and so _peek/_flush
// will no longer be called but the setup calls will still exist and we want
// to null them out
#define bypass_start(s)
#define bypass_finish(s)
#else
// Use BY22 for residual bypass block

#define bypass_start(s) get_cabac_by22_start(&s->HEVClc->cc)
#define bypass_finish(s) get_cabac_by22_finish(&s->HEVClc->cc)

// BY22 notes that bypass is simply a divide into the bitstream and so we
// can peek out large quantities of bits at once and treat the result as if
// it was VLC.  In many cases this will lead to O(1) processing rather than
// O(n) though the setup and teardown is sufficiently expensive that it is
// only worth using if we expect to be dealing with more than a few bits
// The definition of "a few bits" will vary from platform to platform but
// tests on ARM show that it probably isn't worth it for a single coded
// residual, but is for >1 - it also seems likely that if there are
// more residuals then they are likely to be bigger and this will make the
// O(1) nature of the code more worthwhile.


#if !USE_BY22_DIV
// * 1/x @ 32 bits gets us 22 bits of accuracy
#define CABAC_BY22_PEEK_BITS  22
#else
// A real 32-bit divide gets us another bit
// If we have a 64 bit int & a unit time divider then we should get a lot
// of bits (55)  but that is untested and it is unclear if it would give
// us a large advantage
#define CABAC_BY22_PEEK_BITS  23
#endif

// Bypass block start
// Must be called before _by22_peek is used as it sets the CABAC environment
// into the correct state.  _by22_finish must be called to return to 'normal'
// (i.e. non-bypass) cabac decoding
static inline void get_cabac_by22_start(CABACContext * const c)
{
    const unsigned int bits = __builtin_ctz(c->low);
    const uint32_t m = hevc_mem_bits32(c->bytestream, 0);
    uint32_t x = (c->low << (22 - CABAC_BITS)) ^ ((m ^ 0x80000000U) >> (9 + CABAC_BITS - bits));
#if !USE_BY22_DIV
    const uint32_t inv = cabac_by22_inv_range[c->range & 0xff];
#endif

    c->bytestream -= (CABAC_BITS / 8);
    c->by22.bits = bits;
#if !USE_BY22_DIV
    c->by22.range = c->range;
    c->range = inv;
#endif
    c->low = x;
}

// Bypass block finish
// Must be called at the end of the bypass block to return to normal operation
static inline void get_cabac_by22_finish(CABACContext * const c)
{
    unsigned int used = c->by22.bits;
    unsigned int bytes_used = (used / CABAC_BITS) * (CABAC_BITS / 8);
    unsigned int bits_used = used & (CABAC_BITS == 16 ? 15 : 7);

    c->bytestream += bytes_used + (CABAC_BITS / 8);
    c->low = (((uint32_t)c->low >> (22 - CABAC_BITS + bits_used)) | 1) << bits_used;
#if !USE_BY22_DIV
    c->range = c->by22.range;
#endif
}

// Peek bypass bits
// _by22_start must be called before _by22_peek is called and _by22_flush
// must be called afterwards to flush any used bits
// The actual number of valid bits returned is
// min(<coded bypass block length>, CABAC_BY22_PEEK_BITS). CABAC_BY22_PEEK_BITS
// will be at least 22 which should be long enough for any prefix or suffix
// though probably not long enough for the worst case combination
#ifndef get_cabac_by22_peek
static inline uint32_t get_cabac_by22_peek(const CABACContext * const c)
{
#if USE_BY22_DIV
    return ((unsigned int)c->low / (unsigned int)c->range) << 9;
#else
    uint32_t x = c->low & ~1U;
    const uint32_t inv = c->range;

    if (inv != 0)
        x = (uint32_t)(((uint64_t)x * (uint64_t)inv) >> 32);

    return x << 1;
#endif
}
#endif

// Flush bypass bits peeked by _by22_peek
// Flush n bypass bits. n must be >= 1 to guarantee correct operation
// val is an unmodified copy of whatever _by22_peek returned
#ifndef get_cabac_by22_flush
static inline void get_cabac_by22_flush(CABACContext * c, const unsigned int n, const uint32_t val)
{
    // Subtract the bits used & reshift up to the top of the word
#if USE_BY22_DIV
    const uint32_t low = (((unsigned int)c->low << n) - (((val >> (32 - n)) * (unsigned int)c->range) << 23));
#else
    const uint32_t low = (((uint32_t)c->low << n) - (((val >> (32 - n)) * c->by22.range) << 23));
#endif

    // and refill lower bits
    // We will probably OR over some existing bits but that doesn't matter
    c->by22.bits += n;
    c->low = low | (hevc_mem_bits32(c->bytestream, c->by22.bits) >> 9);
}
#endif

#endif  // USE_BY22


void ff_hevc_save_states(HEVCContext *s, int ctb_addr_ts)
{
    if (s->ps.pps->entropy_coding_sync_enabled_flag &&
        (ctb_addr_ts % s->ps.sps->ctb_width == 2 ||
         (s->ps.sps->ctb_width == 2 &&
          ctb_addr_ts % s->ps.sps->ctb_width == 0))) {
        memcpy(s->cabac_state, s->HEVClc->cabac_state, HEVC_CONTEXTS);
    }
}

static void load_states(HEVCContext *s)
{
    memcpy(s->HEVClc->cabac_state, s->cabac_state, HEVC_CONTEXTS);
}

static void cabac_reinit(HEVCLocalContext *lc)
{
    skip_bytes(&lc->cc, 0);
}

static void cabac_init_decoder(HEVCContext *s)
{
    GetBitContext *gb = &s->HEVClc->gb;
    skip_bits(gb, 1);
    align_get_bits(gb);
    ff_init_cabac_decoder(&s->HEVClc->cc,
                          gb->buffer + get_bits_count(gb) / 8,
                          (get_bits_left(gb) + 7) / 8);
}

static void cabac_init_state(HEVCContext *s)
{
    int init_type = 2 - s->sh.slice_type;
    int i;

    if (s->sh.cabac_init_flag && s->sh.slice_type != HEVC_SLICE_I)
        init_type ^= 3;

    for (i = 0; i < HEVC_CONTEXTS; i++) {
        int init_value = init_values[init_type][i];
        int m = (init_value >> 4) * 5 - 45;
        int n = ((init_value & 15) << 3) - 16;
        int pre = 2 * (((m * av_clip(s->sh.slice_qp, 0, 51)) >> 4) + n) - 127;

        pre ^= pre >> 31;
        if (pre > 124)
            pre = 124 + (pre & 1);
        s->HEVClc->cabac_state[i] = pre;
    }

    for (i = 0; i < 4; i++)
        s->HEVClc->stat_coeff[i] = 0;
}

void ff_hevc_cabac_init(HEVCContext *s, int ctb_addr_ts)
{
    if (ctb_addr_ts == s->ps.pps->ctb_addr_rs_to_ts[s->sh.slice_ctb_addr_rs]) {
        cabac_init_decoder(s);
        if (s->sh.dependent_slice_segment_flag == 0 ||
            (s->ps.pps->tiles_enabled_flag &&
             s->ps.pps->tile_id[ctb_addr_ts] != s->ps.pps->tile_id[ctb_addr_ts - 1]))
            cabac_init_state(s);

        if (!s->sh.first_slice_in_pic_flag &&
            s->ps.pps->entropy_coding_sync_enabled_flag) {
            if (ctb_addr_ts % s->ps.sps->ctb_width == 0) {
                if (s->ps.sps->ctb_width == 1)
                    cabac_init_state(s);
                else if (s->sh.dependent_slice_segment_flag == 1)
                    load_states(s);
            }
        }
    } else {
        if (s->ps.pps->tiles_enabled_flag &&
            s->ps.pps->tile_id[ctb_addr_ts] != s->ps.pps->tile_id[ctb_addr_ts - 1]) {
            if (s->threads_number == 1)
                cabac_reinit(s->HEVClc);
            else
                cabac_init_decoder(s);
            cabac_init_state(s);
        }
        if (s->ps.pps->entropy_coding_sync_enabled_flag) {
            if (ctb_addr_ts % s->ps.sps->ctb_width == 0) {
                get_cabac_terminate(&s->HEVClc->cc);
                if (s->threads_number == 1)
                    cabac_reinit(s->HEVClc);
                else
                    cabac_init_decoder(s);

                if (s->ps.sps->ctb_width == 1)
                    cabac_init_state(s);
                else
                    load_states(s);
            }
        }
    }
}

#define GET_CABAC(ctx) get_cabac(&s->HEVClc->cc, &s->HEVClc->cabac_state[ctx])

int ff_hevc_sao_merge_flag_decode(HEVCContext *s)
{
    return GET_CABAC(elem_offset[SAO_MERGE_FLAG]);
}

int ff_hevc_sao_type_idx_decode(HEVCContext *s)
{
    if (!GET_CABAC(elem_offset[SAO_TYPE_IDX]))
        return 0;

    if (!get_cabac_bypass(&s->HEVClc->cc))
        return SAO_BAND;
    return SAO_EDGE;
}

int ff_hevc_sao_band_position_decode(HEVCContext *s)
{
    int i;
    int value = get_cabac_bypass(&s->HEVClc->cc);

    for (i = 0; i < 4; i++)
        value = (value << 1) | get_cabac_bypass(&s->HEVClc->cc);
    return value;
}

int ff_hevc_sao_offset_abs_decode(HEVCContext *s)
{
    int i = 0;
    int length = (1 << (FFMIN(s->ps.sps->bit_depth, 10) - 5)) - 1;

    while (i < length && get_cabac_bypass(&s->HEVClc->cc))
        i++;
    return i;
}

int ff_hevc_sao_offset_sign_decode(HEVCContext *s)
{
    return get_cabac_bypass(&s->HEVClc->cc);
}

int ff_hevc_sao_eo_class_decode(HEVCContext *s)
{
    int ret = get_cabac_bypass(&s->HEVClc->cc) << 1;
    ret    |= get_cabac_bypass(&s->HEVClc->cc);
    return ret;
}

int ff_hevc_end_of_slice_flag_decode(HEVCContext *s)
{
    return get_cabac_terminate(&s->HEVClc->cc);
}

int ff_hevc_cu_transquant_bypass_flag_decode(HEVCContext *s)
{
    return GET_CABAC(elem_offset[CU_TRANSQUANT_BYPASS_FLAG]);
}

int ff_hevc_skip_flag_decode(HEVCContext *s, int x0, int y0, int x_cb, int y_cb)
{
    int min_cb_width = s->ps.sps->min_cb_width;
    int inc = 0;
    int x0b = av_mod_uintp2(x0, s->ps.sps->log2_ctb_size);
    int y0b = av_mod_uintp2(y0, s->ps.sps->log2_ctb_size);

    if (s->HEVClc->ctb_left_flag || x0b)
        inc = !!SAMPLE_CTB(s->skip_flag, x_cb - 1, y_cb);
    if (s->HEVClc->ctb_up_flag || y0b)
        inc += !!SAMPLE_CTB(s->skip_flag, x_cb, y_cb - 1);

    return GET_CABAC(elem_offset[SKIP_FLAG] + inc);
}

int ff_hevc_cu_qp_delta_abs(HEVCContext *s)
{
    int prefix_val = 0;
    int suffix_val = 0;
    int inc = 0;

    while (prefix_val < 5 && GET_CABAC(elem_offset[CU_QP_DELTA] + inc)) {
        prefix_val++;
        inc = 1;
    }
    if (prefix_val >= 5) {
        int k = 0;
        while (k < CABAC_MAX_BIN && get_cabac_bypass(&s->HEVClc->cc)) {
            suffix_val += 1 << k;
            k++;
        }
        if (k == CABAC_MAX_BIN)
            av_log(s->avctx, AV_LOG_ERROR, "CABAC_MAX_BIN : %d\n", k);

        while (k--)
            suffix_val += get_cabac_bypass(&s->HEVClc->cc) << k;
    }
    return prefix_val + suffix_val;
}

int ff_hevc_cu_qp_delta_sign_flag(HEVCContext *s)
{
    return get_cabac_bypass(&s->HEVClc->cc);
}

int ff_hevc_cu_chroma_qp_offset_flag(HEVCContext *s)
{
    return GET_CABAC(elem_offset[CU_CHROMA_QP_OFFSET_FLAG]);
}

int ff_hevc_cu_chroma_qp_offset_idx(HEVCContext *s)
{
    int c_max= FFMAX(5, s->ps.pps->chroma_qp_offset_list_len_minus1);
    int i = 0;

    while (i < c_max && GET_CABAC(elem_offset[CU_CHROMA_QP_OFFSET_IDX]))
        i++;

    return i;
}

int ff_hevc_pred_mode_decode(HEVCContext *s)
{
    return GET_CABAC(elem_offset[PRED_MODE_FLAG]);
}

int ff_hevc_split_coding_unit_flag_decode(HEVCContext *s, int ct_depth, int x0, int y0)
{
    int inc = 0, depth_left = 0, depth_top = 0;
    int x0b  = av_mod_uintp2(x0, s->ps.sps->log2_ctb_size);
    int y0b  = av_mod_uintp2(y0, s->ps.sps->log2_ctb_size);
    int x_cb = x0 >> s->ps.sps->log2_min_cb_size;
    int y_cb = y0 >> s->ps.sps->log2_min_cb_size;

    if (s->HEVClc->ctb_left_flag || x0b)
        depth_left = s->tab_ct_depth[(y_cb) * s->ps.sps->min_cb_width + x_cb - 1];
    if (s->HEVClc->ctb_up_flag || y0b)
        depth_top = s->tab_ct_depth[(y_cb - 1) * s->ps.sps->min_cb_width + x_cb];

    inc += (depth_left > ct_depth);
    inc += (depth_top  > ct_depth);

    return GET_CABAC(elem_offset[SPLIT_CODING_UNIT_FLAG] + inc);
}

int ff_hevc_part_mode_decode(HEVCContext *s, int log2_cb_size)
{
    if (GET_CABAC(elem_offset[PART_MODE])) // 1
        return PART_2Nx2N;
    if (log2_cb_size == s->ps.sps->log2_min_cb_size) {
        if (s->HEVClc->cu.pred_mode == MODE_INTRA) // 0
            return PART_NxN;
        if (GET_CABAC(elem_offset[PART_MODE] + 1)) // 01
            return PART_2NxN;
        if (log2_cb_size == 3) // 00
            return PART_Nx2N;
        if (GET_CABAC(elem_offset[PART_MODE] + 2)) // 001
            return PART_Nx2N;
        return PART_NxN; // 000
    }

    if (!s->ps.sps->amp_enabled_flag) {
        if (GET_CABAC(elem_offset[PART_MODE] + 1)) // 01
            return PART_2NxN;
        return PART_Nx2N;
    }

    if (GET_CABAC(elem_offset[PART_MODE] + 1)) { // 01X, 01XX
        if (GET_CABAC(elem_offset[PART_MODE] + 3)) // 011
            return PART_2NxN;
        if (get_cabac_bypass(&s->HEVClc->cc)) // 0101
            return PART_2NxnD;
        return PART_2NxnU; // 0100
    }

    if (GET_CABAC(elem_offset[PART_MODE] + 3)) // 001
        return PART_Nx2N;
    if (get_cabac_bypass(&s->HEVClc->cc)) // 0001
        return PART_nRx2N;
    return PART_nLx2N;  // 0000
}

int ff_hevc_pcm_flag_decode(HEVCContext *s)
{
    return get_cabac_terminate(&s->HEVClc->cc);
}

int ff_hevc_prev_intra_luma_pred_flag_decode(HEVCContext *s)
{
    return GET_CABAC(elem_offset[PREV_INTRA_LUMA_PRED_FLAG]);
}

int ff_hevc_mpm_idx_decode(HEVCContext *s)
{
    int i = 0;
    while (i < 2 && get_cabac_bypass(&s->HEVClc->cc))
        i++;
    return i;
}

int ff_hevc_rem_intra_luma_pred_mode_decode(HEVCContext *s)
{
    int i;
    int value = get_cabac_bypass(&s->HEVClc->cc);

    for (i = 0; i < 4; i++)
        value = (value << 1) | get_cabac_bypass(&s->HEVClc->cc);
    return value;
}

int ff_hevc_intra_chroma_pred_mode_decode(HEVCContext *s)
{
    int ret;
    if (!GET_CABAC(elem_offset[INTRA_CHROMA_PRED_MODE]))
        return 4;

    ret  = get_cabac_bypass(&s->HEVClc->cc) << 1;
    ret |= get_cabac_bypass(&s->HEVClc->cc);
    return ret;
}

int ff_hevc_merge_idx_decode(HEVCContext *s)
{
    int i = GET_CABAC(elem_offset[MERGE_IDX]);

    if (i != 0) {
        while (i < s->sh.max_num_merge_cand-1 && get_cabac_bypass(&s->HEVClc->cc))
            i++;
    }
    return i;
}

int ff_hevc_merge_flag_decode(HEVCContext *s)
{
    return GET_CABAC(elem_offset[MERGE_FLAG]);
}

int ff_hevc_inter_pred_idc_decode(HEVCContext *s, int nPbW, int nPbH)
{
    if (nPbW + nPbH == 12)
        return GET_CABAC(elem_offset[INTER_PRED_IDC] + 4);
    if (GET_CABAC(elem_offset[INTER_PRED_IDC] + s->HEVClc->ct_depth))
        return PRED_BI;

    return GET_CABAC(elem_offset[INTER_PRED_IDC] + 4);
}

int ff_hevc_ref_idx_lx_decode(HEVCContext *s, int num_ref_idx_lx)
{
    int i = 0;
    int max = num_ref_idx_lx - 1;
    int max_ctx = FFMIN(max, 2);

    while (i < max_ctx && GET_CABAC(elem_offset[REF_IDX_L0] + i))
        i++;
    if (i == 2) {
        while (i < max && get_cabac_bypass(&s->HEVClc->cc))
            i++;
    }

    return i;
}

int ff_hevc_mvp_lx_flag_decode(HEVCContext *s)
{
    return GET_CABAC(elem_offset[MVP_LX_FLAG]);
}

int ff_hevc_no_residual_syntax_flag_decode(HEVCContext *s)
{
    return GET_CABAC(elem_offset[NO_RESIDUAL_DATA_FLAG]);
}

static av_always_inline int abs_mvd_greater0_flag_decode(HEVCContext *s)
{
    return GET_CABAC(elem_offset[ABS_MVD_GREATER0_FLAG]);
}

static av_always_inline int abs_mvd_greater1_flag_decode(HEVCContext *s)
{
    return GET_CABAC(elem_offset[ABS_MVD_GREATER1_FLAG] + 1);
}

static av_always_inline int mvd_decode(HEVCContext *s)
{
    int ret = 2;
    int k = 1;

    while (k < CABAC_MAX_BIN && get_cabac_bypass(&s->HEVClc->cc)) {
        ret += 1U << k;
        k++;
    }
    if (k == CABAC_MAX_BIN) {
        av_log(s->avctx, AV_LOG_ERROR, "CABAC_MAX_BIN : %d\n", k);
        return 0;
    }
    while (k--)
        ret += get_cabac_bypass(&s->HEVClc->cc) << k;
    return get_cabac_bypass_sign(&s->HEVClc->cc, -ret);
}

static av_always_inline int mvd_sign_flag_decode(HEVCContext *s)
{
    return get_cabac_bypass_sign(&s->HEVClc->cc, -1);
}

int ff_hevc_split_transform_flag_decode(HEVCContext *s, int log2_trafo_size)
{
    return GET_CABAC(elem_offset[SPLIT_TRANSFORM_FLAG] + 5 - log2_trafo_size);
}

int ff_hevc_cbf_cb_cr_decode(HEVCContext *s, int trafo_depth)
{
    return GET_CABAC(elem_offset[CBF_CB_CR] + trafo_depth);
}

int ff_hevc_cbf_luma_decode(HEVCContext *s, int trafo_depth)
{
    return GET_CABAC(elem_offset[CBF_LUMA] + !trafo_depth);
}

static int hevc_transform_skip_flag_decode(HEVCContext *s, int c_idx_nz)
{
    return GET_CABAC(elem_offset[TRANSFORM_SKIP_FLAG] + c_idx_nz);
}

static int explicit_rdpcm_flag_decode(HEVCContext *s, int c_idx_nz)
{
    return GET_CABAC(elem_offset[EXPLICIT_RDPCM_FLAG] + c_idx_nz);
}

static int explicit_rdpcm_dir_flag_decode(HEVCContext *s, int c_idx_nz)
{
    return GET_CABAC(elem_offset[EXPLICIT_RDPCM_DIR_FLAG] + c_idx_nz);
}

int ff_hevc_log2_res_scale_abs(HEVCContext *s, int idx) {
    int i =0;

    while (i < 4 && GET_CABAC(elem_offset[LOG2_RES_SCALE_ABS] + 4 * idx + i))
        i++;

    return i;
}

int ff_hevc_res_scale_sign_flag(HEVCContext *s, int idx) {
    return GET_CABAC(elem_offset[RES_SCALE_SIGN_FLAG] + idx);
}

static av_always_inline void last_significant_coeff_xy_prefix_decode(HEVCContext *s, int c_idx_nz,
                                                   int log2_size, int *last_scx_prefix, int *last_scy_prefix)
{
    int i = 0;
    int max = (log2_size << 1) - 1;
    int ctx_offset, ctx_shift;

    if (!c_idx_nz) {
        ctx_offset = 3 * (log2_size - 2)  + ((log2_size - 1) >> 2);
        ctx_shift = (log2_size + 1) >> 2;
    } else {
        ctx_offset = 15;
        ctx_shift = log2_size - 2;
    }
    while (i < max &&
           GET_CABAC(elem_offset[LAST_SIGNIFICANT_COEFF_X_PREFIX] + (i >> ctx_shift) + ctx_offset))
        i++;
    *last_scx_prefix = i;

    i = 0;
    while (i < max &&
           GET_CABAC(elem_offset[LAST_SIGNIFICANT_COEFF_Y_PREFIX] + (i >> ctx_shift) + ctx_offset))
        i++;
    *last_scy_prefix = i;
}

static av_always_inline int last_significant_coeff_suffix_decode(HEVCContext *s,
                                                 int last_significant_coeff_prefix)
{
    int i;
    int length = (last_significant_coeff_prefix >> 1) - 1;
    int value = get_cabac_bypass(&s->HEVClc->cc);

    for (i = 1; i < length; i++)
        value = (value << 1) | get_cabac_bypass(&s->HEVClc->cc);
    return value;
}

static av_always_inline int significant_coeff_group_flag_decode(HEVCContext *s, int c_idx_nz, int ctx_cg)
{
    int inc;

    inc = (ctx_cg != 0) + (c_idx_nz << 1);

    return GET_CABAC(elem_offset[SIGNIFICANT_COEFF_GROUP_FLAG] + inc);
}

static av_always_inline int significant_coeff_flag_decode_0(HEVCContext *s, int offset)
{
    return GET_CABAC(elem_offset[SIGNIFICANT_COEFF_FLAG] + offset);
}

static av_always_inline int coeff_abs_level_greater1_flag_decode(HEVCContext *s, int c_idx, int inc)
{

    if (c_idx > 0)
        inc += 16;

    return GET_CABAC(elem_offset[COEFF_ABS_LEVEL_GREATER1_FLAG] + inc);
}

static av_always_inline int coeff_abs_level_greater2_flag_decode(HEVCContext *s, int c_idx, int inc)
{
    if (c_idx > 0)
        inc += 4;

    return GET_CABAC(elem_offset[COEFF_ABS_LEVEL_GREATER2_FLAG] + inc);
}


#if !USE_BY22
#define coeff_abs_level_remaining_decode_bypass(s,r) coeff_abs_level_remaining_decode(s, r)
#endif


#ifndef coeff_abs_level_remaining_decode_bypass
static int coeff_abs_level_remaining_decode_bypass(HEVCContext * const s, const unsigned int rice_param)
<<<<<<< HEAD
{
    CABACContext * const c = &s->HEVClc->cc;
    uint32_t y;
    unsigned int prefix;
    unsigned int last_coeff_abs_level_remaining;
    unsigned int n;

    y = get_cabac_by22_peek(c);
    prefix = hevc_clz32(~y);
    // y << prefix will always have top bit 0

    if (prefix < 3) {
        const unsigned int suffix = (y << prefix) >> (31 - rice_param);
        last_coeff_abs_level_remaining = (prefix << rice_param) + suffix;
        n = prefix + 1 + rice_param;
    }
    else if (prefix * 2 + rice_param <= CABAC_BY22_PEEK_BITS + 2)
    {
        const uint32_t suffix = ((y << prefix) | 0x80000000) >> (34 - (prefix + rice_param));

        last_coeff_abs_level_remaining = (2 << rice_param) + suffix;
        n = prefix * 2 + rice_param - 2;
    }
    else {
        unsigned int suffix;

        get_cabac_by22_flush(c, prefix, y);
        y = get_cabac_by22_peek(c);

        suffix = (y | 0x80000000) >> (34 - (prefix + rice_param));
        last_coeff_abs_level_remaining = (2 << rice_param) + suffix;
        n = prefix + rice_param - 2;
    }

    get_cabac_by22_flush(c, n, y);

    return last_coeff_abs_level_remaining;
}
#endif

static int coeff_abs_level_remaining_decode(HEVCContext * const s, int rc_rice_param)
{
    CABACContext * const c = &s->HEVClc->cc;
=======
{
    CABACContext * const c = &s->HEVClc->cc;
    uint32_t y;
    unsigned int prefix;
    unsigned int last_coeff_abs_level_remaining;
    unsigned int n;

    y = get_cabac_by22_peek(c);
    prefix = hevc_clz32(~y);
    // y << prefix will always have top bit 0

    if (prefix < 3) {
        const unsigned int suffix = (y << prefix) >> (31 - rice_param);
        last_coeff_abs_level_remaining = (prefix << rice_param) + suffix;
        n = prefix + 1 + rice_param;
    }
    else if (prefix * 2 + rice_param <= CABAC_BY22_PEEK_BITS + 2)
    {
        const uint32_t suffix = ((y << prefix) | 0x80000000) >> (34 - (prefix + rice_param));

        last_coeff_abs_level_remaining = (2 << rice_param) + suffix;
        n = prefix * 2 + rice_param - 2;
    }
    else {
        unsigned int suffix;

        get_cabac_by22_flush(c, prefix, y);
        y = get_cabac_by22_peek(c);

        suffix = (y | 0x80000000) >> (34 - (prefix + rice_param));
        last_coeff_abs_level_remaining = (2 << rice_param) + suffix;
        n = prefix + rice_param - 2;
    }

    get_cabac_by22_flush(c, n, y);

    return last_coeff_abs_level_remaining;
}
#endif

static int coeff_abs_level_remaining_decode(HEVCContext * const s, int rc_rice_param)
{
    CABACContext * const c = &s->HEVClc->cc;
>>>>>>> 60d5b6b8
    int prefix = 0;
    int suffix = 0;
    int last_coeff_abs_level_remaining;
    int i;

    while (prefix < CABAC_MAX_BIN && get_cabac_bypass(c))
        prefix++;
    if (prefix == CABAC_MAX_BIN) {
        av_log(s->avctx, AV_LOG_ERROR, "CABAC_MAX_BIN : %d\n", prefix);
        return 0;
    }

    if (prefix < 3) {
        for (i = 0; i < rc_rice_param; i++)
            suffix = (suffix << 1) | get_cabac_bypass(c);
        last_coeff_abs_level_remaining = (prefix << rc_rice_param) + suffix;
    } else {
        int prefix_minus3 = prefix - 3;
        for (i = 0; i < prefix_minus3 + rc_rice_param; i++)
            suffix = (suffix << 1) | get_cabac_bypass(c);
        last_coeff_abs_level_remaining = (((1 << prefix_minus3) + 3 - 1)
                                              << rc_rice_param) + suffix;
    }

    return last_coeff_abs_level_remaining;
}

#if !USE_BY22
#define coeff_sign_flag_decode_bypass coeff_sign_flag_decode
static inline uint32_t coeff_sign_flag_decode(HEVCContext * const s, const unsigned int nb)
{
    CABACContext * const c = &s->HEVClc->cc;
    unsigned int i;
    uint32_t ret = 0;

    for (i = 0; i < nb; i++)
        ret = (ret << 1) | get_cabac_bypass(c);

    return ret << (32 - nb);
}
#endif

#ifndef coeff_sign_flag_decode_bypass
static inline uint32_t coeff_sign_flag_decode_bypass(HEVCContext * const s, const unsigned int nb)
{
    CABACContext * const c = &s->HEVClc->cc;
    uint32_t y;
    y = get_cabac_by22_peek(c);
    get_cabac_by22_flush(c, nb, y);
    return y & ~(0xffffffffU >> nb);
}
#endif


#ifndef get_cabac_greater1_bits
static inline unsigned int get_cabac_greater1_bits(CABACContext * const c, const unsigned int n,
    uint8_t * const state0)
{
    unsigned int i;
    unsigned int rv = 0;
    for (i = 0; i != n; ++i) {
        const unsigned int idx = rv != 0 ? 0 : i < 3 ? i + 1 : 3;
        const unsigned int b = get_cabac(c, state0 + idx);
        rv = (rv << 1) | b;
    }
    return rv;
<<<<<<< HEAD
}
#endif


// N.B. levels returned are the values assuming coeff_abs_level_remaining
// is uncoded, so 1 must be added if it is coded.  sum_abs also reflects
// this version of events.
static inline uint32_t get_greaterx_bits(HEVCContext * const s, const unsigned int n_end, int * const levels,
    int * const pprev_subset_coded, int * const psum,
    const unsigned int idx0_gt1, const unsigned int idx_gt2)
{
    CABACContext * const c = &s->HEVClc->cc;
    uint8_t * const state0 = s->HEVClc->cabac_state + idx0_gt1;
    uint8_t * const state_gt2 = s->HEVClc->cabac_state + idx_gt2;
    unsigned int rv;
    unsigned int i;
    const unsigned int n = FFMIN(n_end, 8);

    // Really this is i != n but the simple unconditional loop is cheaper
    // and faster
    for (i = 0; i != 8; ++i)
        levels[i] = 1;

    rv = get_cabac_greater1_bits(c, n, state0);

    *pprev_subset_coded = 0;
    *psum = n;

    rv <<= (32 - n);
    if (rv != 0)
    {
        *pprev_subset_coded = 1;
        *psum = n + 1;
        i = hevc_clz32(rv);
        levels[i] = 2;
        if (get_cabac(c, state_gt2) == 0)
        {
            // Unset first coded bit
            rv &= ~(0x80000000U >> i);
        }
    }

    if (n_end > 8) {
        const unsigned int g8 = n_end - 8;
        rv |= ((1 << g8) - 1) << (24 - g8);
        for (i = 0; i != g8; ++i) {
            levels[i + 8] = 0;
        }
    }

    return rv;
}

// extended_precision_processing_flag must be false given we are
// putting the result into a 16-bit array
// So trans_coeff_level must fit in 16 bits too (7.4.9.1 definition of coeff_abs_level_remaining)
// scale_m is uint8_t
//
// scale is [40 - 72] << [0..12] based on qp- worst case is (45 << 12)
//   or it can be 2 (if we have transquant_bypass)
// shift is set to one less than we really want but would normally be
//   s->ps.sps->bit_depth (max 16, min 8) + log2_trafo_size (max 5, min 2?) - 5 = max 16 min 5?
// however the scale shift is substracted from shift to a min 0 so scale_m worst = 45 << 6
// This can still theoretically lead to overflow but the coding would have to be very odd (& inefficient)
// to achieve it

#ifndef trans_scale_sat
static inline int trans_scale_sat(const int level, const unsigned int scale, const unsigned int scale_m, const unsigned int shift)
{
    return av_clip_int16((((level * (int)(scale * scale_m)) >> shift) + 1) >> 1);
}
#endif


#ifndef update_rice
static inline void update_rice(uint8_t * const stat_coeff,
    const unsigned int last_coeff_abs_level_remaining,
    const unsigned int c_rice_param)
{
    const unsigned int x = (last_coeff_abs_level_remaining << 1) >> c_rice_param;
    if (x >= 6)
        (*stat_coeff)++;
    else if (x == 0 && *stat_coeff > 0)
        (*stat_coeff)--;
=======
>>>>>>> 60d5b6b8
}
#endif


<<<<<<< HEAD
=======
// N.B. levels returned are the values assuming coeff_abs_level_remaining
// is uncoded, so 1 must be added if it is coded.  sum_abs also reflects
// this version of events.
static inline uint32_t get_greaterx_bits(HEVCContext * const s, const unsigned int n_end, int * const levels,
    int * const pprev_subset_coded, int * const psum,
    const unsigned int idx0_gt1, const unsigned int idx_gt2)
{
    CABACContext * const c = &s->HEVClc->cc;
    uint8_t * const state0 = s->HEVClc->cabac_state + idx0_gt1;
    uint8_t * const state_gt2 = s->HEVClc->cabac_state + idx_gt2;
    unsigned int rv;
    unsigned int i;
    const unsigned int n = FFMIN(n_end, 8);

    // Really this is i != n but the simple unconditional loop is cheaper
    // and faster
    for (i = 0; i != 8; ++i)
        levels[i] = 1;

    rv = get_cabac_greater1_bits(c, n, state0);

    *pprev_subset_coded = 0;
    *psum = n;

    rv <<= (32 - n);
    if (rv != 0)
    {
        *pprev_subset_coded = 1;
        *psum = n + 1;
        i = hevc_clz32(rv);
        levels[i] = 2;
        if (get_cabac(c, state_gt2) == 0)
        {
            // Unset first coded bit
            rv &= ~(0x80000000U >> i);
        }
    }

    if (n_end > 8) {
        const unsigned int g8 = n_end - 8;
        rv |= ((1 << g8) - 1) << (24 - g8);
        for (i = 0; i != g8; ++i) {
            levels[i + 8] = 0;
        }
    }

    return rv;
}

// extended_precision_processing_flag must be false given we are
// putting the result into a 16-bit array
// So trans_coeff_level must fit in 16 bits too (7.4.9.1 definition of coeff_abs_level_remaining)
// scale_m is uint8_t
//
// scale is [40 - 72] << [0..12] based on qp- worst case is (45 << 12)
//   or it can be 2 (if we have transquant_bypass)
// shift is set to one less than we really want but would normally be
//   s->ps.sps->bit_depth (max 16, min 8) + log2_trafo_size (max 5, min 2?) - 5 = max 16 min 5?
// however the scale shift is substracted from shift to a min 0 so scale_m worst = 45 << 6
// This can still theoretically lead to overflow but the coding would have to be very odd (& inefficient)
// to achieve it

#ifndef trans_scale_sat
static inline int trans_scale_sat(const int level, const unsigned int scale, const unsigned int scale_m, const unsigned int shift)
{
    return av_clip_int16((((level * (int)(scale * scale_m)) >> shift) + 1) >> 1);
}
#endif


#ifndef update_rice
static inline void update_rice(uint8_t * const stat_coeff,
    const unsigned int last_coeff_abs_level_remaining,
    const unsigned int c_rice_param)
{
    const unsigned int x = (last_coeff_abs_level_remaining << 1) >> c_rice_param;
    if (x >= 6)
        (*stat_coeff)++;
    else if (x == 0 && *stat_coeff > 0)
        (*stat_coeff)--;
}
#endif


>>>>>>> 60d5b6b8
// n must be > 0 on entry
#ifndef get_cabac_sig_coeff_flag_idxs
static inline uint8_t * get_cabac_sig_coeff_flag_idxs(CABACContext * const c, uint8_t * const state0,
    unsigned int n,
    const uint8_t const * ctx_map,
    uint8_t * p)
{
    do {
        if (get_cabac(c, state0 + ctx_map[n]))
            *p++ = n;
    } while (--n != 0);
    return p;
}
#endif


static int get_sig_coeff_flag_idxs(CABACContext * const c, uint8_t * const state0,
    unsigned int n,
    const uint8_t const * ctx_map,
    uint8_t * const flag_idx)
{
    int rv;

    rv = get_cabac_sig_coeff_flag_idxs(c, state0, n, ctx_map, flag_idx) - flag_idx;

    return rv;
}

#define H4x4(x0, x1, x2, x3, x4, x5, x6, x7, x8, x9, x10, x11, x12, x13, x14, x15) {\
     x0,  x1,  x2,  x3,\
     x4,  x5,  x6,  x7,\
     x8,  x9, x10, x11,\
    x12, x13, x14, x15}

#define V4x4(x0, x1, x2, x3, x4, x5, x6, x7, x8, x9, x10, x11, x12, x13, x14, x15) {\
     x0,  x4,  x8, x12,\
     x1,  x5,  x9, x13,\
     x2,  x6, x10, x14,\
     x3,  x7, x11, x15}

#define D4x4(x0, x1, x2, x3, x4, x5, x6, x7, x8, x9, x10, x11, x12, x13, x14, x15) {\
     x0,  x4,  x1,  x8,\
     x5,  x2, x12,  x9,\
     x6,  x3, x13, x10,\
     x7, x14, x11, x15}


static inline int next_subset(HEVCContext * const s, int i, const int c_idx_nz,
    uint8_t * const significant_coeff_group_flag,
    const uint8_t * const scan_x_cg, const uint8_t * const scan_y_cg,
    int * const pPrev_sig)
{
    while (--i >= 0) {
<<<<<<< HEAD
        unsigned int x_cg = scan_x_cg[i];
        unsigned int y_cg = scan_y_cg[i];

        // For the flag decode we only care about Z/NZ but
        // we use the full Right + Down * 2 when calculating
        // significant coeff flags so we obtain it here
        //.
        // The group flag array is one longer than it needs to
        // be so we don't need to check for y_cg limits
        unsigned int prev_sig = ((significant_coeff_group_flag[y_cg] >> (x_cg + 1)) & 1) |
            (((significant_coeff_group_flag[y_cg + 1] >> x_cg) & 1) << 1);
=======
        uint8_t * const gf_y = scan_y_cg[i] + significant_coeff_group_flag;
        const unsigned int x_cg = scan_x_cg[i];

        // For the flag decode we only care about Z/NZ but
        // we use the full Right * 2 + Down when calculating
        // significant coeff flags so we obtain it here.
        //
        // The group flag array is one longer than it needs to
        // be so we don't need to check for y_cg limits
        const unsigned int prev_sig = ((gf_y[0] >> x_cg) & 2) | ((gf_y[1] >> x_cg) & 1);
>>>>>>> 60d5b6b8

        if (i == 0 ||
            significant_coeff_group_flag_decode(s, c_idx_nz, prev_sig))
        {
<<<<<<< HEAD
            significant_coeff_group_flag[y_cg] |= (1 << x_cg);
=======
            gf_y[0] |= (1 << x_cg);
>>>>>>> 60d5b6b8
            *pPrev_sig = prev_sig;
            break;
        }
    }

    return i;
}

#ifdef RPI
static void rpi_add_residual(HEVCContext * const s,
    const unsigned int log2_trafo_size, const unsigned int c_idx,
    const unsigned int x0, const unsigned int y0, const int16_t * const coeffs)
{
    const AVFrame * const frame = s->frame;
    unsigned int stride = frame->linesize[c_idx];
    unsigned int x = x0 >> s->ps.sps->hshift[c_idx];
    unsigned int y = y0 >> s->ps.sps->vshift[c_idx];
<<<<<<< HEAD
    const int is_sliced = rpi_sliced_frame(frame);
    uint8_t * dst = !is_sliced ?
            s->frame->data[c_idx] + y * stride + (x << s->ps.sps->pixel_shift) :
        c_idx == 0 ?
            rpi_sliced_frame_pos_y(frame, x, y) :
            rpi_sliced_frame_pos_c(frame, x, y);

    if (s->enable_rpi) {
        const unsigned int i = s->num_pred_cmds[s->pass0_job];
        HEVCPredCmd * const pc = s->univ_pred_cmds[s->pass0_job] + i - 1;
=======
    const int is_sliced = av_rpi_is_sand_frame(frame);
    uint8_t * dst = !is_sliced ?
            s->frame->data[c_idx] + y * stride + (x << s->ps.sps->pixel_shift) :
        c_idx == 0 ?
            av_rpi_sand_frame_pos_y(frame, x, y) :
            av_rpi_sand_frame_pos_c(frame, x, y);

    if (s->enable_rpi) {
        const unsigned int i = s->jb0->intra.n;
        HEVCPredCmd *const pc = s->jb0->intra.cmds + i - 1;
>>>>>>> 60d5b6b8

        if (i != 0 && c_idx == 2 && pc->type == RPI_PRED_ADD_RESIDUAL_U &&
            pc->ta.dst == dst)
        {
<<<<<<< HEAD
            av_assert0(pc->size == log2_trafo_size &&
                       pc->c_idx == 1 &&
                       pc->ta.buf + (1 << (log2_trafo_size * 2)) &&
=======
            av_assert1(pc->size == log2_trafo_size &&
                       pc->c_idx == 1 &&
>>>>>>> 60d5b6b8
                       pc->ta.stride == stride);

            pc->type = RPI_PRED_ADD_RESIDUAL_C;
        }
<<<<<<< HEAD
        else
        {
            HEVCPredCmd * const cmd = pc + 1;
            s->num_pred_cmds[s->pass0_job] = i + 1;
=======
        else if (i != 0 && c_idx == 2 && pc->type == RPI_PRED_ADD_DC_U &&
            pc->dc.dst == dst)
        {
            const int16_t dc = (int16_t)pc->dc.dc;  // Discard top bits
            av_assert1(pc->size == log2_trafo_size &&
                       pc->c_idx == 1 &&
                       pc->dc.stride == stride);

            // Rewrite as add residual - must rewrite all fields as different union member
            pc->type = RPI_PRED_ADD_RESIDUAL_V;
            pc->c_idx = c_idx;
            pc->ta.buf = coeffs;
            pc->ta.dst = dst;
            pc->ta.stride = stride;
            pc->ta.dc = dc;
        }
        else
        {
            HEVCPredCmd * const cmd = pc + 1;
            s->jb0->intra.n = i + 1;
>>>>>>> 60d5b6b8

            cmd->type = RPI_PRED_ADD_RESIDUAL + (is_sliced ? c_idx : 0);
            cmd->size = log2_trafo_size;
            cmd->c_idx = c_idx;
            cmd->ta.buf = coeffs;
            cmd->ta.dst = dst;
            cmd->ta.stride = stride;
<<<<<<< HEAD
=======
            cmd->ta.dc = 0;
>>>>>>> 60d5b6b8
        }
    }
    else if (!is_sliced || c_idx == 0) {
        s->hevcdsp.add_residual[log2_trafo_size-2](dst, (int16_t *)coeffs, stride);
    }
#if RPI_HEVC_SAND
<<<<<<< HEAD
    else if (c_idx == 1) {
        s->hevcdsp.add_residual_u[log2_trafo_size-2](dst, (int16_t *)coeffs, stride);
    }
    else {
        s->hevcdsp.add_residual_v[log2_trafo_size-2](dst, (int16_t *)coeffs, stride);
    }
#endif
}
=======
    // * These should probably never happen
    else if (c_idx == 1) {
        s->hevcdsp.add_residual_u[log2_trafo_size-2](dst, (int16_t *)coeffs, stride, 0);
    }
    else {
        s->hevcdsp.add_residual_v[log2_trafo_size-2](dst, (int16_t *)coeffs, stride, 0);
    }
#endif
}


static void rpi_add_dc(HEVCContext * const s,
    const unsigned int log2_trafo_size, const unsigned int c_idx,
    const unsigned int x0, const unsigned int y0, const int16_t * const coeffs)
{
    const AVFrame * const frame = s->frame;
    const unsigned int stride = frame->linesize[c_idx];
    const unsigned int x = x0 >> s->ps.sps->hshift[c_idx];
    const unsigned int y = y0 >> s->ps.sps->vshift[c_idx];
    const int is_sliced = av_rpi_is_sand_frame(frame);
    uint8_t * const dst = !is_sliced ?
            s->frame->data[c_idx] + y * stride + (x << s->ps.sps->pixel_shift) :
        c_idx == 0 ?
            av_rpi_sand_frame_pos_y(frame, x, y) :
            av_rpi_sand_frame_pos_c(frame, x, y);

    const unsigned int shift = FFMAX(14 - s->ps.sps->bit_depth, 0);
    const int coeff = (coeffs[0] + (1 | (1 << shift))) >> (shift + 1);

    if (s->enable_rpi) {
        const unsigned int i = s->jb0->intra.n;
        HEVCPredCmd *const pc = s->jb0->intra.cmds + i - 1;

        if (i != 0 && c_idx == 2 && pc->type == RPI_PRED_ADD_RESIDUAL_U &&
            pc->ta.dst == dst)
        {
            av_assert1(pc->size == log2_trafo_size &&
                       pc->c_idx == 1 &&
                       pc->ta.stride == stride);

            pc->ta.dc = (int16_t)coeff;
        }
        else if (i != 0 && c_idx == 2 && pc->type == RPI_PRED_ADD_DC_U &&
            pc->dc.dst == dst)
        {
            av_assert1(pc->size == log2_trafo_size &&
                       pc->c_idx == 1 &&
                       pc->dc.stride == stride &&
                       (pc->dc.dc & ~0xffff) == 0);

            pc->dc.dc |= (coeff << 16);
        }
        else
        {
            HEVCPredCmd * const cmd = pc + 1;
            s->jb0->intra.n = i + 1;

            cmd->type = RPI_PRED_ADD_DC + c_idx;
            cmd->size = log2_trafo_size;
            cmd->c_idx = c_idx;
            cmd->dc.dst = dst;
            cmd->dc.stride = stride;
            cmd->dc.dc = c_idx == 0 ? coeff : c_idx == 2 ? coeff << 16 : coeff & 0xffff;
        }
    }
}


>>>>>>> 60d5b6b8
#endif

void ff_hevc_hls_residual_coding(HEVCContext *s, int x0, int y0,
                                int log2_trafo_size, enum ScanType scan_idx,
                                int c_idx)
{
    HEVCLocalContext * const lc = s->HEVClc;
    int trans_skip_or_bypass = lc->cu.cu_transquant_bypass_flag;

    int last_significant_coeff_x, last_significant_coeff_y;
    int num_coeff = 0;
    int prev_subset_coded = 0;

    int num_last_subset;
    int x_cg_last_sig, y_cg_last_sig;

    const uint8_t *scan_x_cg, *scan_y_cg;
    const xy_off_t * scan_xy_off;

#ifndef RPI
    ptrdiff_t stride = s->frame->linesize[c_idx];
    int hshift = s->ps.sps->hshift[c_idx];
    int vshift = s->ps.sps->vshift[c_idx];
    uint8_t * const dst = &s->frame->data[c_idx][(y0 >> vshift) * stride +
                                          ((x0 >> hshift) << s->ps.sps->pixel_shift)];
#endif
#ifdef RPI
    int use_vpu;
<<<<<<< HEAD
=======
    int use_dc = 0;
>>>>>>> 60d5b6b8
#endif
    int16_t *coeffs;
    uint8_t significant_coeff_group_flag[9] = {0};  // Allow 1 final byte that is always zero
    int explicit_rdpcm_flag = 0;
    int explicit_rdpcm_dir_flag;

    int trafo_size = 1 << log2_trafo_size;
    int i;
    int qp,shift,scale;
    static const uint8_t level_scale[] = { 40, 45, 51, 57, 64, 72 };
    const uint8_t *scale_matrix = NULL;
    uint8_t dc_scale;
    int pred_mode_intra = (c_idx == 0) ? lc->tu.intra_pred_mode :
                                         lc->tu.intra_pred_mode_c;

    int prev_sig = 0;
    const int c_idx_nz = (c_idx != 0);

    int may_hide_sign;
<<<<<<< HEAD

=======
>>>>>>> 60d5b6b8

    // Derive QP for dequant
    if (!lc->cu.cu_transquant_bypass_flag) {
        static const uint8_t qp_c[] = { 29, 30, 31, 32, 33, 33, 34, 34, 35, 35, 36, 36, 37, 37 };
        static const uint8_t rem6[51 + 4 * 6 + 1] = {
            0, 1, 2, 3, 4, 5, 0, 1, 2, 3, 4, 5, 0, 1, 2, 3, 4, 5, 0, 1, 2,
            3, 4, 5, 0, 1, 2, 3, 4, 5, 0, 1, 2, 3, 4, 5, 0, 1, 2, 3, 4, 5,
            0, 1, 2, 3, 4, 5, 0, 1, 2, 3, 4, 5, 0, 1, 2, 3, 4, 5, 0, 1, 2, 3,
            4, 5, 0, 1, 2, 3, 4, 5, 0, 1
        };

        static const uint8_t div6[51 + 4 * 6 + 1] = {
            0, 0, 0, 0, 0, 0, 1, 1, 1, 1, 1, 1, 2, 2, 2, 2, 2, 2, 3,  3,  3,
            3, 3, 3, 4, 4, 4, 4, 4, 4, 5, 5, 5, 5, 5, 5, 6, 6, 6, 6,  6,  6,
            7, 7, 7, 7, 7, 7, 8, 8, 8, 8, 8, 8, 9, 9, 9, 9, 9, 9, 10, 10, 10, 10,
            10, 10, 11, 11, 11, 11, 11, 11, 12, 12
        };
        int qp_y = lc->qp_y;

        may_hide_sign = s->ps.pps->sign_data_hiding_flag;

        if (s->ps.pps->transform_skip_enabled_flag &&
            log2_trafo_size <= s->ps.pps->log2_max_transform_skip_block_size) {
            int transform_skip_flag = hevc_transform_skip_flag_decode(s, c_idx_nz);
            if (transform_skip_flag) {
                trans_skip_or_bypass = 1;
                if (lc->cu.pred_mode ==  MODE_INTRA  &&
                    s->ps.sps->implicit_rdpcm_enabled_flag &&
                    (pred_mode_intra == 10 || pred_mode_intra == 26)) {
                    may_hide_sign = 0;
                }
            }
        }

        if (c_idx == 0) {
            qp = qp_y + s->ps.sps->qp_bd_offset;
        } else {
            int qp_i, offset;

            if (c_idx == 1)
                offset = s->ps.pps->cb_qp_offset + s->sh.slice_cb_qp_offset +
                         lc->tu.cu_qp_offset_cb;
            else
                offset = s->ps.pps->cr_qp_offset + s->sh.slice_cr_qp_offset +
                         lc->tu.cu_qp_offset_cr;

            qp_i = av_clip(qp_y + offset, - s->ps.sps->qp_bd_offset, 57);
            if (s->ps.sps->chroma_format_idc == 1) {
                if (qp_i < 30)
                    qp = qp_i;
                else if (qp_i > 43)
                    qp = qp_i - 6;
                else
                    qp = qp_c[qp_i - 30];
            } else {
                if (qp_i > 51)
                    qp = 51;
                else
                    qp = qp_i;
            }

            qp += s->ps.sps->qp_bd_offset;
        }

        // Shift is set to one less than will actually occur as the scale
        // and saturate step adds 1 and then shifts right again
        shift = s->ps.sps->bit_depth + log2_trafo_size - 6;
        scale = level_scale[rem6[qp]];
        if (div6[qp] >= shift) {
            scale <<= (div6[qp] - shift);
            shift = 0;
        } else {
            shift -= div6[qp];
        }

        if (s->ps.sps->scaling_list_enable_flag && !(trans_skip_or_bypass && log2_trafo_size > 2)) {
            const ScalingList *sl = s->ps.pps->scaling_list_data_present_flag ?
                &s->ps.pps->scaling_list : &s->ps.sps->scaling_list;
            int matrix_id = lc->cu.pred_mode != MODE_INTRA;

            matrix_id = 3 * matrix_id + c_idx;

            scale_matrix = sl->sl[log2_trafo_size - 2][matrix_id];
            dc_scale = scale_matrix[0];
            if (log2_trafo_size >= 4)
                dc_scale = sl->sl_dc[log2_trafo_size - 4][matrix_id];
        }
        else
        {
            static const uint8_t sixteen_scale[64] = {
                16, 16, 16, 16, 16, 16, 16, 16,
                16, 16, 16, 16, 16, 16, 16, 16,
                16, 16, 16, 16, 16, 16, 16, 16,
                16, 16, 16, 16, 16, 16, 16, 16,
                16, 16, 16, 16, 16, 16, 16, 16,
                16, 16, 16, 16, 16, 16, 16, 16,
                16, 16, 16, 16, 16, 16, 16, 16,
                16, 16, 16, 16, 16, 16, 16, 16
            };
            scale_matrix = sixteen_scale;
            dc_scale = 16;
        }
    } else {
        static const uint8_t unit_scale[64] = {
            1, 1, 1, 1, 1, 1, 1, 1,
            1, 1, 1, 1, 1, 1, 1, 1,
            1, 1, 1, 1, 1, 1, 1, 1,
            1, 1, 1, 1, 1, 1, 1, 1,
            1, 1, 1, 1, 1, 1, 1, 1,
            1, 1, 1, 1, 1, 1, 1, 1,
            1, 1, 1, 1, 1, 1, 1, 1,
            1, 1, 1, 1, 1, 1, 1, 1,
        };
        scale_matrix = unit_scale;
        shift        = 0;
        scale        = 2;  // We will shift right to kill this
        dc_scale     = 1;

        may_hide_sign = 0;
    }




    if (lc->cu.pred_mode == MODE_INTER && s->ps.sps->explicit_rdpcm_enabled_flag &&
        trans_skip_or_bypass) {
        explicit_rdpcm_flag = explicit_rdpcm_flag_decode(s, c_idx_nz);
        if (explicit_rdpcm_flag) {
            may_hide_sign = 0;
            explicit_rdpcm_dir_flag = explicit_rdpcm_dir_flag_decode(s, c_idx_nz);
        }
    }

    last_significant_coeff_xy_prefix_decode(s, c_idx_nz, log2_trafo_size,
                                           &last_significant_coeff_x, &last_significant_coeff_y);

    if (last_significant_coeff_x > 3) {
        int suffix = last_significant_coeff_suffix_decode(s, last_significant_coeff_x);
        last_significant_coeff_x = (1 << ((last_significant_coeff_x >> 1) - 1)) *
        (2 + (last_significant_coeff_x & 1)) +
        suffix;
    }

    if (last_significant_coeff_y > 3) {
        int suffix = last_significant_coeff_suffix_decode(s, last_significant_coeff_y);
        last_significant_coeff_y = (1 << ((last_significant_coeff_y >> 1) - 1)) *
        (2 + (last_significant_coeff_y & 1)) +
        suffix;
    }

    if (scan_idx == SCAN_VERT)
        FFSWAP(int, last_significant_coeff_x, last_significant_coeff_y);

    x_cg_last_sig = last_significant_coeff_x >> 2;
    y_cg_last_sig = last_significant_coeff_y >> 2;

    switch (scan_idx) {
    case SCAN_DIAG: {
        int last_x_c = last_significant_coeff_x & 3;
        int last_y_c = last_significant_coeff_y & 3;

        num_coeff = diag_scan4x4_inv[last_y_c][last_x_c];

        switch (log2_trafo_size) {
        case 2:
            scan_x_cg = scan_1x1;
            scan_y_cg = scan_1x1;
            break;
        case 3:
            num_coeff += diag_scan2x2_inv[y_cg_last_sig][x_cg_last_sig] << 4;
            scan_x_cg = diag_scan2x2_x;
            scan_y_cg = diag_scan2x2_y;
            break;
        case 4:
            num_coeff += diag_scan4x4_inv[y_cg_last_sig][x_cg_last_sig] << 4;
            scan_x_cg = ff_hevc_diag_scan4x4_x;
            scan_y_cg = ff_hevc_diag_scan4x4_y;
            break;
        case 5:
        default:
            num_coeff += diag_scan8x8_inv[y_cg_last_sig][x_cg_last_sig] << 4;
            scan_x_cg = ff_hevc_diag_scan8x8_x;
            scan_y_cg = ff_hevc_diag_scan8x8_y;
            break;
        }
        break;
    }
    case SCAN_HORIZ:
        scan_x_cg = horiz_scan2x2_x;
        scan_y_cg = horiz_scan2x2_y;
        num_coeff = horiz_scan8x8_inv[last_significant_coeff_y][last_significant_coeff_x];
        break;
    default: //SCAN_VERT
        scan_x_cg = horiz_scan2x2_y;
        scan_y_cg = horiz_scan2x2_x;
        num_coeff = horiz_scan8x8_inv[last_significant_coeff_x][last_significant_coeff_y];
        break;
    }
    num_coeff++;
    num_last_subset = (num_coeff - 1) >> 4;

    significant_coeff_group_flag[y_cg_last_sig] = 1 << x_cg_last_sig; // 1st subset always significant

    scan_xy_off = off_xys[scan_idx][log2_trafo_size - 2];

    {
        const unsigned int ccount = 1 << (log2_trafo_size * 2);
#ifdef RPI
        use_vpu = 0;
        if (s->enable_rpi) {
<<<<<<< HEAD
            use_vpu = !trans_skip_or_bypass && !lc->tu.cross_pf && log2_trafo_size>=4;
            coeffs = rpi_alloc_coeff_buf(s, !use_vpu ? 0 : log2_trafo_size - 2, ccount);
#if HAVE_NEON
            rpi_zap_coeff_vals_neon(coeffs, log2_trafo_size - 2);
#else
            memset(coeffs, 0, ccount * sizeof(int16_t));
#endif
=======
            const int special = trans_skip_or_bypass || lc->tu.cross_pf;  // These need special processinmg
            use_dc = (num_coeff == 1) && !special &&
                !(lc->cu.pred_mode == MODE_INTRA && c_idx == 0 && log2_trafo_size == 2);

            if (use_dc) {
                // Just need a little empty space
                coeffs = (int16_t*)(c_idx_nz ? lc->edge_emu_buffer2 : lc->edge_emu_buffer);
                // No need to clear
            }
            else
            {
                use_vpu = !special && log2_trafo_size >= 4;
                coeffs = rpi_alloc_coeff_buf(s, !use_vpu ? 0 : log2_trafo_size - 2, ccount);
#if HAVE_NEON
                rpi_zap_coeff_vals_neon(coeffs, log2_trafo_size - 2);
#else
                memset(coeffs, 0, ccount * sizeof(int16_t));
#endif
            }
>>>>>>> 60d5b6b8
        }
        else
#endif
        {
            coeffs = (int16_t*)(c_idx_nz ? lc->edge_emu_buffer2 : lc->edge_emu_buffer);
            memset(coeffs, 0, ccount * sizeof(int16_t));
        }
    }

    i = num_last_subset;
    do {
        int implicit_non_zero_coeff = 0;
        int n_end;

        uint8_t significant_coeff_flag_idx[16];
        unsigned int nb_significant_coeff_flag = 0;

        if (i == num_last_subset) {
            // First time through
            int last_scan_pos = num_coeff - (i << 4) - 1;
            n_end = last_scan_pos - 1;
            significant_coeff_flag_idx[0] = last_scan_pos;
            nb_significant_coeff_flag = 1;
        } else {
            n_end = 15;
            implicit_non_zero_coeff = (i != 0);
        }

        if (n_end >= 0) {
            static const uint8_t ctx_idx_maps_ts2[3][16] = {
                D4x4(0, 1, 4, 5, 2, 3, 4, 5, 6, 6, 8, 8, 7, 7, 8, 8), // log2_trafo_size == 2
                H4x4(0, 1, 4, 5, 2, 3, 4, 5, 6, 6, 8, 8, 7, 7, 8, 8), // log2_trafo_size == 2
                V4x4(0, 1, 4, 5, 2, 3, 4, 5, 6, 6, 8, 8, 7, 7, 8, 8)  // log2_trafo_size == 2
            };
<<<<<<< HEAD
            static const uint8_t ctx_idx_maps[3][4][16] = {
                {
                    D4x4(1, 1, 1, 0, 1, 1, 0, 0, 1, 0, 0, 0, 0, 0, 0, 0), // prev_sig == 0
                    D4x4(2, 2, 2, 2, 1, 1, 1, 1, 0, 0, 0, 0, 0, 0, 0, 0), // prev_sig == 1
                    D4x4(2, 1, 0, 0, 2, 1, 0, 0, 2, 1, 0, 0, 2, 1, 0, 0), // prev_sig == 2
=======
            // N.B. prev_sig = Right * 2 + Down
            static const uint8_t ctx_idx_maps[3][4][16] = {
                {
                    D4x4(1, 1, 1, 0, 1, 1, 0, 0, 1, 0, 0, 0, 0, 0, 0, 0), // prev_sig == 0
                    D4x4(2, 1, 0, 0, 2, 1, 0, 0, 2, 1, 0, 0, 2, 1, 0, 0), // prev_sig == 1
                    D4x4(2, 2, 2, 2, 1, 1, 1, 1, 0, 0, 0, 0, 0, 0, 0, 0), // prev_sig == 2
>>>>>>> 60d5b6b8
                    D4x4(2, 2, 2, 2, 2, 2, 2, 2, 2, 2, 2, 2, 2, 2, 2, 2)  // prev_sig == 3, default
                },
                {
                    H4x4(1, 1, 1, 0, 1, 1, 0, 0, 1, 0, 0, 0, 0, 0, 0, 0), // prev_sig == 0
<<<<<<< HEAD
                    H4x4(2, 2, 2, 2, 1, 1, 1, 1, 0, 0, 0, 0, 0, 0, 0, 0), // prev_sig == 1
                    H4x4(2, 1, 0, 0, 2, 1, 0, 0, 2, 1, 0, 0, 2, 1, 0, 0), // prev_sig == 2
=======
                    H4x4(2, 1, 0, 0, 2, 1, 0, 0, 2, 1, 0, 0, 2, 1, 0, 0), // prev_sig == 1
                    H4x4(2, 2, 2, 2, 1, 1, 1, 1, 0, 0, 0, 0, 0, 0, 0, 0), // prev_sig == 2
>>>>>>> 60d5b6b8
                    H4x4(2, 2, 2, 2, 2, 2, 2, 2, 2, 2, 2, 2, 2, 2, 2, 2)  // prev_sig == 3, default
                },
                {
                    V4x4(1, 1, 1, 0, 1, 1, 0, 0, 1, 0, 0, 0, 0, 0, 0, 0), // prev_sig == 0
<<<<<<< HEAD
                    V4x4(2, 2, 2, 2, 1, 1, 1, 1, 0, 0, 0, 0, 0, 0, 0, 0), // prev_sig == 1
                    V4x4(2, 1, 0, 0, 2, 1, 0, 0, 2, 1, 0, 0, 2, 1, 0, 0), // prev_sig == 2
=======
                    V4x4(2, 1, 0, 0, 2, 1, 0, 0, 2, 1, 0, 0, 2, 1, 0, 0), // prev_sig == 1
                    V4x4(2, 2, 2, 2, 1, 1, 1, 1, 0, 0, 0, 0, 0, 0, 0, 0), // prev_sig == 2
>>>>>>> 60d5b6b8
                    V4x4(2, 2, 2, 2, 2, 2, 2, 2, 2, 2, 2, 2, 2, 2, 2, 2)  // prev_sig == 3, default
                }
            };
            const uint8_t *ctx_idx_map_p;
            int scf_offset = 0;

            if (s->ps.sps->transform_skip_context_enabled_flag && trans_skip_or_bypass) {
                ctx_idx_map_p = ctx_idx_maps[0][3];
                scf_offset = 40 + c_idx_nz;
            } else {
                if (c_idx_nz != 0)
                    scf_offset = 27;

                if (log2_trafo_size == 2) {
                    ctx_idx_map_p = ctx_idx_maps_ts2[scan_idx];
                } else {
                    ctx_idx_map_p = ctx_idx_maps[scan_idx][prev_sig];
                    if (!c_idx_nz) {
                        if (i != 0)
                            scf_offset += 3;

                        if (log2_trafo_size == 3) {
                            scf_offset += (scan_idx == SCAN_DIAG) ? 9 : 15;
                        } else {
                            scf_offset += 21;
                        }
                    } else {
                        if (log2_trafo_size == 3)
                            scf_offset += 9;
                        else
                            scf_offset += 12;
                    }
                }
            }

            if (n_end > 0) {
                int cnt = get_sig_coeff_flag_idxs(&s->HEVClc->cc,
                    s->HEVClc->cabac_state + elem_offset[SIGNIFICANT_COEFF_FLAG] + scf_offset,
                    n_end, ctx_idx_map_p,
                    significant_coeff_flag_idx + nb_significant_coeff_flag);

                nb_significant_coeff_flag += cnt;
                if (cnt != 0) {
                    implicit_non_zero_coeff = 0;
                }
            }

            if (implicit_non_zero_coeff == 0) {
                if (s->ps.sps->transform_skip_context_enabled_flag && trans_skip_or_bypass) {
                    scf_offset = 42 + c_idx_nz;
                } else {
                    if (i == 0) {
                        scf_offset = c_idx_nz ? 27 : 0;
                    } else {
                        scf_offset = 2 + scf_offset;
                    }
                }
                if (significant_coeff_flag_decode_0(s, scf_offset) == 1) {
                    significant_coeff_flag_idx[nb_significant_coeff_flag] = 0;
                    nb_significant_coeff_flag++;
                }
            } else {
                significant_coeff_flag_idx[nb_significant_coeff_flag] = 0;
                nb_significant_coeff_flag++;
            }
        }

        if (nb_significant_coeff_flag != 0) {
            const unsigned int gt1_idx_delta = (c_idx_nz << 2) |
                ((i != 0 && !c_idx_nz) ? 2 : 0) |
                prev_subset_coded;
            const unsigned int idx0_gt1 = elem_offset[COEFF_ABS_LEVEL_GREATER1_FLAG] +
                (gt1_idx_delta << 2);
            const unsigned int idx_gt2 = elem_offset[COEFF_ABS_LEVEL_GREATER2_FLAG] +
                gt1_idx_delta;

            const unsigned int x_cg = scan_x_cg[i];
            const unsigned int y_cg = scan_y_cg[i];
            int16_t * const blk_coeffs = coeffs +
                ((x_cg + (y_cg << log2_trafo_size)) << 2);
            // This calculation is 'wrong' for log2_traffo_size == 2
            // but that doesn't mattor as in this case x_cg & y_cg
            // are always 0 so result is correct (0) anyway
            const uint8_t * const blk_scale = scale_matrix +
                (((x_cg + (y_cg << 3)) << (5 - log2_trafo_size)));

            // * The following code block doesn't deal with these flags:
            //   (nor did the one it replaces)
            //
            // cabac_bypass_alignment_enabled_flag
            //    This should be easy but I can't find a test case
            // extended_precision_processing_flag
            //    This can extend the required precision past 16bits
            //    so is probably tricky - also no example found yet

#if USE_N_END_1
            if (nb_significant_coeff_flag == 1) {
                // There is a small gain to be had from special casing the single
                // transform coefficient case.  The reduction in complexity
                // makes up for the code duplicatioon.

                int trans_coeff_level = 1;
                int coeff_sign_flag;
                int coded_val = 0;

                // initialize first elem of coeff_bas_level_greater1_flag
                prev_subset_coded = 0;

                if (get_cabac(&s->HEVClc->cc, s->HEVClc->cabac_state + idx0_gt1 + 1)) {
                    trans_coeff_level = 2;
                    prev_subset_coded = 1;
                    coded_val = get_cabac(&s->HEVClc->cc, s->HEVClc->cabac_state + idx_gt2);
                }
<<<<<<< HEAD

                // Probably not worth the overhead of starting by22 for just one value
                coeff_sign_flag = get_cabac_bypass(&s->HEVClc->cc);

                if (coded_val)
                {
                    if (!s->ps.sps->persistent_rice_adaptation_enabled_flag) {
                        trans_coeff_level = 3 + coeff_abs_level_remaining_decode(s, 0);
                    } else {
                        uint8_t * const stat_coeff =
                            lc->stat_coeff + trans_skip_or_bypass + 2 - ((c_idx_nz) << 1);
                        const unsigned int c_rice_param = *stat_coeff >> 2;
                        const int last_coeff_abs_level_remaining = coeff_abs_level_remaining_decode(s, c_rice_param);

                        trans_coeff_level = 3 + last_coeff_abs_level_remaining;
                        update_rice(stat_coeff, last_coeff_abs_level_remaining, c_rice_param);
                    }
                }

                {
                    const xy_off_t * const xy_off = scan_xy_off + significant_coeff_flag_idx[0];
                    const int k = (int32_t)(coeff_sign_flag << 31) >> 31;
                    const unsigned int scale_m = blk_scale[xy_off->scale];

=======

                // Probably not worth the overhead of starting by22 for just one value
                coeff_sign_flag = get_cabac_bypass(&s->HEVClc->cc);

                if (coded_val)
                {
                    if (!s->ps.sps->persistent_rice_adaptation_enabled_flag) {
                        trans_coeff_level = 3 + coeff_abs_level_remaining_decode(s, 0);
                    } else {
                        uint8_t * const stat_coeff =
                            lc->stat_coeff + trans_skip_or_bypass + 2 - ((c_idx_nz) << 1);
                        const unsigned int c_rice_param = *stat_coeff >> 2;
                        const int last_coeff_abs_level_remaining = coeff_abs_level_remaining_decode(s, c_rice_param);

                        trans_coeff_level = 3 + last_coeff_abs_level_remaining;
                        update_rice(stat_coeff, last_coeff_abs_level_remaining, c_rice_param);
                    }
                }

                {
                    const xy_off_t * const xy_off = scan_xy_off + significant_coeff_flag_idx[0];
                    const int k = (int32_t)(coeff_sign_flag << 31) >> 31;
                    const unsigned int scale_m = blk_scale[xy_off->scale];

>>>>>>> 60d5b6b8
                    blk_coeffs[xy_off->coeff] = trans_scale_sat(
                        (trans_coeff_level ^ k) - k,  // Apply sign
                        scale,
                        i == 0 && xy_off->coeff == 0 ? dc_scale : scale_m,
                        shift);
                }
            }
            else
#endif
            {
                int sign_hidden = may_hide_sign;
                int levels[16]; // Should be able to get away with int16_t but that fails some tests
                uint32_t coeff_sign_flags;
                uint32_t coded_vals = 0;
                // Sum(abs(level[]))
                // In fact we only need the bottom bit and in some future
                // version that may be all we calculate
                unsigned int sum_abs;

                coded_vals = get_greaterx_bits(s, nb_significant_coeff_flag, levels,
                    &prev_subset_coded, &sum_abs, idx0_gt1, idx_gt2);

                if (significant_coeff_flag_idx[0] - significant_coeff_flag_idx[nb_significant_coeff_flag - 1] <= 3)
                    sign_hidden = 0;

                // -- Start bypass block

                bypass_start(s);

                coeff_sign_flags = coeff_sign_flag_decode_bypass(s, nb_significant_coeff_flag - sign_hidden);

                if (coded_vals != 0)
                {
                    const int rice_adaptation_enabled = s->ps.sps->persistent_rice_adaptation_enabled_flag;
                    uint8_t * stat_coeff = !rice_adaptation_enabled ? NULL :
                        lc->stat_coeff + trans_skip_or_bypass + 2 - ((c_idx_nz) << 1);
                    int c_rice_param = !rice_adaptation_enabled ? 0 : *stat_coeff >> 2;
                    int * level = levels - 1;

                    do {
                        {
                            const unsigned int z = hevc_clz32(coded_vals) + 1;
                            level += z;
                            coded_vals <<= z;
                        }

                        {
                            const int last_coeff_abs_level_remaining = coeff_abs_level_remaining_decode_bypass(s, c_rice_param);
                            const int trans_coeff_level = *level + last_coeff_abs_level_remaining + 1;
<<<<<<< HEAD

                            sum_abs += last_coeff_abs_level_remaining + 1;
                            *level = trans_coeff_level;

=======

                            sum_abs += last_coeff_abs_level_remaining + 1;
                            *level = trans_coeff_level;

>>>>>>> 60d5b6b8
                            if (stat_coeff != NULL)
                                update_rice(stat_coeff, last_coeff_abs_level_remaining, c_rice_param);
                            stat_coeff = NULL;

                            if (trans_coeff_level > (3 << c_rice_param) &&
                                (c_rice_param < 4 || rice_adaptation_enabled))
                                ++c_rice_param;
                        }
                    } while (coded_vals != 0);
                }

                // sign_hidden = 0 or 1 so we can combine the tests
                if ((sign_hidden & sum_abs) != 0) {
                    levels[nb_significant_coeff_flag - 1] = -levels[nb_significant_coeff_flag - 1];
                }

                bypass_finish(s);

                // -- Finish bypass block

                // Scale loop
                {
                    int m = nb_significant_coeff_flag - 1;

                    // Deal with DC component (if any) first
                    if (i == 0 && significant_coeff_flag_idx[m] == 0)
                    {
                        const int k = (int32_t)(coeff_sign_flags << m) >> 31;
                        blk_coeffs[0] = trans_scale_sat(
                            (levels[m] ^ k) - k, scale, dc_scale, shift);
                        --m;
                    }

#if !USE_N_END_1
                    // If N_END_1 set then m was at least 1 initially
                    if (m >= 0)
#endif
                    {
                        do {
                            const xy_off_t * const xy_off = scan_xy_off +
                                significant_coeff_flag_idx[m];
                            const int k = (int32_t)(coeff_sign_flags << m) >> 31;

                            blk_coeffs[xy_off->coeff] = trans_scale_sat(
                                (levels[m] ^ k) - k,
                                scale,
                                blk_scale[xy_off->scale],
                                shift);
                        } while (--m >= 0);
                    }
                }

            }
        }
    } while ((i = next_subset(s, i, c_idx_nz,
        significant_coeff_group_flag, scan_x_cg, scan_y_cg, &prev_sig)) >= 0);

    if (lc->cu.cu_transquant_bypass_flag) {
        if (explicit_rdpcm_flag || (s->ps.sps->implicit_rdpcm_enabled_flag &&
                                    (pred_mode_intra == 10 || pred_mode_intra == 26))) {
            int mode = s->ps.sps->implicit_rdpcm_enabled_flag ? (pred_mode_intra == 26) : explicit_rdpcm_dir_flag;

            s->hevcdsp.transform_rdpcm(coeffs, log2_trafo_size, mode);
        }
    } else {
        if (trans_skip_or_bypass) { // Must be trans_skip as we've already dealt with bypass
            int rot = s->ps.sps->transform_skip_rotation_enabled_flag &&
                      log2_trafo_size == 2 &&
                      lc->cu.pred_mode == MODE_INTRA;
            if (rot) {
                for (i = 0; i < 8; i++)
                    FFSWAP(int16_t, coeffs[i], coeffs[16 - i - 1]);
            }

            s->hevcdsp.dequant(coeffs, log2_trafo_size);

            if (explicit_rdpcm_flag || (s->ps.sps->implicit_rdpcm_enabled_flag &&
                                        lc->cu.pred_mode == MODE_INTRA &&
                                        (pred_mode_intra == 10 || pred_mode_intra == 26))) {
                int mode = explicit_rdpcm_flag ? explicit_rdpcm_dir_flag : (pred_mode_intra == 26);

                s->hevcdsp.transform_rdpcm(coeffs, log2_trafo_size, mode);
            }
        } else if (lc->cu.pred_mode == MODE_INTRA && c_idx == 0 && log2_trafo_size == 2) {
            s->hevcdsp.transform_4x4_luma(coeffs);
        }
#ifdef RPI
        else if (!use_vpu)
#else
        else
#endif
        {
            int max_xy = FFMAX(last_significant_coeff_x, last_significant_coeff_y);
            if (max_xy == 0)
            {
#ifdef RPI
                if (use_dc)
                    rpi_add_dc(s, log2_trafo_size, c_idx, x0, y0, coeffs);
                else
#endif
                    s->hevcdsp.idct_dc[log2_trafo_size - 2](coeffs);
            }
            else {
                int col_limit = last_significant_coeff_x + last_significant_coeff_y + 4;
                if (max_xy < 4)
                    col_limit = FFMIN(4, col_limit);
                else if (max_xy < 8)
                    col_limit = FFMIN(8, col_limit);
                else if (max_xy < 12)
                    col_limit = FFMIN(24, col_limit);
                s->hevcdsp.idct[log2_trafo_size - 2](coeffs, col_limit);
            }
        }
    }
    if (lc->tu.cross_pf) {
        int16_t *coeffs_y = (int16_t*)lc->edge_emu_buffer;

        for (i = 0; i < (trafo_size * trafo_size); i++) {
            coeffs[i] = coeffs[i] + ((lc->tu.res_scale_val * coeffs_y[i]) >> 3);
        }
    }
#ifdef RPI
<<<<<<< HEAD
    rpi_add_residual(s, log2_trafo_size, c_idx, x0, y0, coeffs);
=======
    if (!use_dc)
    {
        rpi_add_residual(s, log2_trafo_size, c_idx, x0, y0, coeffs);
    }
>>>>>>> 60d5b6b8
#else
    s->hevcdsp.add_residual[log2_trafo_size-2](dst, coeffs, stride);
#endif
}

void ff_hevc_hls_mvd_coding(HEVCContext *s, int x0, int y0, int log2_cb_size)
{
    HEVCLocalContext *lc = s->HEVClc;
    int x = abs_mvd_greater0_flag_decode(s);
    int y = abs_mvd_greater0_flag_decode(s);

    if (x)
        x += abs_mvd_greater1_flag_decode(s);
    if (y)
        y += abs_mvd_greater1_flag_decode(s);

    switch (x) {
    case 2: lc->pu.mvd.x = mvd_decode(s);           break;
    case 1: lc->pu.mvd.x = mvd_sign_flag_decode(s); break;
    case 0: lc->pu.mvd.x = 0;                       break;
    }

    switch (y) {
    case 2: lc->pu.mvd.y = mvd_decode(s);           break;
    case 1: lc->pu.mvd.y = mvd_sign_flag_decode(s); break;
    case 0: lc->pu.mvd.y = 0;                       break;
    }
}
<|MERGE_RESOLUTION|>--- conflicted
+++ resolved
@@ -32,11 +32,7 @@
 #include "hevcdec.h"
 
 #ifdef RPI
-<<<<<<< HEAD
-#include "rpi_zc.h"
-=======
 #include "libavutil/rpi_sand_fns.h"
->>>>>>> 60d5b6b8
 #endif
 
 // BY22 is probably faster than simple bypass if the processor has
@@ -1241,7 +1237,6 @@
 
 #ifndef coeff_abs_level_remaining_decode_bypass
 static int coeff_abs_level_remaining_decode_bypass(HEVCContext * const s, const unsigned int rice_param)
-<<<<<<< HEAD
 {
     CABACContext * const c = &s->HEVClc->cc;
     uint32_t y;
@@ -1285,51 +1280,6 @@
 static int coeff_abs_level_remaining_decode(HEVCContext * const s, int rc_rice_param)
 {
     CABACContext * const c = &s->HEVClc->cc;
-=======
-{
-    CABACContext * const c = &s->HEVClc->cc;
-    uint32_t y;
-    unsigned int prefix;
-    unsigned int last_coeff_abs_level_remaining;
-    unsigned int n;
-
-    y = get_cabac_by22_peek(c);
-    prefix = hevc_clz32(~y);
-    // y << prefix will always have top bit 0
-
-    if (prefix < 3) {
-        const unsigned int suffix = (y << prefix) >> (31 - rice_param);
-        last_coeff_abs_level_remaining = (prefix << rice_param) + suffix;
-        n = prefix + 1 + rice_param;
-    }
-    else if (prefix * 2 + rice_param <= CABAC_BY22_PEEK_BITS + 2)
-    {
-        const uint32_t suffix = ((y << prefix) | 0x80000000) >> (34 - (prefix + rice_param));
-
-        last_coeff_abs_level_remaining = (2 << rice_param) + suffix;
-        n = prefix * 2 + rice_param - 2;
-    }
-    else {
-        unsigned int suffix;
-
-        get_cabac_by22_flush(c, prefix, y);
-        y = get_cabac_by22_peek(c);
-
-        suffix = (y | 0x80000000) >> (34 - (prefix + rice_param));
-        last_coeff_abs_level_remaining = (2 << rice_param) + suffix;
-        n = prefix + rice_param - 2;
-    }
-
-    get_cabac_by22_flush(c, n, y);
-
-    return last_coeff_abs_level_remaining;
-}
-#endif
-
-static int coeff_abs_level_remaining_decode(HEVCContext * const s, int rc_rice_param)
-{
-    CABACContext * const c = &s->HEVClc->cc;
->>>>>>> 60d5b6b8
     int prefix = 0;
     int suffix = 0;
     int last_coeff_abs_level_remaining;
@@ -1396,7 +1346,6 @@
         rv = (rv << 1) | b;
     }
     return rv;
-<<<<<<< HEAD
 }
 #endif
 
@@ -1481,99 +1430,10 @@
         (*stat_coeff)++;
     else if (x == 0 && *stat_coeff > 0)
         (*stat_coeff)--;
-=======
->>>>>>> 60d5b6b8
-}
-#endif
-
-
-<<<<<<< HEAD
-=======
-// N.B. levels returned are the values assuming coeff_abs_level_remaining
-// is uncoded, so 1 must be added if it is coded.  sum_abs also reflects
-// this version of events.
-static inline uint32_t get_greaterx_bits(HEVCContext * const s, const unsigned int n_end, int * const levels,
-    int * const pprev_subset_coded, int * const psum,
-    const unsigned int idx0_gt1, const unsigned int idx_gt2)
-{
-    CABACContext * const c = &s->HEVClc->cc;
-    uint8_t * const state0 = s->HEVClc->cabac_state + idx0_gt1;
-    uint8_t * const state_gt2 = s->HEVClc->cabac_state + idx_gt2;
-    unsigned int rv;
-    unsigned int i;
-    const unsigned int n = FFMIN(n_end, 8);
-
-    // Really this is i != n but the simple unconditional loop is cheaper
-    // and faster
-    for (i = 0; i != 8; ++i)
-        levels[i] = 1;
-
-    rv = get_cabac_greater1_bits(c, n, state0);
-
-    *pprev_subset_coded = 0;
-    *psum = n;
-
-    rv <<= (32 - n);
-    if (rv != 0)
-    {
-        *pprev_subset_coded = 1;
-        *psum = n + 1;
-        i = hevc_clz32(rv);
-        levels[i] = 2;
-        if (get_cabac(c, state_gt2) == 0)
-        {
-            // Unset first coded bit
-            rv &= ~(0x80000000U >> i);
-        }
-    }
-
-    if (n_end > 8) {
-        const unsigned int g8 = n_end - 8;
-        rv |= ((1 << g8) - 1) << (24 - g8);
-        for (i = 0; i != g8; ++i) {
-            levels[i + 8] = 0;
-        }
-    }
-
-    return rv;
-}
-
-// extended_precision_processing_flag must be false given we are
-// putting the result into a 16-bit array
-// So trans_coeff_level must fit in 16 bits too (7.4.9.1 definition of coeff_abs_level_remaining)
-// scale_m is uint8_t
-//
-// scale is [40 - 72] << [0..12] based on qp- worst case is (45 << 12)
-//   or it can be 2 (if we have transquant_bypass)
-// shift is set to one less than we really want but would normally be
-//   s->ps.sps->bit_depth (max 16, min 8) + log2_trafo_size (max 5, min 2?) - 5 = max 16 min 5?
-// however the scale shift is substracted from shift to a min 0 so scale_m worst = 45 << 6
-// This can still theoretically lead to overflow but the coding would have to be very odd (& inefficient)
-// to achieve it
-
-#ifndef trans_scale_sat
-static inline int trans_scale_sat(const int level, const unsigned int scale, const unsigned int scale_m, const unsigned int shift)
-{
-    return av_clip_int16((((level * (int)(scale * scale_m)) >> shift) + 1) >> 1);
-}
-#endif
-
-
-#ifndef update_rice
-static inline void update_rice(uint8_t * const stat_coeff,
-    const unsigned int last_coeff_abs_level_remaining,
-    const unsigned int c_rice_param)
-{
-    const unsigned int x = (last_coeff_abs_level_remaining << 1) >> c_rice_param;
-    if (x >= 6)
-        (*stat_coeff)++;
-    else if (x == 0 && *stat_coeff > 0)
-        (*stat_coeff)--;
-}
-#endif
-
-
->>>>>>> 60d5b6b8
+}
+#endif
+
+
 // n must be > 0 on entry
 #ifndef get_cabac_sig_coeff_flag_idxs
 static inline uint8_t * get_cabac_sig_coeff_flag_idxs(CABACContext * const c, uint8_t * const state0,
@@ -1627,19 +1487,6 @@
     int * const pPrev_sig)
 {
     while (--i >= 0) {
-<<<<<<< HEAD
-        unsigned int x_cg = scan_x_cg[i];
-        unsigned int y_cg = scan_y_cg[i];
-
-        // For the flag decode we only care about Z/NZ but
-        // we use the full Right + Down * 2 when calculating
-        // significant coeff flags so we obtain it here
-        //.
-        // The group flag array is one longer than it needs to
-        // be so we don't need to check for y_cg limits
-        unsigned int prev_sig = ((significant_coeff_group_flag[y_cg] >> (x_cg + 1)) & 1) |
-            (((significant_coeff_group_flag[y_cg + 1] >> x_cg) & 1) << 1);
-=======
         uint8_t * const gf_y = scan_y_cg[i] + significant_coeff_group_flag;
         const unsigned int x_cg = scan_x_cg[i];
 
@@ -1650,16 +1497,11 @@
         // The group flag array is one longer than it needs to
         // be so we don't need to check for y_cg limits
         const unsigned int prev_sig = ((gf_y[0] >> x_cg) & 2) | ((gf_y[1] >> x_cg) & 1);
->>>>>>> 60d5b6b8
 
         if (i == 0 ||
             significant_coeff_group_flag_decode(s, c_idx_nz, prev_sig))
         {
-<<<<<<< HEAD
-            significant_coeff_group_flag[y_cg] |= (1 << x_cg);
-=======
             gf_y[0] |= (1 << x_cg);
->>>>>>> 60d5b6b8
             *pPrev_sig = prev_sig;
             break;
         }
@@ -1677,18 +1519,6 @@
     unsigned int stride = frame->linesize[c_idx];
     unsigned int x = x0 >> s->ps.sps->hshift[c_idx];
     unsigned int y = y0 >> s->ps.sps->vshift[c_idx];
-<<<<<<< HEAD
-    const int is_sliced = rpi_sliced_frame(frame);
-    uint8_t * dst = !is_sliced ?
-            s->frame->data[c_idx] + y * stride + (x << s->ps.sps->pixel_shift) :
-        c_idx == 0 ?
-            rpi_sliced_frame_pos_y(frame, x, y) :
-            rpi_sliced_frame_pos_c(frame, x, y);
-
-    if (s->enable_rpi) {
-        const unsigned int i = s->num_pred_cmds[s->pass0_job];
-        HEVCPredCmd * const pc = s->univ_pred_cmds[s->pass0_job] + i - 1;
-=======
     const int is_sliced = av_rpi_is_sand_frame(frame);
     uint8_t * dst = !is_sliced ?
             s->frame->data[c_idx] + y * stride + (x << s->ps.sps->pixel_shift) :
@@ -1699,29 +1529,16 @@
     if (s->enable_rpi) {
         const unsigned int i = s->jb0->intra.n;
         HEVCPredCmd *const pc = s->jb0->intra.cmds + i - 1;
->>>>>>> 60d5b6b8
 
         if (i != 0 && c_idx == 2 && pc->type == RPI_PRED_ADD_RESIDUAL_U &&
             pc->ta.dst == dst)
         {
-<<<<<<< HEAD
-            av_assert0(pc->size == log2_trafo_size &&
-                       pc->c_idx == 1 &&
-                       pc->ta.buf + (1 << (log2_trafo_size * 2)) &&
-=======
             av_assert1(pc->size == log2_trafo_size &&
                        pc->c_idx == 1 &&
->>>>>>> 60d5b6b8
                        pc->ta.stride == stride);
 
             pc->type = RPI_PRED_ADD_RESIDUAL_C;
         }
-<<<<<<< HEAD
-        else
-        {
-            HEVCPredCmd * const cmd = pc + 1;
-            s->num_pred_cmds[s->pass0_job] = i + 1;
-=======
         else if (i != 0 && c_idx == 2 && pc->type == RPI_PRED_ADD_DC_U &&
             pc->dc.dst == dst)
         {
@@ -1742,7 +1559,6 @@
         {
             HEVCPredCmd * const cmd = pc + 1;
             s->jb0->intra.n = i + 1;
->>>>>>> 60d5b6b8
 
             cmd->type = RPI_PRED_ADD_RESIDUAL + (is_sliced ? c_idx : 0);
             cmd->size = log2_trafo_size;
@@ -1750,26 +1566,13 @@
             cmd->ta.buf = coeffs;
             cmd->ta.dst = dst;
             cmd->ta.stride = stride;
-<<<<<<< HEAD
-=======
             cmd->ta.dc = 0;
->>>>>>> 60d5b6b8
         }
     }
     else if (!is_sliced || c_idx == 0) {
         s->hevcdsp.add_residual[log2_trafo_size-2](dst, (int16_t *)coeffs, stride);
     }
 #if RPI_HEVC_SAND
-<<<<<<< HEAD
-    else if (c_idx == 1) {
-        s->hevcdsp.add_residual_u[log2_trafo_size-2](dst, (int16_t *)coeffs, stride);
-    }
-    else {
-        s->hevcdsp.add_residual_v[log2_trafo_size-2](dst, (int16_t *)coeffs, stride);
-    }
-#endif
-}
-=======
     // * These should probably never happen
     else if (c_idx == 1) {
         s->hevcdsp.add_residual_u[log2_trafo_size-2](dst, (int16_t *)coeffs, stride, 0);
@@ -1838,7 +1641,6 @@
 }
 
 
->>>>>>> 60d5b6b8
 #endif
 
 void ff_hevc_hls_residual_coding(HEVCContext *s, int x0, int y0,
@@ -1867,10 +1669,7 @@
 #endif
 #ifdef RPI
     int use_vpu;
-<<<<<<< HEAD
-=======
     int use_dc = 0;
->>>>>>> 60d5b6b8
 #endif
     int16_t *coeffs;
     uint8_t significant_coeff_group_flag[9] = {0};  // Allow 1 final byte that is always zero
@@ -1890,10 +1689,6 @@
     const int c_idx_nz = (c_idx != 0);
 
     int may_hide_sign;
-<<<<<<< HEAD
-
-=======
->>>>>>> 60d5b6b8
 
     // Derive QP for dequant
     if (!lc->cu.cu_transquant_bypass_flag) {
@@ -2104,15 +1899,6 @@
 #ifdef RPI
         use_vpu = 0;
         if (s->enable_rpi) {
-<<<<<<< HEAD
-            use_vpu = !trans_skip_or_bypass && !lc->tu.cross_pf && log2_trafo_size>=4;
-            coeffs = rpi_alloc_coeff_buf(s, !use_vpu ? 0 : log2_trafo_size - 2, ccount);
-#if HAVE_NEON
-            rpi_zap_coeff_vals_neon(coeffs, log2_trafo_size - 2);
-#else
-            memset(coeffs, 0, ccount * sizeof(int16_t));
-#endif
-=======
             const int special = trans_skip_or_bypass || lc->tu.cross_pf;  // These need special processinmg
             use_dc = (num_coeff == 1) && !special &&
                 !(lc->cu.pred_mode == MODE_INTRA && c_idx == 0 && log2_trafo_size == 2);
@@ -2132,7 +1918,6 @@
                 memset(coeffs, 0, ccount * sizeof(int16_t));
 #endif
             }
->>>>>>> 60d5b6b8
         }
         else
 #endif
@@ -2167,42 +1952,24 @@
                 H4x4(0, 1, 4, 5, 2, 3, 4, 5, 6, 6, 8, 8, 7, 7, 8, 8), // log2_trafo_size == 2
                 V4x4(0, 1, 4, 5, 2, 3, 4, 5, 6, 6, 8, 8, 7, 7, 8, 8)  // log2_trafo_size == 2
             };
-<<<<<<< HEAD
-            static const uint8_t ctx_idx_maps[3][4][16] = {
-                {
-                    D4x4(1, 1, 1, 0, 1, 1, 0, 0, 1, 0, 0, 0, 0, 0, 0, 0), // prev_sig == 0
-                    D4x4(2, 2, 2, 2, 1, 1, 1, 1, 0, 0, 0, 0, 0, 0, 0, 0), // prev_sig == 1
-                    D4x4(2, 1, 0, 0, 2, 1, 0, 0, 2, 1, 0, 0, 2, 1, 0, 0), // prev_sig == 2
-=======
             // N.B. prev_sig = Right * 2 + Down
             static const uint8_t ctx_idx_maps[3][4][16] = {
                 {
                     D4x4(1, 1, 1, 0, 1, 1, 0, 0, 1, 0, 0, 0, 0, 0, 0, 0), // prev_sig == 0
                     D4x4(2, 1, 0, 0, 2, 1, 0, 0, 2, 1, 0, 0, 2, 1, 0, 0), // prev_sig == 1
                     D4x4(2, 2, 2, 2, 1, 1, 1, 1, 0, 0, 0, 0, 0, 0, 0, 0), // prev_sig == 2
->>>>>>> 60d5b6b8
                     D4x4(2, 2, 2, 2, 2, 2, 2, 2, 2, 2, 2, 2, 2, 2, 2, 2)  // prev_sig == 3, default
                 },
                 {
                     H4x4(1, 1, 1, 0, 1, 1, 0, 0, 1, 0, 0, 0, 0, 0, 0, 0), // prev_sig == 0
-<<<<<<< HEAD
-                    H4x4(2, 2, 2, 2, 1, 1, 1, 1, 0, 0, 0, 0, 0, 0, 0, 0), // prev_sig == 1
-                    H4x4(2, 1, 0, 0, 2, 1, 0, 0, 2, 1, 0, 0, 2, 1, 0, 0), // prev_sig == 2
-=======
                     H4x4(2, 1, 0, 0, 2, 1, 0, 0, 2, 1, 0, 0, 2, 1, 0, 0), // prev_sig == 1
                     H4x4(2, 2, 2, 2, 1, 1, 1, 1, 0, 0, 0, 0, 0, 0, 0, 0), // prev_sig == 2
->>>>>>> 60d5b6b8
                     H4x4(2, 2, 2, 2, 2, 2, 2, 2, 2, 2, 2, 2, 2, 2, 2, 2)  // prev_sig == 3, default
                 },
                 {
                     V4x4(1, 1, 1, 0, 1, 1, 0, 0, 1, 0, 0, 0, 0, 0, 0, 0), // prev_sig == 0
-<<<<<<< HEAD
-                    V4x4(2, 2, 2, 2, 1, 1, 1, 1, 0, 0, 0, 0, 0, 0, 0, 0), // prev_sig == 1
-                    V4x4(2, 1, 0, 0, 2, 1, 0, 0, 2, 1, 0, 0, 2, 1, 0, 0), // prev_sig == 2
-=======
                     V4x4(2, 1, 0, 0, 2, 1, 0, 0, 2, 1, 0, 0, 2, 1, 0, 0), // prev_sig == 1
                     V4x4(2, 2, 2, 2, 1, 1, 1, 1, 0, 0, 0, 0, 0, 0, 0, 0), // prev_sig == 2
->>>>>>> 60d5b6b8
                     V4x4(2, 2, 2, 2, 2, 2, 2, 2, 2, 2, 2, 2, 2, 2, 2, 2)  // prev_sig == 3, default
                 }
             };
@@ -2316,7 +2083,6 @@
                     prev_subset_coded = 1;
                     coded_val = get_cabac(&s->HEVClc->cc, s->HEVClc->cabac_state + idx_gt2);
                 }
-<<<<<<< HEAD
 
                 // Probably not worth the overhead of starting by22 for just one value
                 coeff_sign_flag = get_cabac_bypass(&s->HEVClc->cc);
@@ -2341,32 +2107,6 @@
                     const int k = (int32_t)(coeff_sign_flag << 31) >> 31;
                     const unsigned int scale_m = blk_scale[xy_off->scale];
 
-=======
-
-                // Probably not worth the overhead of starting by22 for just one value
-                coeff_sign_flag = get_cabac_bypass(&s->HEVClc->cc);
-
-                if (coded_val)
-                {
-                    if (!s->ps.sps->persistent_rice_adaptation_enabled_flag) {
-                        trans_coeff_level = 3 + coeff_abs_level_remaining_decode(s, 0);
-                    } else {
-                        uint8_t * const stat_coeff =
-                            lc->stat_coeff + trans_skip_or_bypass + 2 - ((c_idx_nz) << 1);
-                        const unsigned int c_rice_param = *stat_coeff >> 2;
-                        const int last_coeff_abs_level_remaining = coeff_abs_level_remaining_decode(s, c_rice_param);
-
-                        trans_coeff_level = 3 + last_coeff_abs_level_remaining;
-                        update_rice(stat_coeff, last_coeff_abs_level_remaining, c_rice_param);
-                    }
-                }
-
-                {
-                    const xy_off_t * const xy_off = scan_xy_off + significant_coeff_flag_idx[0];
-                    const int k = (int32_t)(coeff_sign_flag << 31) >> 31;
-                    const unsigned int scale_m = blk_scale[xy_off->scale];
-
->>>>>>> 60d5b6b8
                     blk_coeffs[xy_off->coeff] = trans_scale_sat(
                         (trans_coeff_level ^ k) - k,  // Apply sign
                         scale,
@@ -2416,17 +2156,10 @@
                         {
                             const int last_coeff_abs_level_remaining = coeff_abs_level_remaining_decode_bypass(s, c_rice_param);
                             const int trans_coeff_level = *level + last_coeff_abs_level_remaining + 1;
-<<<<<<< HEAD
 
                             sum_abs += last_coeff_abs_level_remaining + 1;
                             *level = trans_coeff_level;
 
-=======
-
-                            sum_abs += last_coeff_abs_level_remaining + 1;
-                            *level = trans_coeff_level;
-
->>>>>>> 60d5b6b8
                             if (stat_coeff != NULL)
                                 update_rice(stat_coeff, last_coeff_abs_level_remaining, c_rice_param);
                             stat_coeff = NULL;
@@ -2549,14 +2282,10 @@
         }
     }
 #ifdef RPI
-<<<<<<< HEAD
-    rpi_add_residual(s, log2_trafo_size, c_idx, x0, y0, coeffs);
-=======
     if (!use_dc)
     {
         rpi_add_residual(s, log2_trafo_size, c_idx, x0, y0, coeffs);
     }
->>>>>>> 60d5b6b8
 #else
     s->hevcdsp.add_residual[log2_trafo_size-2](dst, coeffs, stride);
 #endif
