--- conflicted
+++ resolved
@@ -1026,11 +1026,7 @@
     int hshift = s->ps.sps->hshift[c_idx];
     int vshift = s->ps.sps->vshift[c_idx];
     uint8_t *dst = &s->frame->data[c_idx][(y0 >> vshift) * stride +
-<<<<<<< HEAD
-                                          ((x0 >> hshift) << s->sps->pixel_shift)];
-=======
                                           ((x0 >> hshift) << s->ps.sps->pixel_shift)];
->>>>>>> cd3ca007
 #ifdef RPI
     int use_vpu = s->enable_rpi && !lc->cu.cu_transquant_bypass_flag && !transform_skip_flag && !lc->tu.cross_pf && log2_trafo_size>=4;
 #endif
@@ -1504,6 +1500,7 @@
                 for (i = 0; i < 8; i++)
                     FFSWAP(int16_t, coeffs[i], coeffs[16 - i - 1]);
             }
+
             s->hevcdsp.transform_skip(coeffs, log2_trafo_size);
 
             if (explicit_rdpcm_flag || (s->ps.sps->implicit_rdpcm_enabled_flag &&
