--- conflicted
+++ resolved
@@ -3559,14 +3559,13 @@
 #endif
 
     /**
-<<<<<<< HEAD
      * Opaque pointer for use by replacement get_buffer2 code
      *
      * @author jc (08/02/2016)
      */
     void * get_buffer_context;
-=======
-     * Audio only. The amount of padding (in samples) appended by the encoder to
+
+    /* Audio only. The amount of padding (in samples) appended by the encoder to
      * the end of the audio. I.e. this number of decoded samples must be
      * discarded by the caller from the end of the stream to get the original
      * audio without any trailing padding.
@@ -3576,7 +3575,6 @@
      */
     int trailing_padding;
 
->>>>>>> ebf8ec5b
 } AVCodecContext;
 
 AVRational av_codec_get_pkt_timebase         (const AVCodecContext *avctx);
