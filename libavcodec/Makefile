NAME = avcodec
DESC = FFmpeg codec library

HEADERS = ac3_parser.h                                                  \
          adts_parser.h                                                 \
          avcodec.h                                                     \
          avdct.h                                                       \
          avfft.h                                                       \
<<<<<<< HEAD
          rpi_qpu.h                                                     \
          rpi_mailbox.h                                                 \
          rpi_zc.h                                                      \
          rpivid_axi.h                                                  \
=======
          rpi_zc.h                                                      \
>>>>>>> 7a1bb6b7
          d3d11va.h                                                     \
          dirac.h                                                       \
          dv_profile.h                                                  \
          dxva2.h                                                       \
          jni.h                                                         \
          mediacodec.h                                                  \
          qsv.h                                                         \
          vaapi.h                                                       \
          vdpau.h                                                       \
          version.h                                                     \
          videotoolbox.h                                                \
          vorbis_parser.h                                               \
          xvmc.h                                                        \

OBJS = ac3_parser.o                                                     \
       adts_parser.o                                                    \
       allcodecs.o                                                      \
       avdct.o                                                          \
       avpacket.o                                                       \
       avpicture.o                                                      \
       bitstream.o                                                      \
       bitstream_filter.o                                               \
       bitstream_filters.o                                              \
       bsf.o                                                            \
       codec_desc.o                                                     \
       d3d11va.o                                                        \
       decode.o                                                         \
       dirac.o                                                          \
       dv_profile.o                                                     \
       encode.o                                                         \
       imgconvert.o                                                     \
       jni.o                                                            \
       mathtables.o                                                     \
       mediacodec.o                                                     \
       mpeg12framerate.o                                                \
       options.o                                                        \
       mjpegenc_huffman.o                                               \
       parser.o                                                         \
       parsers.o                                                        \
       profiles.o                                                       \
       qsv_api.o                                                        \
       raw.o                                                            \
       utils.o                                                          \
       rpi_qpu.o                                                        \
       rpi_mailbox.o                                                    \
       rpi_zc.o                                                         \
       rpivid_axi.o                                                     \
       vorbis_parser.o                                                  \
       xiph.o                                                           \

# subsystems
OBJS-$(CONFIG_AANDCTTABLES)            += aandcttab.o
OBJS-$(CONFIG_AC3DSP)                  += ac3dsp.o ac3.o ac3tab.o
OBJS-$(CONFIG_ADTS_HEADER)             += adts_header.o mpeg4audio.o
OBJS-$(CONFIG_AMF)                     += amfenc.o
OBJS-$(CONFIG_AUDIO_FRAME_QUEUE)       += audio_frame_queue.o
OBJS-$(CONFIG_AUDIODSP)                += audiodsp.o
OBJS-$(CONFIG_BLOCKDSP)                += blockdsp.o
OBJS-$(CONFIG_BSWAPDSP)                += bswapdsp.o
OBJS-$(CONFIG_CABAC)                   += cabac.o
OBJS-$(CONFIG_CBS)                     += cbs.o
OBJS-$(CONFIG_CBS_AV1)                 += cbs_av1.o
OBJS-$(CONFIG_CBS_H264)                += cbs_h2645.o h2645_parse.o
OBJS-$(CONFIG_CBS_H265)                += cbs_h2645.o h2645_parse.o
OBJS-$(CONFIG_CBS_JPEG)                += cbs_jpeg.o
OBJS-$(CONFIG_CBS_MPEG2)               += cbs_mpeg2.o
OBJS-$(CONFIG_CBS_VP9)                 += cbs_vp9.o
OBJS-$(CONFIG_CRYSTALHD)               += crystalhd.o
OBJS-$(CONFIG_DCT)                     += dct.o dct32_fixed.o dct32_float.o
OBJS-$(CONFIG_ERROR_RESILIENCE)        += error_resilience.o
OBJS-$(CONFIG_EXIF)                    += exif.o tiff_common.o
OBJS-$(CONFIG_FAANDCT)                 += faandct.o
OBJS-$(CONFIG_FAANIDCT)                += faanidct.o
OBJS-$(CONFIG_FDCTDSP)                 += fdctdsp.o jfdctfst.o jfdctint.o
FFT-OBJS-$(CONFIG_HARDCODED_TABLES)    += cos_tables.o cos_fixed_tables.o
OBJS-$(CONFIG_FFT)                     += avfft.o fft_fixed.o fft_float.o \
                                          fft_fixed_32.o fft_init_table.o \
                                          $(FFT-OBJS-yes)
OBJS-$(CONFIG_FLACDSP)                 += flacdsp.o
OBJS-$(CONFIG_FMTCONVERT)              += fmtconvert.o
OBJS-$(CONFIG_GOLOMB)                  += golomb.o
OBJS-$(CONFIG_H263DSP)                 += h263dsp.o
OBJS-$(CONFIG_H264CHROMA)              += h264chroma.o
OBJS-$(CONFIG_H264DSP)                 += h264dsp.o h264idct.o
OBJS-$(CONFIG_H264PARSE)               += h264_parse.o h2645_parse.o h264_ps.o
OBJS-$(CONFIG_H264PRED)                += h264pred.o
OBJS-$(CONFIG_H264QPEL)                += h264qpel.o
OBJS-$(CONFIG_HEVCPARSE)               += hevc_parse.o h2645_parse.o hevc_ps.o hevc_sei.o hevc_data.o
OBJS-$(CONFIG_HPELDSP)                 += hpeldsp.o
OBJS-$(CONFIG_HUFFMAN)                 += huffman.o
OBJS-$(CONFIG_HUFFYUVDSP)              += huffyuvdsp.o
OBJS-$(CONFIG_HUFFYUVENCDSP)           += huffyuvencdsp.o
OBJS-$(CONFIG_IDCTDSP)                 += idctdsp.o simple_idct.o jrevdct.o
OBJS-$(CONFIG_IIRFILTER)               += iirfilter.o
OBJS-$(CONFIG_MDCT15)                  += mdct15.o
OBJS-$(CONFIG_INTRAX8)                 += intrax8.o intrax8dsp.o msmpeg4data.o
OBJS-$(CONFIG_IVIDSP)                  += ivi_dsp.o
OBJS-$(CONFIG_JNI)                     += ffjni.o jni.o
OBJS-$(CONFIG_JPEGTABLES)              += jpegtables.o
OBJS-$(CONFIG_LLAUDDSP)                += lossless_audiodsp.o
OBJS-$(CONFIG_LLVIDDSP)                += lossless_videodsp.o
OBJS-$(CONFIG_LLVIDENCDSP)             += lossless_videoencdsp.o
OBJS-$(CONFIG_LPC)                     += lpc.o
OBJS-$(CONFIG_LSP)                     += lsp.o
OBJS-$(CONFIG_LZF)                     += lzf.o
OBJS-$(CONFIG_MDCT)                    += mdct_fixed.o mdct_float.o mdct_fixed_32.o
OBJS-$(CONFIG_ME_CMP)                  += me_cmp.o
OBJS-$(CONFIG_MEDIACODEC)              += mediacodecdec_common.o mediacodec_surface.o mediacodec_wrapper.o mediacodec_sw_buffer.o
OBJS-$(CONFIG_MPEG_ER)                 += mpeg_er.o
OBJS-$(CONFIG_MPEGAUDIO)               += mpegaudio.o
OBJS-$(CONFIG_MPEGAUDIODSP)            += mpegaudiodsp.o                \
                                          mpegaudiodsp_data.o           \
                                          mpegaudiodsp_fixed.o          \
                                          mpegaudiodsp_float.o
OBJS-$(CONFIG_MPEGAUDIOHEADER)         += mpegaudiodecheader.o mpegaudiodata.o
OBJS-$(CONFIG_MPEGVIDEO)               += mpegvideo.o mpegvideodsp.o rl.o \
                                          mpegvideo_motion.o mpegutils.o \
                                          mpegvideodata.o mpegpicture.o
OBJS-$(CONFIG_MPEGVIDEOENC)            += mpegvideo_enc.o mpeg12data.o  \
                                          motion_est.o ratecontrol.o    \
                                          mpegvideoencdsp.o
OBJS-$(CONFIG_MSS34DSP)                += mss34dsp.o
OBJS-$(CONFIG_NVENC)                   += nvenc.o
OBJS-$(CONFIG_PIXBLOCKDSP)             += pixblockdsp.o
OBJS-$(CONFIG_QPELDSP)                 += qpeldsp.o
OBJS-$(CONFIG_QSV)                     += qsv.o
OBJS-$(CONFIG_QSVDEC)                  += qsvdec.o
OBJS-$(CONFIG_QSVENC)                  += qsvenc.o
OBJS-$(CONFIG_RANGECODER)              += rangecoder.o
OBJS-$(CONFIG_RDFT)                    += rdft.o
OBJS-$(CONFIG_RPI)                     += rpi_qpu.o rpi_mailbox.o rpi_zc.o
OBJS-$(CONFIG_RV34DSP)                 += rv34dsp.o
OBJS-$(CONFIG_SHARED)                  += log2_tab.o reverse.o
OBJS-$(CONFIG_SINEWIN)                 += sinewin.o sinewin_fixed.o
OBJS-$(CONFIG_SNAPPY)                  += snappy.o
OBJS-$(CONFIG_STARTCODE)               += startcode.o
OBJS-$(CONFIG_TEXTUREDSP)              += texturedsp.o
OBJS-$(CONFIG_TEXTUREDSPENC)           += texturedspenc.o
OBJS-$(CONFIG_TPELDSP)                 += tpeldsp.o
OBJS-$(CONFIG_VAAPI_ENCODE)            += vaapi_encode.o
OBJS-$(CONFIG_VC1DSP)                  += vc1dsp.o
OBJS-$(CONFIG_VIDEODSP)                += videodsp.o
OBJS-$(CONFIG_VP3DSP)                  += vp3dsp.o
OBJS-$(CONFIG_VP56DSP)                 += vp56dsp.o
OBJS-$(CONFIG_VP8DSP)                  += vp8dsp.o
OBJS-$(CONFIG_V4L2_M2M)                += v4l2_m2m.o v4l2_context.o v4l2_buffers.o v4l2_fmt.o
OBJS-$(CONFIG_WMA_FREQS)               += wma_freqs.o
OBJS-$(CONFIG_WMV2DSP)                 += wmv2dsp.o

# decoders/encoders
OBJS-$(CONFIG_ZERO12V_DECODER)         += 012v.o
OBJS-$(CONFIG_A64MULTI_ENCODER)        += a64multienc.o elbg.o
OBJS-$(CONFIG_A64MULTI5_ENCODER)       += a64multienc.o elbg.o
OBJS-$(CONFIG_AAC_DECODER)             += aacdec.o aactab.o aacsbr.o aacps_float.o \
                                          mpeg4audio.o kbdwin.o \
                                          sbrdsp.o aacpsdsp_float.o cbrt_data.o
OBJS-$(CONFIG_AAC_FIXED_DECODER)       += aacdec_fixed.o aactab.o aacsbr_fixed.o aacps_fixed.o \
                                          mpeg4audio.o kbdwin.o \
                                          sbrdsp_fixed.o aacpsdsp_fixed.o cbrt_data_fixed.o
OBJS-$(CONFIG_AAC_ENCODER)             += aacenc.o aaccoder.o aacenctab.o    \
                                          aacpsy.o aactab.o      \
                                          aacenc_is.o \
                                          aacenc_tns.o \
                                          aacenc_ltp.o \
                                          aacenc_pred.o \
                                          psymodel.o mpeg4audio.o kbdwin.o cbrt_data.o
OBJS-$(CONFIG_AASC_DECODER)            += aasc.o msrledec.o
OBJS-$(CONFIG_AC3_DECODER)             += ac3dec_float.o ac3dec_data.o ac3.o kbdwin.o ac3tab.o
OBJS-$(CONFIG_AC3_FIXED_DECODER)       += ac3dec_fixed.o ac3dec_data.o ac3.o kbdwin.o ac3tab.o
OBJS-$(CONFIG_AC3_ENCODER)             += ac3enc_float.o ac3enc.o ac3tab.o \
                                          ac3.o kbdwin.o
OBJS-$(CONFIG_AC3_FIXED_ENCODER)       += ac3enc_fixed.o ac3enc.o ac3tab.o ac3.o
OBJS-$(CONFIG_AGM_DECODER)             += agm.o
OBJS-$(CONFIG_AIC_DECODER)             += aic.o
OBJS-$(CONFIG_ALAC_DECODER)            += alac.o alac_data.o alacdsp.o
OBJS-$(CONFIG_ALAC_ENCODER)            += alacenc.o alac_data.o
OBJS-$(CONFIG_ALIAS_PIX_DECODER)       += aliaspixdec.o
OBJS-$(CONFIG_ALIAS_PIX_ENCODER)       += aliaspixenc.o
OBJS-$(CONFIG_ALS_DECODER)             += alsdec.o bgmc.o mlz.o mpeg4audio.o
OBJS-$(CONFIG_AMRNB_DECODER)           += amrnbdec.o celp_filters.o   \
                                          celp_math.o acelp_filters.o \
                                          acelp_vectors.o             \
                                          acelp_pitch_delay.o
OBJS-$(CONFIG_AMRWB_DECODER)           += amrwbdec.o celp_filters.o   \
                                          celp_math.o acelp_filters.o \
                                          acelp_vectors.o             \
                                          acelp_pitch_delay.o
OBJS-$(CONFIG_AMV_ENCODER)             += mjpegenc.o mjpegenc_common.o \
                                          mjpegenc_huffman.o
OBJS-$(CONFIG_ANM_DECODER)             += anm.o
OBJS-$(CONFIG_ANSI_DECODER)            += ansi.o cga_data.o
OBJS-$(CONFIG_APE_DECODER)             += apedec.o
OBJS-$(CONFIG_APTX_DECODER)            += aptx.o
OBJS-$(CONFIG_APTX_ENCODER)            += aptx.o
OBJS-$(CONFIG_APTX_HD_DECODER)         += aptx.o
OBJS-$(CONFIG_APTX_HD_ENCODER)         += aptx.o
OBJS-$(CONFIG_APNG_DECODER)            += png.o pngdec.o pngdsp.o
OBJS-$(CONFIG_APNG_ENCODER)            += png.o pngenc.o
OBJS-$(CONFIG_ARBC_DECODER)            += arbc.o
OBJS-$(CONFIG_SSA_DECODER)             += assdec.o ass.o
OBJS-$(CONFIG_SSA_ENCODER)             += assenc.o ass.o
OBJS-$(CONFIG_ASS_DECODER)             += assdec.o ass.o
OBJS-$(CONFIG_ASS_ENCODER)             += assenc.o ass.o
OBJS-$(CONFIG_ASV1_DECODER)            += asvdec.o asv.o mpeg12data.o
OBJS-$(CONFIG_ASV1_ENCODER)            += asvenc.o asv.o mpeg12data.o
OBJS-$(CONFIG_ASV2_DECODER)            += asvdec.o asv.o mpeg12data.o
OBJS-$(CONFIG_ASV2_ENCODER)            += asvenc.o asv.o mpeg12data.o
OBJS-$(CONFIG_ATRAC1_DECODER)          += atrac1.o atrac.o
OBJS-$(CONFIG_ATRAC3_DECODER)          += atrac3.o atrac.o
OBJS-$(CONFIG_ATRAC3AL_DECODER)        += atrac3.o atrac.o
OBJS-$(CONFIG_ATRAC3P_DECODER)         += atrac3plusdec.o atrac3plus.o \
                                          atrac3plusdsp.o atrac.o
OBJS-$(CONFIG_ATRAC3PAL_DECODER)       += atrac3plusdec.o atrac3plus.o \
                                          atrac3plusdsp.o atrac.o
OBJS-$(CONFIG_ATRAC9_DECODER)          += atrac9dec.o
OBJS-$(CONFIG_AURA_DECODER)            += cyuv.o
OBJS-$(CONFIG_AURA2_DECODER)           += aura.o
OBJS-$(CONFIG_AVRN_DECODER)            += avrndec.o mjpegdec.o
OBJS-$(CONFIG_AVRP_DECODER)            += r210dec.o
OBJS-$(CONFIG_AVRP_ENCODER)            += r210enc.o
OBJS-$(CONFIG_AVS_DECODER)             += avs.o
OBJS-$(CONFIG_AVUI_DECODER)            += avuidec.o
OBJS-$(CONFIG_AVUI_ENCODER)            += avuienc.o
OBJS-$(CONFIG_AYUV_DECODER)            += v408dec.o
OBJS-$(CONFIG_AYUV_ENCODER)            += v408enc.o
OBJS-$(CONFIG_BETHSOFTVID_DECODER)     += bethsoftvideo.o
OBJS-$(CONFIG_BFI_DECODER)             += bfi.o
OBJS-$(CONFIG_BINK_DECODER)            += bink.o binkdsp.o
OBJS-$(CONFIG_BINKAUDIO_DCT_DECODER)   += binkaudio.o
OBJS-$(CONFIG_BINKAUDIO_RDFT_DECODER)  += binkaudio.o
OBJS-$(CONFIG_BINTEXT_DECODER)         += bintext.o cga_data.o
OBJS-$(CONFIG_BITPACKED_DECODER)       += bitpacked.o
OBJS-$(CONFIG_BMP_DECODER)             += bmp.o msrledec.o
OBJS-$(CONFIG_BMP_ENCODER)             += bmpenc.o
OBJS-$(CONFIG_BMV_AUDIO_DECODER)       += bmvaudio.o
OBJS-$(CONFIG_BMV_VIDEO_DECODER)       += bmvvideo.o
OBJS-$(CONFIG_BRENDER_PIX_DECODER)     += brenderpix.o
OBJS-$(CONFIG_C93_DECODER)             += c93.o
OBJS-$(CONFIG_CAVS_DECODER)            += cavs.o cavsdec.o cavsdsp.o \
                                          cavsdata.o
OBJS-$(CONFIG_CCAPTION_DECODER)        += ccaption_dec.o
OBJS-$(CONFIG_CDGRAPHICS_DECODER)      += cdgraphics.o
OBJS-$(CONFIG_CDXL_DECODER)            += cdxl.o
OBJS-$(CONFIG_CFHD_DECODER)            += cfhd.o cfhddata.o
OBJS-$(CONFIG_CINEPAK_DECODER)         += cinepak.o
OBJS-$(CONFIG_CINEPAK_ENCODER)         += cinepakenc.o elbg.o
OBJS-$(CONFIG_CLEARVIDEO_DECODER)      += clearvideo.o
OBJS-$(CONFIG_CLJR_DECODER)            += cljrdec.o
OBJS-$(CONFIG_CLJR_ENCODER)            += cljrenc.o
OBJS-$(CONFIG_CLLC_DECODER)            += cllc.o canopus.o
OBJS-$(CONFIG_COMFORTNOISE_DECODER)    += cngdec.o celp_filters.o
OBJS-$(CONFIG_COMFORTNOISE_ENCODER)    += cngenc.o
OBJS-$(CONFIG_COOK_DECODER)            += cook.o
OBJS-$(CONFIG_CPIA_DECODER)            += cpia.o
OBJS-$(CONFIG_CSCD_DECODER)            += cscd.o
OBJS-$(CONFIG_CYUV_DECODER)            += cyuv.o
OBJS-$(CONFIG_DCA_DECODER)             += dcadec.o dca.o dcadata.o dcahuff.o \
                                          dca_core.o dca_exss.o dca_xll.o dca_lbr.o \
                                          dcadsp.o dcadct.o synth_filter.o
OBJS-$(CONFIG_DCA_ENCODER)             += dcaenc.o dca.o dcadata.o dcahuff.o \
                                          dcaadpcm.o
OBJS-$(CONFIG_DDS_DECODER)             += dds.o
OBJS-$(CONFIG_DIRAC_DECODER)           += diracdec.o dirac.o diracdsp.o diractab.o \
                                          dirac_arith.o dirac_dwt.o dirac_vlc.o
OBJS-$(CONFIG_DFA_DECODER)             += dfa.o
OBJS-$(CONFIG_DNXHD_DECODER)           += dnxhddec.o dnxhddata.o
OBJS-$(CONFIG_DNXHD_ENCODER)           += dnxhdenc.o dnxhddata.o
OBJS-$(CONFIG_DOLBY_E_DECODER)         += dolby_e.o kbdwin.o
OBJS-$(CONFIG_DPX_DECODER)             += dpx.o
OBJS-$(CONFIG_DPX_ENCODER)             += dpxenc.o
OBJS-$(CONFIG_DSD_LSBF_DECODER)        += dsddec.o dsd.o
OBJS-$(CONFIG_DSD_MSBF_DECODER)        += dsddec.o dsd.o
OBJS-$(CONFIG_DSD_LSBF_PLANAR_DECODER) += dsddec.o dsd.o
OBJS-$(CONFIG_DSD_MSBF_PLANAR_DECODER) += dsddec.o dsd.o
OBJS-$(CONFIG_DSICINAUDIO_DECODER)     += dsicinaudio.o
OBJS-$(CONFIG_DSICINVIDEO_DECODER)     += dsicinvideo.o
OBJS-$(CONFIG_DSS_SP_DECODER)          += dss_sp.o
OBJS-$(CONFIG_DST_DECODER)             += dstdec.o dsd.o
OBJS-$(CONFIG_DVBSUB_DECODER)          += dvbsubdec.o
OBJS-$(CONFIG_DVBSUB_ENCODER)          += dvbsub.o
OBJS-$(CONFIG_DVDSUB_DECODER)          += dvdsubdec.o
OBJS-$(CONFIG_DVDSUB_ENCODER)          += dvdsubenc.o
OBJS-$(CONFIG_DVAUDIO_DECODER)         += dvaudiodec.o
OBJS-$(CONFIG_DVVIDEO_DECODER)         += dvdec.o dv.o dvdata.o
OBJS-$(CONFIG_DVVIDEO_ENCODER)         += dvenc.o dv.o dvdata.o
OBJS-$(CONFIG_DXA_DECODER)             += dxa.o
OBJS-$(CONFIG_DXTORY_DECODER)          += dxtory.o
OBJS-$(CONFIG_DXV_DECODER)             += dxv.o
OBJS-$(CONFIG_EAC3_DECODER)            += eac3_data.o
OBJS-$(CONFIG_EAC3_ENCODER)            += eac3enc.o eac3_data.o
OBJS-$(CONFIG_EACMV_DECODER)           += eacmv.o
OBJS-$(CONFIG_EAMAD_DECODER)           += eamad.o eaidct.o mpeg12.o \
                                          mpeg12data.o
OBJS-$(CONFIG_EATGQ_DECODER)           += eatgq.o eaidct.o
OBJS-$(CONFIG_EATGV_DECODER)           += eatgv.o
OBJS-$(CONFIG_EATQI_DECODER)           += eatqi.o eaidct.o mpeg12.o mpeg12data.o mpegvideodata.o rl.o
OBJS-$(CONFIG_EIGHTBPS_DECODER)        += 8bps.o
OBJS-$(CONFIG_EIGHTSVX_EXP_DECODER)    += 8svx.o
OBJS-$(CONFIG_EIGHTSVX_FIB_DECODER)    += 8svx.o
OBJS-$(CONFIG_ESCAPE124_DECODER)       += escape124.o
OBJS-$(CONFIG_ESCAPE130_DECODER)       += escape130.o
OBJS-$(CONFIG_EVRC_DECODER)            += evrcdec.o acelp_vectors.o lsp.o
OBJS-$(CONFIG_EXR_DECODER)             += exr.o exrdsp.o
OBJS-$(CONFIG_FFV1_DECODER)            += ffv1dec.o ffv1.o
OBJS-$(CONFIG_FFV1_ENCODER)            += ffv1enc.o ffv1.o
OBJS-$(CONFIG_FFWAVESYNTH_DECODER)     += ffwavesynth.o
OBJS-$(CONFIG_FIC_DECODER)             += fic.o
OBJS-$(CONFIG_FITS_DECODER)            += fitsdec.o fits.o
OBJS-$(CONFIG_FITS_ENCODER)            += fitsenc.o
OBJS-$(CONFIG_FLAC_DECODER)            += flacdec.o flacdata.o flac.o
OBJS-$(CONFIG_FLAC_ENCODER)            += flacenc.o flacdata.o flac.o vorbis_data.o
OBJS-$(CONFIG_FLASHSV_DECODER)         += flashsv.o
OBJS-$(CONFIG_FLASHSV_ENCODER)         += flashsvenc.o
OBJS-$(CONFIG_FLASHSV2_ENCODER)        += flashsv2enc.o
OBJS-$(CONFIG_FLASHSV2_DECODER)        += flashsv.o
OBJS-$(CONFIG_FLIC_DECODER)            += flicvideo.o
OBJS-$(CONFIG_FMVC_DECODER)            += fmvc.o
OBJS-$(CONFIG_FOURXM_DECODER)          += 4xm.o
OBJS-$(CONFIG_FRAPS_DECODER)           += fraps.o
OBJS-$(CONFIG_FRWU_DECODER)            += frwu.o
OBJS-$(CONFIG_G2M_DECODER)             += g2meet.o elsdec.o
OBJS-$(CONFIG_G723_1_DECODER)          += g723_1dec.o g723_1.o \
                                          acelp_vectors.o celp_filters.o celp_math.o
OBJS-$(CONFIG_G723_1_ENCODER)          += g723_1enc.o g723_1.o \
                                          acelp_vectors.o celp_filters.o celp_math.o
OBJS-$(CONFIG_G729_DECODER)            += g729dec.o lsp.o celp_math.o celp_filters.o acelp_filters.o acelp_pitch_delay.o acelp_vectors.o g729postfilter.o
OBJS-$(CONFIG_GDV_DECODER)             += gdv.o
OBJS-$(CONFIG_GIF_DECODER)             += gifdec.o lzw.o
OBJS-$(CONFIG_GIF_ENCODER)             += gif.o lzwenc.o
OBJS-$(CONFIG_GREMLIN_DPCM_DECODER)    += dpcm.o
OBJS-$(CONFIG_GSM_DECODER)             += gsmdec.o gsmdec_data.o msgsmdec.o
OBJS-$(CONFIG_GSM_MS_DECODER)          += gsmdec.o gsmdec_data.o msgsmdec.o
OBJS-$(CONFIG_H261_DECODER)            += h261dec.o h261data.o h261.o
OBJS-$(CONFIG_H261_ENCODER)            += h261enc.o h261data.o h261.o
OBJS-$(CONFIG_H263_DECODER)            += h263dec.o h263.o ituh263dec.o        \
                                          mpeg4video.o mpeg4videodec.o flvdec.o\
                                          intelh263dec.o h263data.o
OBJS-$(CONFIG_H263_ENCODER)            += mpeg4videoenc.o mpeg4video.o  \
                                          h263.o ituh263enc.o flvenc.o h263data.o
OBJS-$(CONFIG_H263_V4L2M2M_DECODER)    += v4l2_m2m_dec.o
OBJS-$(CONFIG_H263_V4L2M2M_ENCODER)    += v4l2_m2m_enc.o
OBJS-$(CONFIG_H264_DECODER)            += h264dec.o h264_cabac.o h264_cavlc.o \
                                          h264_direct.o h264_loopfilter.o  \
                                          h264_mb.o h264_picture.o \
                                          h264_refs.o h264_sei.o \
                                          h264_slice.o h264data.o
OBJS-$(CONFIG_H264_AMF_ENCODER)        += amfenc_h264.o
OBJS-$(CONFIG_H264_CUVID_DECODER)      += cuviddec.o
OBJS-$(CONFIG_H264_MEDIACODEC_DECODER) += mediacodecdec.o
OBJS-$(CONFIG_H264_MMAL_DECODER)       += mmaldec.o
OBJS-$(CONFIG_H264_NVENC_ENCODER)      += nvenc_h264.o
OBJS-$(CONFIG_NVENC_ENCODER)           += nvenc_h264.o
OBJS-$(CONFIG_NVENC_H264_ENCODER)      += nvenc_h264.o
OBJS-$(CONFIG_H264_OMX_ENCODER)        += omx.o
OBJS-$(CONFIG_H264_QSV_DECODER)        += qsvdec_h2645.o
OBJS-$(CONFIG_H264_QSV_ENCODER)        += qsvenc_h264.o
OBJS-$(CONFIG_H264_RKMPP_DECODER)      += rkmppdec.o
OBJS-$(CONFIG_H264_VAAPI_ENCODER)      += vaapi_encode_h264.o h264_levels.o
OBJS-$(CONFIG_H264_VIDEOTOOLBOX_ENCODER) += videotoolboxenc.o
OBJS-$(CONFIG_H264_V4L2M2M_DECODER)    += v4l2_m2m_dec.o
OBJS-$(CONFIG_H264_V4L2M2M_ENCODER)    += v4l2_m2m_enc.o
OBJS-$(CONFIG_HAP_DECODER)             += hapdec.o hap.o
OBJS-$(CONFIG_HAP_ENCODER)             += hapenc.o hap.o
OBJS-$(CONFIG_HCOM_DECODER)            += hcom.o
OBJS-$(CONFIG_HEVC_DECODER)            += hevcdec.o hevc_mvs.o \
                                          hevc_cabac.o hevc_refs.o hevcpred.o    \
                                          hevcdsp.o hevc_filter.o hevc_data.o
<<<<<<< HEAD
OBJS-$(CONFIG_RPI)                     += rpivid_hevc.o
=======
OBJS-$(CONFIG_HEVC_RPI_DECODER)        += rpi_hevcdec.o rpi_hevc_mvs.o \
                                          rpi_hevc_cabac.o rpi_hevc_refs.o rpi_hevcpred.o    \
                                          rpi_hevcdsp.o rpi_hevc_filter.o rpi_hevc_data.o    \
                                          rpi_hevc_shader.o rpi_hevc_shader_template.o       \
                                          rpi_hevc_parse.o h2645_parse.o rpi_hevc_ps.o \
                                          rpi_hevc_sei.o rpi_hevc_data.o
OBJS-$(CONFIG_HEVC_CUVID_DECODER)      += cuvid.o
>>>>>>> 7a1bb6b7
OBJS-$(CONFIG_HEVC_AMF_ENCODER)        += amfenc_hevc.o
OBJS-$(CONFIG_HEVC_CUVID_DECODER)      += cuviddec.o
OBJS-$(CONFIG_HEVC_MEDIACODEC_DECODER) += mediacodecdec.o
OBJS-$(CONFIG_HEVC_NVENC_ENCODER)      += nvenc_hevc.o
OBJS-$(CONFIG_NVENC_HEVC_ENCODER)      += nvenc_hevc.o
OBJS-$(CONFIG_HEVC_QSV_DECODER)        += qsvdec_h2645.o
OBJS-$(CONFIG_HEVC_QSV_ENCODER)        += qsvenc_hevc.o hevc_ps_enc.o       \
                                          hevc_data.o
OBJS-$(CONFIG_HEVC_RKMPP_DECODER)      += rkmppdec.o
OBJS-$(CONFIG_HEVC_VAAPI_ENCODER)      += vaapi_encode_h265.o h265_profile_level.o
OBJS-$(CONFIG_HEVC_V4L2M2M_DECODER)    += v4l2_m2m_dec.o
OBJS-$(CONFIG_HEVC_V4L2M2M_ENCODER)    += v4l2_m2m_enc.o
OBJS-$(CONFIG_HNM4_VIDEO_DECODER)      += hnm4video.o
OBJS-$(CONFIG_HQ_HQA_DECODER)          += hq_hqa.o hq_hqadata.o hq_hqadsp.o \
                                          canopus.o
OBJS-$(CONFIG_HQX_DECODER)             += hqx.o hqxvlc.o hqxdsp.o canopus.o
OBJS-$(CONFIG_HUFFYUV_DECODER)         += huffyuv.o huffyuvdec.o
OBJS-$(CONFIG_HUFFYUV_ENCODER)         += huffyuv.o huffyuvenc.o
OBJS-$(CONFIG_HYMT_DECODER)            += huffyuv.o huffyuvdec.o
OBJS-$(CONFIG_IDCIN_DECODER)           += idcinvideo.o
OBJS-$(CONFIG_IDF_DECODER)             += bintext.o cga_data.o
OBJS-$(CONFIG_IFF_ILBM_DECODER)        += iff.o
OBJS-$(CONFIG_ILBC_DECODER)            += ilbcdec.o
OBJS-$(CONFIG_IMC_DECODER)             += imc.o
OBJS-$(CONFIG_IMM4_DECODER)            += imm4.o
OBJS-$(CONFIG_INDEO2_DECODER)          += indeo2.o
OBJS-$(CONFIG_INDEO3_DECODER)          += indeo3.o
OBJS-$(CONFIG_INDEO4_DECODER)          += indeo4.o ivi.o
OBJS-$(CONFIG_INDEO5_DECODER)          += indeo5.o ivi.o
OBJS-$(CONFIG_INTERPLAY_ACM_DECODER)   += interplayacm.o
OBJS-$(CONFIG_INTERPLAY_DPCM_DECODER)  += dpcm.o
OBJS-$(CONFIG_INTERPLAY_VIDEO_DECODER) += interplayvideo.o
OBJS-$(CONFIG_JACOSUB_DECODER)         += jacosubdec.o ass.o
OBJS-$(CONFIG_JPEG2000_ENCODER)        += j2kenc.o mqcenc.o mqc.o jpeg2000.o \
                                          jpeg2000dwt.o
OBJS-$(CONFIG_JPEG2000_DECODER)        += jpeg2000dec.o jpeg2000.o jpeg2000dsp.o \
                                          jpeg2000dwt.o mqcdec.o mqc.o
OBJS-$(CONFIG_JPEGLS_DECODER)          += jpeglsdec.o jpegls.o
OBJS-$(CONFIG_JPEGLS_ENCODER)          += jpeglsenc.o jpegls.o
OBJS-$(CONFIG_JV_DECODER)              += jvdec.o
OBJS-$(CONFIG_KGV1_DECODER)            += kgv1dec.o
OBJS-$(CONFIG_KMVC_DECODER)            += kmvc.o
OBJS-$(CONFIG_LAGARITH_DECODER)        += lagarith.o lagarithrac.o
OBJS-$(CONFIG_LJPEG_ENCODER)           += ljpegenc.o mjpegenc_common.o
OBJS-$(CONFIG_LOCO_DECODER)            += loco.o
OBJS-$(CONFIG_LSCR_DECODER)            += png.o pngdec.o pngdsp.o
OBJS-$(CONFIG_M101_DECODER)            += m101.o
OBJS-$(CONFIG_MACE3_DECODER)           += mace.o
OBJS-$(CONFIG_MACE6_DECODER)           += mace.o
OBJS-$(CONFIG_MAGICYUV_DECODER)        += magicyuv.o
OBJS-$(CONFIG_MAGICYUV_ENCODER)        += magicyuvenc.o
OBJS-$(CONFIG_MDEC_DECODER)            += mdec.o mpeg12.o mpeg12data.o
OBJS-$(CONFIG_METASOUND_DECODER)       += metasound.o metasound_data.o \
                                          twinvq.o
OBJS-$(CONFIG_MICRODVD_DECODER)        += microdvddec.o ass.o
OBJS-$(CONFIG_MIMIC_DECODER)           += mimic.o
OBJS-$(CONFIG_MJPEG_DECODER)           += mjpegdec.o
OBJS-$(CONFIG_MJPEG_ENCODER)           += mjpegenc.o mjpegenc_common.o \
                                          mjpegenc_huffman.o
OBJS-$(CONFIG_MJPEGB_DECODER)          += mjpegbdec.o
OBJS-$(CONFIG_MJPEG_CUVID_DECODER)     += cuviddec.o
OBJS-$(CONFIG_MJPEG_QSV_ENCODER)       += qsvenc_jpeg.o
OBJS-$(CONFIG_MJPEG_VAAPI_ENCODER)     += vaapi_encode_mjpeg.o
OBJS-$(CONFIG_MLP_DECODER)             += mlpdec.o mlpdsp.o
OBJS-$(CONFIG_MLP_ENCODER)             += mlpenc.o mlp.o
OBJS-$(CONFIG_MMVIDEO_DECODER)         += mmvideo.o
OBJS-$(CONFIG_MOTIONPIXELS_DECODER)    += motionpixels.o
OBJS-$(CONFIG_MOVTEXT_DECODER)         += movtextdec.o ass.o
OBJS-$(CONFIG_MOVTEXT_ENCODER)         += movtextenc.o ass_split.o
OBJS-$(CONFIG_MP1_DECODER)             += mpegaudiodec_fixed.o
OBJS-$(CONFIG_MP1FLOAT_DECODER)        += mpegaudiodec_float.o
OBJS-$(CONFIG_MP2_DECODER)             += mpegaudiodec_fixed.o
OBJS-$(CONFIG_MP2_ENCODER)             += mpegaudioenc_float.o mpegaudio.o \
                                          mpegaudiodata.o mpegaudiodsp_data.o
OBJS-$(CONFIG_MP2FIXED_ENCODER)        += mpegaudioenc_fixed.o mpegaudio.o \
                                          mpegaudiodata.o mpegaudiodsp_data.o
OBJS-$(CONFIG_MP2FLOAT_DECODER)        += mpegaudiodec_float.o
OBJS-$(CONFIG_MP3_DECODER)             += mpegaudiodec_fixed.o
OBJS-$(CONFIG_MP3ADU_DECODER)          += mpegaudiodec_fixed.o
OBJS-$(CONFIG_MP3ADUFLOAT_DECODER)     += mpegaudiodec_float.o
OBJS-$(CONFIG_MP3FLOAT_DECODER)        += mpegaudiodec_float.o
OBJS-$(CONFIG_MP3ON4_DECODER)          += mpegaudiodec_fixed.o mpeg4audio.o
OBJS-$(CONFIG_MP3ON4FLOAT_DECODER)     += mpegaudiodec_float.o mpeg4audio.o
OBJS-$(CONFIG_MPC7_DECODER)            += mpc7.o mpc.o
OBJS-$(CONFIG_MPC8_DECODER)            += mpc8.o mpc.o
OBJS-$(CONFIG_MPEGVIDEO_DECODER)       += mpeg12dec.o mpeg12.o mpeg12data.o
OBJS-$(CONFIG_MPEG1VIDEO_DECODER)      += mpeg12dec.o mpeg12.o mpeg12data.o
OBJS-$(CONFIG_MPEG1VIDEO_ENCODER)      += mpeg12enc.o mpeg12.o
OBJS-$(CONFIG_MPEG1_CUVID_DECODER)     += cuviddec.o
OBJS-$(CONFIG_MPEG1_V4L2M2M_DECODER)   += v4l2_m2m_dec.o
OBJS-$(CONFIG_MPEG2_MMAL_DECODER)      += mmaldec.o
OBJS-$(CONFIG_MPEG2_QSV_DECODER)       += qsvdec_other.o
OBJS-$(CONFIG_MPEG2_QSV_ENCODER)       += qsvenc_mpeg2.o
OBJS-$(CONFIG_MPEG2VIDEO_DECODER)      += mpeg12dec.o mpeg12.o mpeg12data.o
OBJS-$(CONFIG_MPEG2VIDEO_ENCODER)      += mpeg12enc.o mpeg12.o
OBJS-$(CONFIG_MPEG2_CUVID_DECODER)     += cuviddec.o
OBJS-$(CONFIG_MPEG2_MEDIACODEC_DECODER) += mediacodecdec.o
OBJS-$(CONFIG_MPEG2_VAAPI_ENCODER)     += vaapi_encode_mpeg2.o
OBJS-$(CONFIG_MPEG2_V4L2M2M_DECODER)   += v4l2_m2m_dec.o
OBJS-$(CONFIG_MPEG4_DECODER)           += xvididct.o
OBJS-$(CONFIG_MPEG4_CUVID_DECODER)     += cuviddec.o
OBJS-$(CONFIG_MPEG4_MEDIACODEC_DECODER) += mediacodecdec.o
OBJS-$(CONFIG_MPEG4_OMX_ENCODER)       += omx.o
OBJS-$(CONFIG_MPEG4_V4L2M2M_DECODER)   += v4l2_m2m_dec.o
OBJS-$(CONFIG_MPEG4_V4L2M2M_ENCODER)   += v4l2_m2m_enc.o
OBJS-$(CONFIG_MPL2_DECODER)            += mpl2dec.o ass.o
OBJS-$(CONFIG_MSA1_DECODER)            += mss3.o
OBJS-$(CONFIG_MSCC_DECODER)            += mscc.o
OBJS-$(CONFIG_MSMPEG4V1_DECODER)       += msmpeg4dec.o msmpeg4.o msmpeg4data.o
OBJS-$(CONFIG_MSMPEG4V2_DECODER)       += msmpeg4dec.o msmpeg4.o msmpeg4data.o
OBJS-$(CONFIG_MSMPEG4V2_ENCODER)       += msmpeg4enc.o msmpeg4.o msmpeg4data.o
OBJS-$(CONFIG_MSMPEG4V3_DECODER)       += msmpeg4dec.o msmpeg4.o msmpeg4data.o
OBJS-$(CONFIG_MSMPEG4V3_ENCODER)       += msmpeg4enc.o msmpeg4.o msmpeg4data.o
OBJS-$(CONFIG_MSRLE_DECODER)           += msrle.o msrledec.o
OBJS-$(CONFIG_MSS1_DECODER)            += mss1.o mss12.o
OBJS-$(CONFIG_MSS2_DECODER)            += mss2.o mss12.o mss2dsp.o wmv2data.o
OBJS-$(CONFIG_MSVIDEO1_DECODER)        += msvideo1.o
OBJS-$(CONFIG_MSVIDEO1_ENCODER)        += msvideo1enc.o elbg.o
OBJS-$(CONFIG_MSZH_DECODER)            += lcldec.o
OBJS-$(CONFIG_MTS2_DECODER)            += mss4.o
OBJS-$(CONFIG_MVC1_DECODER)            += mvcdec.o
OBJS-$(CONFIG_MVC2_DECODER)            += mvcdec.o
OBJS-$(CONFIG_MWSC_DECODER)            += mwsc.o
OBJS-$(CONFIG_MXPEG_DECODER)           += mxpegdec.o
OBJS-$(CONFIG_NELLYMOSER_DECODER)      += nellymoserdec.o nellymoser.o
OBJS-$(CONFIG_NELLYMOSER_ENCODER)      += nellymoserenc.o nellymoser.o
OBJS-$(CONFIG_NUV_DECODER)             += nuv.o rtjpeg.o
OBJS-$(CONFIG_ON2AVC_DECODER)          += on2avc.o on2avcdata.o
OBJS-$(CONFIG_OPUS_DECODER)            += opusdec.o opus.o opus_celt.o opus_rc.o \
                                          opus_pvq.o opus_silk.o opustab.o vorbis_data.o \
                                          opusdsp.o
OBJS-$(CONFIG_OPUS_ENCODER)            += opusenc.o opus.o opus_rc.o opustab.o opus_pvq.o \
                                          opusenc_psy.o
OBJS-$(CONFIG_PAF_AUDIO_DECODER)       += pafaudio.o
OBJS-$(CONFIG_PAF_VIDEO_DECODER)       += pafvideo.o
OBJS-$(CONFIG_PAM_DECODER)             += pnmdec.o pnm.o
OBJS-$(CONFIG_PAM_ENCODER)             += pamenc.o
OBJS-$(CONFIG_PBM_DECODER)             += pnmdec.o pnm.o
OBJS-$(CONFIG_PBM_ENCODER)             += pnmenc.o
OBJS-$(CONFIG_PCX_DECODER)             += pcx.o
OBJS-$(CONFIG_PCX_ENCODER)             += pcxenc.o
OBJS-$(CONFIG_PGM_DECODER)             += pnmdec.o pnm.o
OBJS-$(CONFIG_PGM_ENCODER)             += pnmenc.o
OBJS-$(CONFIG_PGMYUV_DECODER)          += pnmdec.o pnm.o
OBJS-$(CONFIG_PGMYUV_ENCODER)          += pnmenc.o
OBJS-$(CONFIG_PGSSUB_DECODER)          += pgssubdec.o
OBJS-$(CONFIG_PICTOR_DECODER)          += pictordec.o cga_data.o
OBJS-$(CONFIG_PIXLET_DECODER)          += pixlet.o
OBJS-$(CONFIG_PJS_DECODER)             += textdec.o ass.o
OBJS-$(CONFIG_PNG_DECODER)             += png.o pngdec.o pngdsp.o
OBJS-$(CONFIG_PNG_ENCODER)             += png.o pngenc.o
OBJS-$(CONFIG_PPM_DECODER)             += pnmdec.o pnm.o
OBJS-$(CONFIG_PPM_ENCODER)             += pnmenc.o
OBJS-$(CONFIG_PRORES_DECODER)          += proresdec2.o proresdsp.o proresdata.o
OBJS-$(CONFIG_PRORES_ENCODER)          += proresenc_anatoliy.o proresdata.o
OBJS-$(CONFIG_PRORES_AW_ENCODER)       += proresenc_anatoliy.o proresdata.o
OBJS-$(CONFIG_PRORES_KS_ENCODER)       += proresenc_kostya.o proresdata.o
OBJS-$(CONFIG_PROSUMER_DECODER)        += prosumer.o
OBJS-$(CONFIG_PSD_DECODER)             += psd.o
OBJS-$(CONFIG_PTX_DECODER)             += ptx.o
OBJS-$(CONFIG_QCELP_DECODER)           += qcelpdec.o                     \
                                          celp_filters.o acelp_vectors.o \
                                          acelp_filters.o
OBJS-$(CONFIG_QDM2_DECODER)            += qdm2.o
OBJS-$(CONFIG_QDMC_DECODER)            += qdmc.o
OBJS-$(CONFIG_QDRAW_DECODER)           += qdrw.o
OBJS-$(CONFIG_QPEG_DECODER)            += qpeg.o
OBJS-$(CONFIG_QTRLE_DECODER)           += qtrle.o
OBJS-$(CONFIG_QTRLE_ENCODER)           += qtrleenc.o
OBJS-$(CONFIG_R10K_DECODER)            += r210dec.o
OBJS-$(CONFIG_R10K_ENCODER)            += r210enc.o
OBJS-$(CONFIG_R210_DECODER)            += r210dec.o
OBJS-$(CONFIG_R210_ENCODER)            += r210enc.o
OBJS-$(CONFIG_RA_144_DECODER)          += ra144dec.o ra144.o celp_filters.o
OBJS-$(CONFIG_RA_144_ENCODER)          += ra144enc.o ra144.o celp_filters.o
OBJS-$(CONFIG_RA_288_DECODER)          += ra288.o celp_filters.o
OBJS-$(CONFIG_RALF_DECODER)            += ralf.o
OBJS-$(CONFIG_RASC_DECODER)            += rasc.o
OBJS-$(CONFIG_RAWVIDEO_DECODER)        += rawdec.o
OBJS-$(CONFIG_RAWVIDEO_ENCODER)        += rawenc.o
OBJS-$(CONFIG_REALTEXT_DECODER)        += realtextdec.o ass.o
OBJS-$(CONFIG_RL2_DECODER)             += rl2.o
OBJS-$(CONFIG_ROQ_DECODER)             += roqvideodec.o roqvideo.o
OBJS-$(CONFIG_ROQ_ENCODER)             += roqvideoenc.o roqvideo.o elbg.o
OBJS-$(CONFIG_ROQ_DPCM_DECODER)        += dpcm.o
OBJS-$(CONFIG_ROQ_DPCM_ENCODER)        += roqaudioenc.o
OBJS-$(CONFIG_RPZA_DECODER)            += rpza.o
OBJS-$(CONFIG_RSCC_DECODER)            += rscc.o
OBJS-$(CONFIG_RV10_DECODER)            += rv10.o
OBJS-$(CONFIG_RV10_ENCODER)            += rv10enc.o
OBJS-$(CONFIG_RV20_DECODER)            += rv10.o
OBJS-$(CONFIG_RV20_ENCODER)            += rv20enc.o
OBJS-$(CONFIG_RV30_DECODER)            += rv30.o rv34.o rv30dsp.o
OBJS-$(CONFIG_RV40_DECODER)            += rv40.o rv34.o rv40dsp.o
OBJS-$(CONFIG_SAMI_DECODER)            += samidec.o ass.o htmlsubtitles.o
OBJS-$(CONFIG_S302M_DECODER)           += s302m.o
OBJS-$(CONFIG_S302M_ENCODER)           += s302menc.o
OBJS-$(CONFIG_SANM_DECODER)            += sanm.o
OBJS-$(CONFIG_SCPR_DECODER)            += scpr.o
OBJS-$(CONFIG_SCREENPRESSO_DECODER)    += screenpresso.o
OBJS-$(CONFIG_SDX2_DPCM_DECODER)       += dpcm.o
OBJS-$(CONFIG_SGI_DECODER)             += sgidec.o
OBJS-$(CONFIG_SGI_ENCODER)             += sgienc.o rle.o
OBJS-$(CONFIG_SGIRLE_DECODER)          += sgirledec.o
OBJS-$(CONFIG_SHEERVIDEO_DECODER)      += sheervideo.o
OBJS-$(CONFIG_SHORTEN_DECODER)         += shorten.o
OBJS-$(CONFIG_SIPR_DECODER)            += sipr.o acelp_pitch_delay.o \
                                          celp_math.o acelp_vectors.o \
                                          acelp_filters.o celp_filters.o \
                                          sipr16k.o
OBJS-$(CONFIG_SMACKAUD_DECODER)        += smacker.o
OBJS-$(CONFIG_SMACKER_DECODER)         += smacker.o
OBJS-$(CONFIG_SMC_DECODER)             += smc.o
OBJS-$(CONFIG_SMVJPEG_DECODER)         += smvjpegdec.o
OBJS-$(CONFIG_SNOW_DECODER)            += snowdec.o snow.o snow_dwt.o
OBJS-$(CONFIG_SNOW_ENCODER)            += snowenc.o snow.o snow_dwt.o             \
                                          h263.o ituh263enc.o
OBJS-$(CONFIG_SOL_DPCM_DECODER)        += dpcm.o
OBJS-$(CONFIG_SONIC_DECODER)           += sonic.o
OBJS-$(CONFIG_SONIC_ENCODER)           += sonic.o
OBJS-$(CONFIG_SONIC_LS_ENCODER)        += sonic.o
OBJS-$(CONFIG_SPEEDHQ_DECODER)         += speedhq.o mpeg12.o mpeg12data.o simple_idct.o
OBJS-$(CONFIG_SP5X_DECODER)            += sp5xdec.o
OBJS-$(CONFIG_SRGC_DECODER)            += mscc.o
OBJS-$(CONFIG_SRT_DECODER)             += srtdec.o ass.o htmlsubtitles.o
OBJS-$(CONFIG_SRT_ENCODER)             += srtenc.o ass_split.o
OBJS-$(CONFIG_STL_DECODER)             += textdec.o ass.o
OBJS-$(CONFIG_SUBRIP_DECODER)          += srtdec.o ass.o htmlsubtitles.o
OBJS-$(CONFIG_SUBRIP_ENCODER)          += srtenc.o ass_split.o
OBJS-$(CONFIG_SUBVIEWER1_DECODER)      += textdec.o ass.o
OBJS-$(CONFIG_SUBVIEWER_DECODER)       += subviewerdec.o ass.o
OBJS-$(CONFIG_SUNRAST_DECODER)         += sunrast.o
OBJS-$(CONFIG_SUNRAST_ENCODER)         += sunrastenc.o
OBJS-$(CONFIG_LIBRSVG_DECODER)         += librsvgdec.o
OBJS-$(CONFIG_SBC_DECODER)             += sbcdec.o sbcdec_data.o sbc.o
OBJS-$(CONFIG_SBC_ENCODER)             += sbcenc.o sbc.o sbcdsp.o sbcdsp_data.o
OBJS-$(CONFIG_SVQ1_DECODER)            += svq1dec.o svq1.o svq13.o h263data.o
OBJS-$(CONFIG_SVQ1_ENCODER)            += svq1enc.o svq1.o  h263data.o  \
                                          h263.o ituh263enc.o
OBJS-$(CONFIG_SVQ3_DECODER)            += svq3.o svq13.o mpegutils.o h264data.o
OBJS-$(CONFIG_TEXT_DECODER)            += textdec.o ass.o
OBJS-$(CONFIG_TEXT_ENCODER)            += srtenc.o ass_split.o
OBJS-$(CONFIG_TAK_DECODER)             += takdec.o tak.o takdsp.o
OBJS-$(CONFIG_TARGA_DECODER)           += targa.o
OBJS-$(CONFIG_TARGA_ENCODER)           += targaenc.o rle.o
OBJS-$(CONFIG_TARGA_Y216_DECODER)      += targa_y216dec.o
OBJS-$(CONFIG_TDSC_DECODER)            += tdsc.o
OBJS-$(CONFIG_TIERTEXSEQVIDEO_DECODER) += tiertexseqv.o
OBJS-$(CONFIG_TIFF_DECODER)            += tiff.o lzw.o faxcompr.o tiff_data.o tiff_common.o
OBJS-$(CONFIG_TIFF_ENCODER)            += tiffenc.o rle.o lzwenc.o tiff_data.o
OBJS-$(CONFIG_TMV_DECODER)             += tmv.o cga_data.o
OBJS-$(CONFIG_TRUEHD_DECODER)          += mlpdec.o mlpdsp.o
OBJS-$(CONFIG_TRUEHD_ENCODER)          += mlpenc.o mlp.o
OBJS-$(CONFIG_TRUEMOTION1_DECODER)     += truemotion1.o
OBJS-$(CONFIG_TRUEMOTION2_DECODER)     += truemotion2.o
OBJS-$(CONFIG_TRUEMOTION2RT_DECODER)   += truemotion2rt.o
OBJS-$(CONFIG_TRUESPEECH_DECODER)      += truespeech.o
OBJS-$(CONFIG_TSCC_DECODER)            += tscc.o msrledec.o
OBJS-$(CONFIG_TSCC2_DECODER)           += tscc2.o
OBJS-$(CONFIG_TTA_DECODER)             += tta.o ttadata.o ttadsp.o
OBJS-$(CONFIG_TTA_ENCODER)             += ttaenc.o ttaencdsp.o ttadata.o
OBJS-$(CONFIG_TWINVQ_DECODER)          += twinvqdec.o twinvq.o
OBJS-$(CONFIG_TXD_DECODER)             += txd.o
OBJS-$(CONFIG_ULTI_DECODER)            += ulti.o
OBJS-$(CONFIG_UTVIDEO_DECODER)         += utvideodec.o utvideo.o utvideodsp.o
OBJS-$(CONFIG_UTVIDEO_ENCODER)         += utvideoenc.o utvideo.o
OBJS-$(CONFIG_V210_DECODER)            += v210dec.o
OBJS-$(CONFIG_V210_ENCODER)            += v210enc.o
OBJS-$(CONFIG_V210X_DECODER)           += v210x.o
OBJS-$(CONFIG_V308_DECODER)            += v308dec.o
OBJS-$(CONFIG_V308_ENCODER)            += v308enc.o
OBJS-$(CONFIG_V408_DECODER)            += v408dec.o
OBJS-$(CONFIG_V408_ENCODER)            += v408enc.o
OBJS-$(CONFIG_V410_DECODER)            += v410dec.o
OBJS-$(CONFIG_V410_ENCODER)            += v410enc.o
OBJS-$(CONFIG_VB_DECODER)              += vb.o
OBJS-$(CONFIG_VBLE_DECODER)            += vble.o
OBJS-$(CONFIG_VC1_DECODER)             += vc1dec.o vc1_block.o vc1_loopfilter.o \
                                          vc1_mc.o vc1_pred.o vc1.o vc1data.o \
                                          msmpeg4dec.o msmpeg4.o msmpeg4data.o \
                                          wmv2dsp.o wmv2data.o
OBJS-$(CONFIG_VC1_CUVID_DECODER)       += cuviddec.o
OBJS-$(CONFIG_VC1_MMAL_DECODER)        += mmaldec.o
OBJS-$(CONFIG_VC1_QSV_DECODER)         += qsvdec_other.o
OBJS-$(CONFIG_VC1_V4L2M2M_DECODER)     += v4l2_m2m_dec.o
OBJS-$(CONFIG_VC2_ENCODER)             += vc2enc.o vc2enc_dwt.o diractab.o
OBJS-$(CONFIG_VCR1_DECODER)            += vcr1.o
OBJS-$(CONFIG_VMDAUDIO_DECODER)        += vmdaudio.o
OBJS-$(CONFIG_VMDVIDEO_DECODER)        += vmdvideo.o
OBJS-$(CONFIG_VMNC_DECODER)            += vmnc.o
OBJS-$(CONFIG_VORBIS_DECODER)          += vorbisdec.o vorbisdsp.o vorbis.o \
                                          vorbis_data.o
OBJS-$(CONFIG_VORBIS_ENCODER)          += vorbisenc.o vorbis.o \
                                          vorbis_data.o
OBJS-$(CONFIG_VP3_DECODER)             += vp3.o
OBJS-$(CONFIG_VP5_DECODER)             += vp5.o vp56.o vp56data.o vp56rac.o
OBJS-$(CONFIG_VP6_DECODER)             += vp6.o vp56.o vp56data.o \
                                          vp6dsp.o vp56rac.o
OBJS-$(CONFIG_VP7_DECODER)             += vp8.o vp56rac.o
OBJS-$(CONFIG_VP8_DECODER)             += vp8.o vp56rac.o
OBJS-$(CONFIG_VP8_CUVID_DECODER)       += cuviddec.o
OBJS-$(CONFIG_VP8_MEDIACODEC_DECODER)  += mediacodecdec.o
OBJS-$(CONFIG_VP8_QSV_DECODER)         += qsvdec_other.o
OBJS-$(CONFIG_VP8_RKMPP_DECODER)       += rkmppdec.o
OBJS-$(CONFIG_VP8_VAAPI_ENCODER)       += vaapi_encode_vp8.o
OBJS-$(CONFIG_VP8_V4L2M2M_DECODER)     += v4l2_m2m_dec.o
OBJS-$(CONFIG_VP8_V4L2M2M_ENCODER)     += v4l2_m2m_enc.o
OBJS-$(CONFIG_VP9_DECODER)             += vp9.o vp9data.o vp9dsp.o vp9lpf.o vp9recon.o \
                                          vp9block.o vp9prob.o vp9mvs.o vp56rac.o \
                                          vp9dsp_8bpp.o vp9dsp_10bpp.o vp9dsp_12bpp.o
OBJS-$(CONFIG_VP9_CUVID_DECODER)       += cuviddec.o
OBJS-$(CONFIG_VP9_MEDIACODEC_DECODER)  += mediacodecdec.o
OBJS-$(CONFIG_VP9_RKMPP_DECODER)       += rkmppdec.o
OBJS-$(CONFIG_VP9_VAAPI_ENCODER)       += vaapi_encode_vp9.o
OBJS-$(CONFIG_VPLAYER_DECODER)         += textdec.o ass.o
OBJS-$(CONFIG_VP9_V4L2M2M_DECODER)     += v4l2_m2m_dec.o
OBJS-$(CONFIG_VQA_DECODER)             += vqavideo.o
OBJS-$(CONFIG_WAVPACK_DECODER)         += wavpack.o
OBJS-$(CONFIG_WAVPACK_ENCODER)         += wavpackenc.o
OBJS-$(CONFIG_WCMV_DECODER)            += wcmv.o
OBJS-$(CONFIG_WEBP_DECODER)            += webp.o
OBJS-$(CONFIG_WEBVTT_DECODER)          += webvttdec.o ass.o
OBJS-$(CONFIG_WEBVTT_ENCODER)          += webvttenc.o ass_split.o
OBJS-$(CONFIG_WMALOSSLESS_DECODER)     += wmalosslessdec.o wma_common.o
OBJS-$(CONFIG_WMAPRO_DECODER)          += wmaprodec.o wma.o wma_common.o
OBJS-$(CONFIG_WMAV1_DECODER)           += wmadec.o wma.o wma_common.o aactab.o
OBJS-$(CONFIG_WMAV1_ENCODER)           += wmaenc.o wma.o wma_common.o aactab.o
OBJS-$(CONFIG_WMAV2_DECODER)           += wmadec.o wma.o wma_common.o aactab.o
OBJS-$(CONFIG_WMAV2_ENCODER)           += wmaenc.o wma.o wma_common.o aactab.o
OBJS-$(CONFIG_WMAVOICE_DECODER)        += wmavoice.o \
                                          celp_filters.o \
                                          acelp_vectors.o acelp_filters.o
OBJS-$(CONFIG_WMV1_DECODER)            += msmpeg4dec.o msmpeg4.o msmpeg4data.o
OBJS-$(CONFIG_WMV1_ENCODER)            += msmpeg4enc.o
OBJS-$(CONFIG_WMV2_DECODER)            += wmv2dec.o wmv2.o wmv2data.o \
                                          msmpeg4dec.o msmpeg4.o msmpeg4data.o
OBJS-$(CONFIG_WMV2_ENCODER)            += wmv2enc.o wmv2.o wmv2data.o \
                                          msmpeg4.o msmpeg4enc.o msmpeg4data.o
OBJS-$(CONFIG_WNV1_DECODER)            += wnv1.o
OBJS-$(CONFIG_WRAPPED_AVFRAME_DECODER) += wrapped_avframe.o
OBJS-$(CONFIG_WRAPPED_AVFRAME_ENCODER) += wrapped_avframe.o
OBJS-$(CONFIG_WS_SND1_DECODER)         += ws-snd1.o
OBJS-$(CONFIG_XAN_DPCM_DECODER)        += dpcm.o
OBJS-$(CONFIG_XAN_WC3_DECODER)         += xan.o
OBJS-$(CONFIG_XAN_WC4_DECODER)         += xxan.o
OBJS-$(CONFIG_XBIN_DECODER)            += bintext.o cga_data.o
OBJS-$(CONFIG_XBM_DECODER)             += xbmdec.o
OBJS-$(CONFIG_XBM_ENCODER)             += xbmenc.o
OBJS-$(CONFIG_XFACE_DECODER)           += xfacedec.o xface.o
OBJS-$(CONFIG_XFACE_ENCODER)           += xfaceenc.o xface.o
OBJS-$(CONFIG_XL_DECODER)              += xl.o
OBJS-$(CONFIG_XMA1_DECODER)            += wmaprodec.o wma.o wma_common.o
OBJS-$(CONFIG_XMA2_DECODER)            += wmaprodec.o wma.o wma_common.o
OBJS-$(CONFIG_XPM_DECODER)             += xpmdec.o
OBJS-$(CONFIG_XSUB_DECODER)            += xsubdec.o
OBJS-$(CONFIG_XSUB_ENCODER)            += xsubenc.o
OBJS-$(CONFIG_XWD_DECODER)             += xwddec.o
OBJS-$(CONFIG_XWD_ENCODER)             += xwdenc.o
OBJS-$(CONFIG_Y41P_DECODER)            += y41pdec.o
OBJS-$(CONFIG_Y41P_ENCODER)            += y41penc.o
OBJS-$(CONFIG_YLC_DECODER)             += ylc.o
OBJS-$(CONFIG_YOP_DECODER)             += yop.o
OBJS-$(CONFIG_YUV4_DECODER)            += yuv4dec.o
OBJS-$(CONFIG_YUV4_ENCODER)            += yuv4enc.o
OBJS-$(CONFIG_ZEROCODEC_DECODER)       += zerocodec.o
OBJS-$(CONFIG_ZLIB_DECODER)            += lcldec.o
OBJS-$(CONFIG_ZLIB_ENCODER)            += lclenc.o
OBJS-$(CONFIG_ZMBV_DECODER)            += zmbv.o
OBJS-$(CONFIG_ZMBV_ENCODER)            += zmbvenc.o

# (AD)PCM decoders/encoders
OBJS-$(CONFIG_PCM_ALAW_DECODER)           += pcm.o
OBJS-$(CONFIG_PCM_ALAW_ENCODER)           += pcm.o
OBJS-$(CONFIG_PCM_BLURAY_DECODER)         += pcm-bluray.o
OBJS-$(CONFIG_PCM_DVD_DECODER)            += pcm-dvd.o
OBJS-$(CONFIG_PCM_DVD_ENCODER)            += pcm-dvdenc.o
OBJS-$(CONFIG_PCM_F16LE_DECODER)          += pcm.o
OBJS-$(CONFIG_PCM_F24LE_DECODER)          += pcm.o
OBJS-$(CONFIG_PCM_F32BE_DECODER)          += pcm.o
OBJS-$(CONFIG_PCM_F32BE_ENCODER)          += pcm.o
OBJS-$(CONFIG_PCM_F32LE_DECODER)          += pcm.o
OBJS-$(CONFIG_PCM_F32LE_ENCODER)          += pcm.o
OBJS-$(CONFIG_PCM_F64BE_DECODER)          += pcm.o
OBJS-$(CONFIG_PCM_F64BE_ENCODER)          += pcm.o
OBJS-$(CONFIG_PCM_F64LE_DECODER)          += pcm.o
OBJS-$(CONFIG_PCM_F64LE_ENCODER)          += pcm.o
OBJS-$(CONFIG_PCM_LXF_DECODER)            += pcm.o
OBJS-$(CONFIG_PCM_MULAW_DECODER)          += pcm.o
OBJS-$(CONFIG_PCM_MULAW_ENCODER)          += pcm.o
OBJS-$(CONFIG_PCM_S8_DECODER)             += pcm.o
OBJS-$(CONFIG_PCM_S8_ENCODER)             += pcm.o
OBJS-$(CONFIG_PCM_S8_PLANAR_DECODER)      += pcm.o
OBJS-$(CONFIG_PCM_S8_PLANAR_ENCODER)      += pcm.o
OBJS-$(CONFIG_PCM_S16BE_DECODER)          += pcm.o
OBJS-$(CONFIG_PCM_S16BE_ENCODER)          += pcm.o
OBJS-$(CONFIG_PCM_S16BE_PLANAR_DECODER)   += pcm.o
OBJS-$(CONFIG_PCM_S16BE_PLANAR_ENCODER)   += pcm.o
OBJS-$(CONFIG_PCM_S16LE_DECODER)          += pcm.o
OBJS-$(CONFIG_PCM_S16LE_ENCODER)          += pcm.o
OBJS-$(CONFIG_PCM_S16LE_PLANAR_DECODER)   += pcm.o
OBJS-$(CONFIG_PCM_S16LE_PLANAR_ENCODER)   += pcm.o
OBJS-$(CONFIG_PCM_S24BE_DECODER)          += pcm.o
OBJS-$(CONFIG_PCM_S24BE_ENCODER)          += pcm.o
OBJS-$(CONFIG_PCM_S24DAUD_DECODER)        += pcm.o
OBJS-$(CONFIG_PCM_S24DAUD_ENCODER)        += pcm.o
OBJS-$(CONFIG_PCM_S24LE_DECODER)          += pcm.o
OBJS-$(CONFIG_PCM_S24LE_ENCODER)          += pcm.o
OBJS-$(CONFIG_PCM_S24LE_PLANAR_DECODER)   += pcm.o
OBJS-$(CONFIG_PCM_S24LE_PLANAR_ENCODER)   += pcm.o
OBJS-$(CONFIG_PCM_S32BE_DECODER)          += pcm.o
OBJS-$(CONFIG_PCM_S32BE_ENCODER)          += pcm.o
OBJS-$(CONFIG_PCM_S32LE_DECODER)          += pcm.o
OBJS-$(CONFIG_PCM_S32LE_ENCODER)          += pcm.o
OBJS-$(CONFIG_PCM_S32LE_PLANAR_DECODER)   += pcm.o
OBJS-$(CONFIG_PCM_S32LE_PLANAR_ENCODER)   += pcm.o
OBJS-$(CONFIG_PCM_S64BE_DECODER)          += pcm.o
OBJS-$(CONFIG_PCM_S64BE_ENCODER)          += pcm.o
OBJS-$(CONFIG_PCM_S64LE_DECODER)          += pcm.o
OBJS-$(CONFIG_PCM_S64LE_ENCODER)          += pcm.o
OBJS-$(CONFIG_PCM_U8_DECODER)             += pcm.o
OBJS-$(CONFIG_PCM_U8_ENCODER)             += pcm.o
OBJS-$(CONFIG_PCM_U16BE_DECODER)          += pcm.o
OBJS-$(CONFIG_PCM_U16BE_ENCODER)          += pcm.o
OBJS-$(CONFIG_PCM_U16LE_DECODER)          += pcm.o
OBJS-$(CONFIG_PCM_U16LE_ENCODER)          += pcm.o
OBJS-$(CONFIG_PCM_U24BE_DECODER)          += pcm.o
OBJS-$(CONFIG_PCM_U24BE_ENCODER)          += pcm.o
OBJS-$(CONFIG_PCM_U24LE_DECODER)          += pcm.o
OBJS-$(CONFIG_PCM_U24LE_ENCODER)          += pcm.o
OBJS-$(CONFIG_PCM_U32BE_DECODER)          += pcm.o
OBJS-$(CONFIG_PCM_U32BE_ENCODER)          += pcm.o
OBJS-$(CONFIG_PCM_U32LE_DECODER)          += pcm.o
OBJS-$(CONFIG_PCM_U32LE_ENCODER)          += pcm.o
OBJS-$(CONFIG_PCM_VIDC_DECODER)           += pcm.o
OBJS-$(CONFIG_PCM_VIDC_ENCODER)           += pcm.o
OBJS-$(CONFIG_PCM_ZORK_DECODER)           += pcm.o

OBJS-$(CONFIG_ADPCM_4XM_DECODER)          += adpcm.o adpcm_data.o
OBJS-$(CONFIG_ADPCM_ADX_DECODER)          += adxdec.o adx.o
OBJS-$(CONFIG_ADPCM_ADX_ENCODER)          += adxenc.o adx.o
OBJS-$(CONFIG_ADPCM_AFC_DECODER)          += adpcm.o adpcm_data.o
OBJS-$(CONFIG_ADPCM_AGM_DECODER)          += adpcm.o adpcm_data.o
OBJS-$(CONFIG_ADPCM_AICA_DECODER)         += adpcm.o adpcm_data.o
OBJS-$(CONFIG_ADPCM_CT_DECODER)           += adpcm.o adpcm_data.o
OBJS-$(CONFIG_ADPCM_DTK_DECODER)          += adpcm.o adpcm_data.o
OBJS-$(CONFIG_ADPCM_EA_DECODER)           += adpcm.o adpcm_data.o
OBJS-$(CONFIG_ADPCM_EA_MAXIS_XA_DECODER)  += adpcm.o adpcm_data.o
OBJS-$(CONFIG_ADPCM_EA_R1_DECODER)        += adpcm.o adpcm_data.o
OBJS-$(CONFIG_ADPCM_EA_R2_DECODER)        += adpcm.o adpcm_data.o
OBJS-$(CONFIG_ADPCM_EA_R3_DECODER)        += adpcm.o adpcm_data.o
OBJS-$(CONFIG_ADPCM_EA_XAS_DECODER)       += adpcm.o adpcm_data.o
OBJS-$(CONFIG_ADPCM_G722_DECODER)         += g722.o g722dsp.o g722dec.o
OBJS-$(CONFIG_ADPCM_G722_ENCODER)         += g722.o g722dsp.o g722enc.o
OBJS-$(CONFIG_ADPCM_G726_DECODER)         += g726.o
OBJS-$(CONFIG_ADPCM_G726_ENCODER)         += g726.o
OBJS-$(CONFIG_ADPCM_G726LE_DECODER)       += g726.o
OBJS-$(CONFIG_ADPCM_G726LE_ENCODER)       += g726.o
OBJS-$(CONFIG_ADPCM_IMA_AMV_DECODER)      += adpcm.o adpcm_data.o
OBJS-$(CONFIG_ADPCM_IMA_APC_DECODER)      += adpcm.o adpcm_data.o
OBJS-$(CONFIG_ADPCM_IMA_DAT4_DECODER)     += adpcm.o adpcm_data.o
OBJS-$(CONFIG_ADPCM_IMA_DK3_DECODER)      += adpcm.o adpcm_data.o
OBJS-$(CONFIG_ADPCM_IMA_DK4_DECODER)      += adpcm.o adpcm_data.o
OBJS-$(CONFIG_ADPCM_IMA_EA_EACS_DECODER)  += adpcm.o adpcm_data.o
OBJS-$(CONFIG_ADPCM_IMA_EA_SEAD_DECODER)  += adpcm.o adpcm_data.o
OBJS-$(CONFIG_ADPCM_IMA_ISS_DECODER)      += adpcm.o adpcm_data.o
OBJS-$(CONFIG_ADPCM_IMA_OKI_DECODER)      += adpcm.o adpcm_data.o
OBJS-$(CONFIG_ADPCM_IMA_QT_DECODER)       += adpcm.o adpcm_data.o
OBJS-$(CONFIG_ADPCM_IMA_QT_ENCODER)       += adpcmenc.o adpcm_data.o
OBJS-$(CONFIG_ADPCM_IMA_RAD_DECODER)      += adpcm.o adpcm_data.o
OBJS-$(CONFIG_ADPCM_IMA_SMJPEG_DECODER)   += adpcm.o adpcm_data.o
OBJS-$(CONFIG_ADPCM_IMA_WAV_DECODER)      += adpcm.o adpcm_data.o
OBJS-$(CONFIG_ADPCM_IMA_WAV_ENCODER)      += adpcmenc.o adpcm_data.o
OBJS-$(CONFIG_ADPCM_IMA_WS_DECODER)       += adpcm.o adpcm_data.o
OBJS-$(CONFIG_ADPCM_MS_DECODER)           += adpcm.o adpcm_data.o
OBJS-$(CONFIG_ADPCM_MS_ENCODER)           += adpcmenc.o adpcm_data.o
OBJS-$(CONFIG_ADPCM_MTAF_DECODER)         += adpcm.o adpcm_data.o
OBJS-$(CONFIG_ADPCM_PSX_DECODER)          += adpcm.o adpcm_data.o
OBJS-$(CONFIG_ADPCM_SBPRO_2_DECODER)      += adpcm.o adpcm_data.o
OBJS-$(CONFIG_ADPCM_SBPRO_3_DECODER)      += adpcm.o adpcm_data.o
OBJS-$(CONFIG_ADPCM_SBPRO_4_DECODER)      += adpcm.o adpcm_data.o
OBJS-$(CONFIG_ADPCM_SWF_DECODER)          += adpcm.o adpcm_data.o
OBJS-$(CONFIG_ADPCM_SWF_ENCODER)          += adpcmenc.o adpcm_data.o
OBJS-$(CONFIG_ADPCM_THP_DECODER)          += adpcm.o adpcm_data.o
OBJS-$(CONFIG_ADPCM_THP_LE_DECODER)       += adpcm.o adpcm_data.o
OBJS-$(CONFIG_ADPCM_VIMA_DECODER)         += vima.o adpcm_data.o
OBJS-$(CONFIG_ADPCM_XA_DECODER)           += adpcm.o adpcm_data.o
OBJS-$(CONFIG_ADPCM_YAMAHA_DECODER)       += adpcm.o adpcm_data.o
OBJS-$(CONFIG_ADPCM_YAMAHA_ENCODER)       += adpcmenc.o adpcm_data.o

# hardware accelerators
OBJS-$(CONFIG_D3D11VA)                    += dxva2.o
OBJS-$(CONFIG_DXVA2)                      += dxva2.o
OBJS-$(CONFIG_NVDEC)                      += nvdec.o
OBJS-$(CONFIG_VAAPI)                      += vaapi_decode.o
OBJS-$(CONFIG_VIDEOTOOLBOX)               += videotoolbox.o
OBJS-$(CONFIG_VDPAU)                      += vdpau.o

OBJS-$(CONFIG_H263_VAAPI_HWACCEL)         += vaapi_mpeg4.o
OBJS-$(CONFIG_H263_VIDEOTOOLBOX_HWACCEL)  += videotoolbox.o
OBJS-$(CONFIG_H264_D3D11VA_HWACCEL)       += dxva2_h264.o
OBJS-$(CONFIG_H264_DXVA2_HWACCEL)         += dxva2_h264.o
OBJS-$(CONFIG_H264_NVDEC_HWACCEL)         += nvdec_h264.o
OBJS-$(CONFIG_H264_QSV_HWACCEL)           += qsvdec_h2645.o
OBJS-$(CONFIG_H264_VAAPI_HWACCEL)         += vaapi_h264.o
OBJS-$(CONFIG_H264_VDPAU_HWACCEL)         += vdpau_h264.o
OBJS-$(CONFIG_H264_VIDEOTOOLBOX_HWACCEL)  += videotoolbox.o
OBJS-$(CONFIG_HEVC_D3D11VA_HWACCEL)       += dxva2_hevc.o
OBJS-$(CONFIG_HEVC_DXVA2_HWACCEL)         += dxva2_hevc.o
OBJS-$(CONFIG_HEVC_NVDEC_HWACCEL)         += nvdec_hevc.o
OBJS-$(CONFIG_HEVC_QSV_HWACCEL)           += qsvdec_h2645.o
OBJS-$(CONFIG_HEVC_VAAPI_HWACCEL)         += vaapi_hevc.o
OBJS-$(CONFIG_HEVC_VDPAU_HWACCEL)         += vdpau_hevc.o
OBJS-$(CONFIG_MJPEG_NVDEC_HWACCEL)        += nvdec_mjpeg.o
OBJS-$(CONFIG_MJPEG_VAAPI_HWACCEL)        += vaapi_mjpeg.o
OBJS-$(CONFIG_MPEG1_NVDEC_HWACCEL)        += nvdec_mpeg12.o
OBJS-$(CONFIG_MPEG1_VDPAU_HWACCEL)        += vdpau_mpeg12.o
OBJS-$(CONFIG_MPEG1_VIDEOTOOLBOX_HWACCEL) += videotoolbox.o
OBJS-$(CONFIG_MPEG1_XVMC_HWACCEL)         += mpegvideo_xvmc.o
OBJS-$(CONFIG_MPEG2_D3D11VA_HWACCEL)      += dxva2_mpeg2.o
OBJS-$(CONFIG_MPEG2_DXVA2_HWACCEL)        += dxva2_mpeg2.o
OBJS-$(CONFIG_MPEG2_NVDEC_HWACCEL)        += nvdec_mpeg12.o
OBJS-$(CONFIG_MPEG2_QSV_HWACCEL)          += qsvdec_other.o
OBJS-$(CONFIG_MPEG2_VAAPI_HWACCEL)        += vaapi_mpeg2.o
OBJS-$(CONFIG_MPEG2_VDPAU_HWACCEL)        += vdpau_mpeg12.o
OBJS-$(CONFIG_MPEG2_VIDEOTOOLBOX_HWACCEL) += videotoolbox.o
OBJS-$(CONFIG_MPEG2_XVMC_HWACCEL)         += mpegvideo_xvmc.o
OBJS-$(CONFIG_MPEG4_NVDEC_HWACCEL)        += nvdec_mpeg4.o
OBJS-$(CONFIG_MPEG4_VAAPI_HWACCEL)        += vaapi_mpeg4.o
OBJS-$(CONFIG_MPEG4_VDPAU_HWACCEL)        += vdpau_mpeg4.o
OBJS-$(CONFIG_MPEG4_VIDEOTOOLBOX_HWACCEL) += videotoolbox.o
OBJS-$(CONFIG_VC1_D3D11VA_HWACCEL)        += dxva2_vc1.o
OBJS-$(CONFIG_VC1_DXVA2_HWACCEL)          += dxva2_vc1.o
OBJS-$(CONFIG_VC1_NVDEC_HWACCEL)          += nvdec_vc1.o
OBJS-$(CONFIG_VC1_QSV_HWACCEL)            += qsvdec_other.o
OBJS-$(CONFIG_VC1_VAAPI_HWACCEL)          += vaapi_vc1.o
OBJS-$(CONFIG_VC1_VDPAU_HWACCEL)          += vdpau_vc1.o
OBJS-$(CONFIG_VP8_NVDEC_HWACCEL)          += nvdec_vp8.o
OBJS-$(CONFIG_VP8_VAAPI_HWACCEL)          += vaapi_vp8.o
OBJS-$(CONFIG_VP9_D3D11VA_HWACCEL)        += dxva2_vp9.o
OBJS-$(CONFIG_VP9_DXVA2_HWACCEL)          += dxva2_vp9.o
OBJS-$(CONFIG_VP9_NVDEC_HWACCEL)          += nvdec_vp9.o
OBJS-$(CONFIG_VP9_VAAPI_HWACCEL)          += vaapi_vp9.o
OBJS-$(CONFIG_VP8_QSV_HWACCEL)            += qsvdec_other.o

# libavformat dependencies
OBJS-$(CONFIG_ISO_MEDIA)               += mpeg4audio.o mpegaudiodata.o

OBJS-$(CONFIG_ADTS_MUXER)              += mpeg4audio.o
OBJS-$(CONFIG_CAF_DEMUXER)             += ac3tab.o
OBJS-$(CONFIG_CODEC2_DEMUXER)          += codec2utils.o
OBJS-$(CONFIG_CODEC2_MUXER)            += codec2utils.o
OBJS-$(CONFIG_CODEC2RAW_DEMUXER)       += codec2utils.o
OBJS-$(CONFIG_DNXHD_DEMUXER)           += dnxhddata.o
OBJS-$(CONFIG_FITS_DEMUXER)            += fits.o
OBJS-$(CONFIG_FLV_DEMUXER)             += mpeg4audio.o
OBJS-$(CONFIG_LATM_MUXER)              += mpeg4audio.o
OBJS-$(CONFIG_MATROSKA_AUDIO_MUXER)    += mpeg4audio.o
OBJS-$(CONFIG_MATROSKA_MUXER)          += mpeg4audio.o
OBJS-$(CONFIG_MOV_DEMUXER)             += ac3tab.o
OBJS-$(CONFIG_MXF_MUXER)               += dnxhddata.o
OBJS-$(CONFIG_NUT_MUXER)               += mpegaudiodata.o
OBJS-$(CONFIG_NUT_DEMUXER)             += mpegaudiodata.o mpeg4audio.o
OBJS-$(CONFIG_RTP_MUXER)               += mpeg4audio.o
OBJS-$(CONFIG_SPDIF_MUXER)             += dca.o
OBJS-$(CONFIG_TAK_DEMUXER)             += tak.o
OBJS-$(CONFIG_WEBM_MUXER)              += mpeg4audio.o

# libavfilter dependencies
OBJS-$(CONFIG_ELBG_FILTER)             += elbg.o

# external codec libraries
OBJS-$(CONFIG_AAC_AT_DECODER)             += audiotoolboxdec.o
OBJS-$(CONFIG_AC3_AT_DECODER)             += audiotoolboxdec.o
OBJS-$(CONFIG_ADPCM_IMA_QT_AT_DECODER)    += audiotoolboxdec.o
OBJS-$(CONFIG_ALAC_AT_DECODER)            += audiotoolboxdec.o
OBJS-$(CONFIG_AMR_NB_AT_DECODER)          += audiotoolboxdec.o
OBJS-$(CONFIG_EAC3_AT_DECODER)            += audiotoolboxdec.o
OBJS-$(CONFIG_GSM_MS_AT_DECODER)          += audiotoolboxdec.o
OBJS-$(CONFIG_ILBC_AT_DECODER)            += audiotoolboxdec.o
OBJS-$(CONFIG_MP1_AT_DECODER)             += audiotoolboxdec.o
OBJS-$(CONFIG_MP2_AT_DECODER)             += audiotoolboxdec.o
OBJS-$(CONFIG_MP3_AT_DECODER)             += audiotoolboxdec.o
OBJS-$(CONFIG_PCM_MULAW_AT_DECODER)       += audiotoolboxdec.o
OBJS-$(CONFIG_PCM_ALAW_AT_DECODER)        += audiotoolboxdec.o
OBJS-$(CONFIG_QDMC_AT_DECODER)            += audiotoolboxdec.o
OBJS-$(CONFIG_QDM2_AT_DECODER)            += audiotoolboxdec.o
OBJS-$(CONFIG_AAC_AT_ENCODER)             += audiotoolboxenc.o
OBJS-$(CONFIG_ALAC_AT_ENCODER)            += audiotoolboxenc.o
OBJS-$(CONFIG_ILBC_AT_ENCODER)            += audiotoolboxenc.o
OBJS-$(CONFIG_PCM_ALAW_AT_ENCODER)        += audiotoolboxenc.o
OBJS-$(CONFIG_PCM_MULAW_AT_ENCODER)       += audiotoolboxenc.o
OBJS-$(CONFIG_LIBAOM_AV1_DECODER)         += libaomdec.o
OBJS-$(CONFIG_LIBAOM_AV1_ENCODER)         += libaomenc.o
OBJS-$(CONFIG_LIBARIBB24_DECODER)         += libaribb24.o ass.o
OBJS-$(CONFIG_LIBCELT_DECODER)            += libcelt_dec.o
OBJS-$(CONFIG_LIBCODEC2_DECODER)          += libcodec2.o codec2utils.o
OBJS-$(CONFIG_LIBCODEC2_ENCODER)          += libcodec2.o codec2utils.o
OBJS-$(CONFIG_LIBDAV1D_DECODER)           += libdav1d.o
OBJS-$(CONFIG_LIBDAVS2_DECODER)           += libdavs2.o
OBJS-$(CONFIG_LIBFDK_AAC_DECODER)         += libfdk-aacdec.o
OBJS-$(CONFIG_LIBFDK_AAC_ENCODER)         += libfdk-aacenc.o
OBJS-$(CONFIG_LIBGSM_DECODER)             += libgsmdec.o
OBJS-$(CONFIG_LIBGSM_ENCODER)             += libgsmenc.o
OBJS-$(CONFIG_LIBGSM_MS_DECODER)          += libgsmdec.o
OBJS-$(CONFIG_LIBGSM_MS_ENCODER)          += libgsmenc.o
OBJS-$(CONFIG_LIBILBC_DECODER)            += libilbc.o
OBJS-$(CONFIG_LIBILBC_ENCODER)            += libilbc.o
OBJS-$(CONFIG_LIBKVAZAAR_ENCODER)         += libkvazaar.o
OBJS-$(CONFIG_LIBMP3LAME_ENCODER)         += libmp3lame.o
OBJS-$(CONFIG_LIBOPENCORE_AMRNB_DECODER)  += libopencore-amr.o
OBJS-$(CONFIG_LIBOPENCORE_AMRNB_ENCODER)  += libopencore-amr.o
OBJS-$(CONFIG_LIBOPENCORE_AMRWB_DECODER)  += libopencore-amr.o
OBJS-$(CONFIG_LIBOPENH264_DECODER)        += libopenh264dec.o libopenh264.o
OBJS-$(CONFIG_LIBOPENH264_ENCODER)        += libopenh264enc.o libopenh264.o
OBJS-$(CONFIG_LIBOPENJPEG_DECODER)        += libopenjpegdec.o
OBJS-$(CONFIG_LIBOPENJPEG_ENCODER)        += libopenjpegenc.o
OBJS-$(CONFIG_LIBOPUS_DECODER)            += libopusdec.o libopus.o     \
                                             vorbis_data.o
OBJS-$(CONFIG_LIBOPUS_ENCODER)            += libopusenc.o libopus.o     \
                                             vorbis_data.o
OBJS-$(CONFIG_LIBSHINE_ENCODER)           += libshine.o
OBJS-$(CONFIG_LIBSPEEX_DECODER)           += libspeexdec.o
OBJS-$(CONFIG_LIBSPEEX_ENCODER)           += libspeexenc.o
OBJS-$(CONFIG_LIBTHEORA_ENCODER)          += libtheoraenc.o
OBJS-$(CONFIG_LIBTWOLAME_ENCODER)         += libtwolame.o
OBJS-$(CONFIG_LIBVO_AMRWBENC_ENCODER)     += libvo-amrwbenc.o
OBJS-$(CONFIG_LIBVORBIS_DECODER)          += libvorbisdec.o
OBJS-$(CONFIG_LIBVORBIS_ENCODER)          += libvorbisenc.o \
                                             vorbis_data.o
OBJS-$(CONFIG_LIBVPX_VP8_DECODER)         += libvpxdec.o
OBJS-$(CONFIG_LIBVPX_VP8_ENCODER)         += libvpxenc.o
OBJS-$(CONFIG_LIBVPX_VP9_DECODER)         += libvpxdec.o libvpx.o
OBJS-$(CONFIG_LIBVPX_VP9_ENCODER)         += libvpxenc.o libvpx.o
OBJS-$(CONFIG_LIBWAVPACK_ENCODER)         += libwavpackenc.o
OBJS-$(CONFIG_LIBWEBP_ENCODER)            += libwebpenc_common.o libwebpenc.o
OBJS-$(CONFIG_LIBWEBP_ANIM_ENCODER)       += libwebpenc_common.o libwebpenc_animencoder.o
OBJS-$(CONFIG_LIBX262_ENCODER)            += libx264.o
OBJS-$(CONFIG_LIBX264_ENCODER)            += libx264.o
OBJS-$(CONFIG_LIBX265_ENCODER)            += libx265.o
OBJS-$(CONFIG_LIBXAVS_ENCODER)            += libxavs.o
OBJS-$(CONFIG_LIBXAVS2_ENCODER)           += libxavs2.o
OBJS-$(CONFIG_LIBXVID_ENCODER)            += libxvid.o
OBJS-$(CONFIG_LIBZVBI_TELETEXT_DECODER)   += libzvbi-teletextdec.o ass.o

# parsers
OBJS-$(CONFIG_AAC_LATM_PARSER)         += latm_parser.o
OBJS-$(CONFIG_AAC_PARSER)              += aac_parser.o aac_ac3_parser.o \
                                          mpeg4audio.o
OBJS-$(CONFIG_AC3_PARSER)              += ac3tab.o aac_ac3_parser.o
OBJS-$(CONFIG_ADX_PARSER)              += adx_parser.o adx.o
OBJS-$(CONFIG_AV1_PARSER)              += av1_parser.o av1_parse.o
OBJS-$(CONFIG_AVS2_PARSER)             += avs2_parser.o
OBJS-$(CONFIG_BMP_PARSER)              += bmp_parser.o
OBJS-$(CONFIG_CAVSVIDEO_PARSER)        += cavs_parser.o
OBJS-$(CONFIG_COOK_PARSER)             += cook_parser.o
OBJS-$(CONFIG_DCA_PARSER)              += dca_parser.o dca_exss.o dca.o
OBJS-$(CONFIG_DIRAC_PARSER)            += dirac_parser.o
OBJS-$(CONFIG_DNXHD_PARSER)            += dnxhd_parser.o dnxhddata.o
OBJS-$(CONFIG_DPX_PARSER)              += dpx_parser.o
OBJS-$(CONFIG_DVAUDIO_PARSER)          += dvaudio_parser.o
OBJS-$(CONFIG_DVBSUB_PARSER)           += dvbsub_parser.o
OBJS-$(CONFIG_DVD_NAV_PARSER)          += dvd_nav_parser.o
OBJS-$(CONFIG_DVDSUB_PARSER)           += dvdsub_parser.o
OBJS-$(CONFIG_FLAC_PARSER)             += flac_parser.o flacdata.o flac.o \
                                          vorbis_data.o
OBJS-$(CONFIG_G723_1_PARSER)           += g723_1_parser.o
OBJS-$(CONFIG_G729_PARSER)             += g729_parser.o
OBJS-$(CONFIG_GIF_PARSER)              += gif_parser.o
OBJS-$(CONFIG_GSM_PARSER)              += gsm_parser.o
OBJS-$(CONFIG_H261_PARSER)             += h261_parser.o
OBJS-$(CONFIG_H263_PARSER)             += h263_parser.o
OBJS-$(CONFIG_H264_PARSER)             += h264_parser.o h264_sei.o h264data.o
OBJS-$(CONFIG_HEVC_PARSER)             += hevc_parser.o hevc_data.o
OBJS-$(CONFIG_MJPEG_PARSER)            += mjpeg_parser.o
OBJS-$(CONFIG_MLP_PARSER)              += mlp_parse.o mlp_parser.o mlp.o
OBJS-$(CONFIG_MPEG4VIDEO_PARSER)       += mpeg4video_parser.o h263.o \
                                          mpeg4videodec.o mpeg4video.o \
                                          ituh263dec.o h263dec.o h263data.o
OBJS-$(CONFIG_PNG_PARSER)              += png_parser.o
OBJS-$(CONFIG_MPEGAUDIO_PARSER)        += mpegaudio_parser.o
OBJS-$(CONFIG_MPEGVIDEO_PARSER)        += mpegvideo_parser.o    \
                                          mpeg12.o mpeg12data.o
OBJS-$(CONFIG_OPUS_PARSER)             += opus_parser.o opus.o opustab.o \
                                          opus_rc.o vorbis_data.o
OBJS-$(CONFIG_PNG_PARSER)              += png_parser.o
OBJS-$(CONFIG_PNM_PARSER)              += pnm_parser.o pnm.o
OBJS-$(CONFIG_RV30_PARSER)             += rv34_parser.o
OBJS-$(CONFIG_RV40_PARSER)             += rv34_parser.o
OBJS-$(CONFIG_SBC_PARSER)              += sbc_parser.o
OBJS-$(CONFIG_SIPR_PARSER)             += sipr_parser.o
OBJS-$(CONFIG_TAK_PARSER)              += tak_parser.o tak.o
OBJS-$(CONFIG_VC1_PARSER)              += vc1_parser.o vc1.o vc1data.o  \
                                          simple_idct.o wmv2data.o
OBJS-$(CONFIG_VP3_PARSER)              += vp3_parser.o
OBJS-$(CONFIG_VP8_PARSER)              += vp8_parser.o
OBJS-$(CONFIG_VP9_PARSER)              += vp9_parser.o
OBJS-$(CONFIG_XMA_PARSER)              += xma_parser.o

# bitstream filters
OBJS-$(CONFIG_AAC_ADTSTOASC_BSF)          += aac_adtstoasc_bsf.o mpeg4audio.o
OBJS-$(CONFIG_AV1_METADATA_BSF)           += av1_metadata_bsf.o
OBJS-$(CONFIG_AV1_FRAME_SPLIT_BSF)        += av1_frame_split_bsf.o
OBJS-$(CONFIG_CHOMP_BSF)                  += chomp_bsf.o
OBJS-$(CONFIG_DUMP_EXTRADATA_BSF)         += dump_extradata_bsf.o
OBJS-$(CONFIG_DCA_CORE_BSF)               += dca_core_bsf.o
OBJS-$(CONFIG_EAC3_CORE_BSF)              += eac3_core_bsf.o
OBJS-$(CONFIG_EXTRACT_EXTRADATA_BSF)      += extract_extradata_bsf.o    \
                                             av1_parse.o h2645_parse.o
OBJS-$(CONFIG_FILTER_UNITS_BSF)           += filter_units_bsf.o
OBJS-$(CONFIG_H264_METADATA_BSF)          += h264_metadata_bsf.o h264_levels.o
OBJS-$(CONFIG_H264_MP4TOANNEXB_BSF)       += h264_mp4toannexb_bsf.o
OBJS-$(CONFIG_H264_REDUNDANT_PPS_BSF)     += h264_redundant_pps_bsf.o
OBJS-$(CONFIG_HAPQA_EXTRACT_BSF)          += hapqa_extract_bsf.o hap.o
OBJS-$(CONFIG_HEVC_METADATA_BSF)          += h265_metadata_bsf.o h265_profile_level.o
OBJS-$(CONFIG_HEVC_MP4TOANNEXB_BSF)       += hevc_mp4toannexb_bsf.o
OBJS-$(CONFIG_IMX_DUMP_HEADER_BSF)        += imx_dump_header_bsf.o
OBJS-$(CONFIG_MJPEG2JPEG_BSF)             += mjpeg2jpeg_bsf.o
OBJS-$(CONFIG_MJPEGA_DUMP_HEADER_BSF)     += mjpega_dump_header_bsf.o
OBJS-$(CONFIG_MPEG4_UNPACK_BFRAMES_BSF)   += mpeg4_unpack_bframes_bsf.o
OBJS-$(CONFIG_MOV2TEXTSUB_BSF)            += movsub_bsf.o
OBJS-$(CONFIG_MP3_HEADER_DECOMPRESS_BSF)  += mp3_header_decompress_bsf.o \
                                             mpegaudiodata.o
OBJS-$(CONFIG_MPEG2_METADATA_BSF)         += mpeg2_metadata_bsf.o
OBJS-$(CONFIG_NOISE_BSF)                  += noise_bsf.o
OBJS-$(CONFIG_NULL_BSF)                   += null_bsf.o
OBJS-$(CONFIG_PRORES_METADATA_BSF)        += prores_metadata_bsf.o
OBJS-$(CONFIG_REMOVE_EXTRADATA_BSF)       += remove_extradata_bsf.o
OBJS-$(CONFIG_TEXT2MOVSUB_BSF)            += movsub_bsf.o
OBJS-$(CONFIG_TRACE_HEADERS_BSF)          += trace_headers_bsf.o
OBJS-$(CONFIG_TRUEHD_CORE_BSF)            += truehd_core_bsf.o mlp_parse.o mlp.o
OBJS-$(CONFIG_VP9_METADATA_BSF)           += vp9_metadata_bsf.o
OBJS-$(CONFIG_VP9_RAW_REORDER_BSF)        += vp9_raw_reorder_bsf.o
OBJS-$(CONFIG_VP9_SUPERFRAME_BSF)         += vp9_superframe_bsf.o
OBJS-$(CONFIG_VP9_SUPERFRAME_SPLIT_BSF)   += vp9_superframe_split_bsf.o

# thread libraries
OBJS-$(HAVE_LIBC_MSVCRT)               += file_open.o
OBJS-$(HAVE_THREADS)                   += pthread.o pthread_slice.o pthread_frame.o

OBJS-$(CONFIG_FRAME_THREAD_ENCODER)    += frame_thread_encoder.o

# Windows resource file
SLIBOBJS-$(HAVE_GNU_WINDRES)           += avcodecres.o

SKIPHEADERS                            += %_tablegen.h                  \
                                          %_tables.h                    \
                                          fft-internal.h                \
                                          tableprint.h                  \
                                          tableprint_vlc.h              \
                                          aaccoder_twoloop.h            \
                                          aaccoder_trellis.h            \
                                          aacenc_quantization.h         \
                                          aacenc_quantization_misc.h    \
                                          $(ARCH)/vp56_arith.h          \

SKIPHEADERS-$(CONFIG_AMF)              += amfenc.h
SKIPHEADERS-$(CONFIG_D3D11VA)          += d3d11va.h dxva2_internal.h
SKIPHEADERS-$(CONFIG_DXVA2)            += dxva2.h dxva2_internal.h
SKIPHEADERS-$(CONFIG_JNI)              += ffjni.h
SKIPHEADERS-$(CONFIG_LIBVPX)           += libvpx.h
SKIPHEADERS-$(CONFIG_LIBWEBP_ENCODER)  += libwebpenc_common.h
SKIPHEADERS-$(CONFIG_MEDIACODEC)       += mediacodecdec_common.h mediacodec_surface.h mediacodec_wrapper.h mediacodec_sw_buffer.h
SKIPHEADERS-$(CONFIG_NVDEC)            += nvdec.h
SKIPHEADERS-$(CONFIG_NVENC)            += nvenc.h
SKIPHEADERS-$(CONFIG_QSV)              += qsv.h qsv_internal.h
SKIPHEADERS-$(CONFIG_QSVDEC)           += qsvdec.h
SKIPHEADERS-$(CONFIG_QSVENC)           += qsvenc.h
SKIPHEADERS-$(CONFIG_XVMC)             += xvmc.h
SKIPHEADERS-$(CONFIG_VAAPI)            += vaapi_decode.h vaapi_encode.h
SKIPHEADERS-$(CONFIG_VDPAU)            += vdpau.h vdpau_internal.h
SKIPHEADERS-$(CONFIG_VIDEOTOOLBOX)     += videotoolbox.h vt_internal.h
SKIPHEADERS-$(CONFIG_V4L2_M2M)         += v4l2_buffers.h v4l2_context.h v4l2_m2m.h

TESTPROGS = avpacket                                                    \
            celp_math                                                   \
            codec_desc                                                  \
            htmlsubtitles                                               \
            imgconvert                                                  \
            jpeg2000dwt                                                 \
            mathops                                                    \
            options                                                     \
            mjpegenc_huffman                                            \
            utils                                                       \

TESTPROGS-$(CONFIG_CABAC)                 += cabac
TESTPROGS-$(CONFIG_DCT)                   += avfft
TESTPROGS-$(CONFIG_FFT)                   += fft fft-fixed fft-fixed32
TESTPROGS-$(CONFIG_GOLOMB)                += golomb
TESTPROGS-$(CONFIG_IDCTDSP)               += dct
TESTPROGS-$(CONFIG_IIRFILTER)             += iirfilter
TESTPROGS-$(HAVE_MMX)                     += motion
TESTPROGS-$(CONFIG_MPEGVIDEO)             += mpeg12framerate
TESTPROGS-$(CONFIG_H264_METADATA_BSF)     += h264_levels
TESTPROGS-$(CONFIG_HEVC_METADATA_BSF)     += h265_levels
TESTPROGS-$(CONFIG_RANGECODER)            += rangecoder
TESTPROGS-$(CONFIG_SNOW_ENCODER)          += snowenc

TESTOBJS = dctref.o

TOOLS = fourcc2pixfmt

HOSTPROGS = aacps_tablegen                                              \
            aacps_fixed_tablegen                                        \
            cbrt_tablegen                                               \
            cbrt_fixed_tablegen                                         \
            cos_tablegen                                                \
            dv_tablegen                                                 \
            motionpixels_tablegen                                       \
            mpegaudio_tablegen                                          \
            pcm_tablegen                                                \
            qdm2_tablegen                                               \
            sinewin_tablegen                                            \
            sinewin_fixed_tablegen                                      \

CLEANFILES = *_tables.c *_tables.h *_tablegen$(HOSTEXESUF)

$(SUBDIR)tests/dct$(EXESUF): $(SUBDIR)dctref.o $(SUBDIR)aandcttab.o
$(SUBDIR)dv_tablegen$(HOSTEXESUF): $(SUBDIR)dvdata_host.o

TRIG_TABLES  = cos cos_fixed sin
TRIG_TABLES := $(TRIG_TABLES:%=$(SUBDIR)%_tables.c)

$(TRIG_TABLES): $(SUBDIR)%_tables.c: $(SUBDIR)cos_tablegen$(HOSTEXESUF)
	$(M)./$< $* > $@

ifdef CONFIG_SMALL
$(SUBDIR)%_tablegen$(HOSTEXESUF): HOSTCFLAGS += -DCONFIG_SMALL=1
else
$(SUBDIR)%_tablegen$(HOSTEXESUF): HOSTCFLAGS += -DCONFIG_SMALL=0
endif

GEN_HEADERS = cbrt_tables.h cbrt_fixed_tables.h aacps_tables.h aacps_fixed_tables.h \
              dv_tables.h     \
              sinewin_tables.h sinewin_fixed_tables.h mpegaudio_tables.h motionpixels_tables.h \
              pcm_tables.h qdm2_tables.h
GEN_HEADERS := $(addprefix $(SUBDIR), $(GEN_HEADERS))

$(GEN_HEADERS): $(SUBDIR)%_tables.h: $(SUBDIR)%_tablegen$(HOSTEXESUF)
	$(M)./$< > $@

ifdef CONFIG_HARDCODED_TABLES
$(SUBDIR)cbrt_data.o: $(SUBDIR)cbrt_tables.h
$(SUBDIR)cbrt_data_fixed.o: $(SUBDIR)cbrt_fixed_tables.h
$(SUBDIR)aacps_float.o: $(SUBDIR)aacps_tables.h
$(SUBDIR)aacps_fixed.o: $(SUBDIR)aacps_fixed_tables.h
$(SUBDIR)aactab_fixed.o: $(SUBDIR)aac_fixed_tables.h
$(SUBDIR)dvenc.o: $(SUBDIR)dv_tables.h
$(SUBDIR)motionpixels.o: $(SUBDIR)motionpixels_tables.h
$(SUBDIR)mpegaudiodec_fixed.o: $(SUBDIR)mpegaudio_tables.h
$(SUBDIR)mpegaudiodec_float.o: $(SUBDIR)mpegaudio_tables.h
$(SUBDIR)pcm.o: $(SUBDIR)pcm_tables.h
$(SUBDIR)qdm2.o: $(SUBDIR)qdm2_tables.h
$(SUBDIR)sinewin.o: $(SUBDIR)sinewin_tables.h
$(SUBDIR)sinewin_fixed.o: $(SUBDIR)sinewin_fixed_tables.h
endif

ifdef CONFIG_HEVC_RPI_DECODER
QASM_PY := ../local/bin/qasm.py
VASMVIDCORE := ../local/bin/vasmvidcore_std

ifneq ("$(wildcard $(QASM_PY))","")
$(SUBDIR)rpi_hevc_shader.c: $(SUBDIR)rpi_hevc_shader.qasm
	$(QASM_PY) -mc_c:rpi_hevc_shader,rpi_hevc_shader,ff_hevc_rpi_shader $< > $@

$(SUBDIR)rpi_hevc_shader.h: $(SUBDIR)rpi_hevc_shader.qasm
	$(QASM_PY) -mc_h:rpi_hevc_shader,rpi_hevc_shader,ff_hevc_rpi_shader $< > $@
endif

ifneq ("$(wildcard $(VASMVIDCORE))","")
$(SUBDIR)rpi_hevc_transform8.bin: $(SUBDIR)rpi_hevc_transform.s
	$(VASMVIDCORE) -Fbin -DBIT_DEPTH=8 $< -o $@
$(SUBDIR)rpi_hevc_transform10.bin: $(SUBDIR)rpi_hevc_transform.s
	$(VASMVIDCORE) -Fbin -DBIT_DEPTH=10 $< -o $@

$(SUBDIR)rpi_hevc_transform8.h: $(SUBDIR)rpi_hevc_transform8.bin
	python pi-util/make_array.py $<
$(SUBDIR)rpi_hevc_transform10.h: $(SUBDIR)rpi_hevc_transform10.bin
	python pi-util/make_array.py $<
endif

$(SUBDIR)rpi_qpu.o: $(SUBDIR)rpi_hevc_transform8.h $(SUBDIR)rpi_hevc_transform10.h
$(SUBDIR)rpi_hevcdec.o $(SUBDIR)rpi_shader_template.o $(SUBDIR)rpi_qpu.o: $(SUBDIR)rpi_hevc_shader.h
endif<|MERGE_RESOLUTION|>--- conflicted
+++ resolved
@@ -6,14 +6,8 @@
           avcodec.h                                                     \
           avdct.h                                                       \
           avfft.h                                                       \
-<<<<<<< HEAD
-          rpi_qpu.h                                                     \
-          rpi_mailbox.h                                                 \
+          rpivid_axi.h                                                  \
           rpi_zc.h                                                      \
-          rpivid_axi.h                                                  \
-=======
-          rpi_zc.h                                                      \
->>>>>>> 7a1bb6b7
           d3d11va.h                                                     \
           dirac.h                                                       \
           dv_profile.h                                                  \
@@ -381,9 +375,7 @@
 OBJS-$(CONFIG_HEVC_DECODER)            += hevcdec.o hevc_mvs.o \
                                           hevc_cabac.o hevc_refs.o hevcpred.o    \
                                           hevcdsp.o hevc_filter.o hevc_data.o
-<<<<<<< HEAD
 OBJS-$(CONFIG_RPI)                     += rpivid_hevc.o
-=======
 OBJS-$(CONFIG_HEVC_RPI_DECODER)        += rpi_hevcdec.o rpi_hevc_mvs.o \
                                           rpi_hevc_cabac.o rpi_hevc_refs.o rpi_hevcpred.o    \
                                           rpi_hevcdsp.o rpi_hevc_filter.o rpi_hevc_data.o    \
@@ -391,7 +383,6 @@
                                           rpi_hevc_parse.o h2645_parse.o rpi_hevc_ps.o \
                                           rpi_hevc_sei.o rpi_hevc_data.o
 OBJS-$(CONFIG_HEVC_CUVID_DECODER)      += cuvid.o
->>>>>>> 7a1bb6b7
 OBJS-$(CONFIG_HEVC_AMF_ENCODER)        += amfenc_hevc.o
 OBJS-$(CONFIG_HEVC_CUVID_DECODER)      += cuviddec.o
 OBJS-$(CONFIG_HEVC_MEDIACODEC_DECODER) += mediacodecdec.o
