/*
 * MLP decoder
 * Copyright (c) 2007-2008 Ian Caulfield
 *
 * This file is part of FFmpeg.
 *
 * FFmpeg is free software; you can redistribute it and/or
 * modify it under the terms of the GNU Lesser General Public
 * License as published by the Free Software Foundation; either
 * version 2.1 of the License, or (at your option) any later version.
 *
 * FFmpeg is distributed in the hope that it will be useful,
 * but WITHOUT ANY WARRANTY; without even the implied warranty of
 * MERCHANTABILITY or FITNESS FOR A PARTICULAR PURPOSE.  See the GNU
 * Lesser General Public License for more details.
 *
 * You should have received a copy of the GNU Lesser General Public
 * License along with FFmpeg; if not, write to the Free Software
 * Foundation, Inc., 51 Franklin Street, Fifth Floor, Boston, MA 02110-1301 USA
 */

/**
 * @file
 * MLP decoder
 */

#include <stdint.h>

#include "avcodec.h"
#include "libavutil/internal.h"
#include "libavutil/intreadwrite.h"
#include "libavutil/channel_layout.h"
#include "get_bits.h"
#include "internal.h"
#include "libavutil/crc.h"
#include "parser.h"
#include "mlp_parser.h"
#include "mlpdsp.h"
#include "mlp.h"

/** number of bits used for VLC lookup - longest Huffman code is 9 */
#define VLC_BITS            9

typedef struct SubStream {
    /// Set if a valid restart header has been read. Otherwise the substream cannot be decoded.
    uint8_t     restart_seen;

    //@{
    /** restart header data */
    /// The type of noise to be used in the rematrix stage.
    uint16_t    noise_type;

    /// The index of the first channel coded in this substream.
    uint8_t     min_channel;
    /// The index of the last channel coded in this substream.
    uint8_t     max_channel;
    /// The number of channels input into the rematrix stage.
    uint8_t     max_matrix_channel;
    /// For each channel output by the matrix, the output channel to map it to
    uint8_t     ch_assign[MAX_CHANNELS];
    /// The channel layout for this substream
    uint64_t    ch_layout;
    /// The matrix encoding mode for this substream
    enum AVMatrixEncoding matrix_encoding;

    /// Channel coding parameters for channels in the substream
    ChannelParams channel_params[MAX_CHANNELS];

    /// The left shift applied to random noise in 0x31ea substreams.
    uint8_t     noise_shift;
    /// The current seed value for the pseudorandom noise generator(s).
    uint32_t    noisegen_seed;

    /// Set if the substream contains extra info to check the size of VLC blocks.
    uint8_t     data_check_present;

    /// Bitmask of which parameter sets are conveyed in a decoding parameter block.
    uint8_t     param_presence_flags;
#define PARAM_BLOCKSIZE     (1 << 7)
#define PARAM_MATRIX        (1 << 6)
#define PARAM_OUTSHIFT      (1 << 5)
#define PARAM_QUANTSTEP     (1 << 4)
#define PARAM_FIR           (1 << 3)
#define PARAM_IIR           (1 << 2)
#define PARAM_HUFFOFFSET    (1 << 1)
#define PARAM_PRESENCE      (1 << 0)
    //@}

    //@{
    /** matrix data */

    /// Number of matrices to be applied.
    uint8_t     num_primitive_matrices;

    /// matrix output channel
    uint8_t     matrix_out_ch[MAX_MATRICES];

    /// Whether the LSBs of the matrix output are encoded in the bitstream.
    uint8_t     lsb_bypass[MAX_MATRICES];
    /// Matrix coefficients, stored as 2.14 fixed point.
    int32_t     matrix_coeff[MAX_MATRICES][MAX_CHANNELS];
    /// Left shift to apply to noise values in 0x31eb substreams.
    uint8_t     matrix_noise_shift[MAX_MATRICES];
    //@}

    /// Left shift to apply to Huffman-decoded residuals.
    uint8_t     quant_step_size[MAX_CHANNELS];

    /// number of PCM samples in current audio block
    uint16_t    blocksize;
    /// Number of PCM samples decoded so far in this frame.
    uint16_t    blockpos;

    /// Left shift to apply to decoded PCM values to get final 24-bit output.
    int8_t      output_shift[MAX_CHANNELS];

    /// Running XOR of all output samples.
    int32_t     lossless_check_data;

} SubStream;

typedef struct MLPDecodeContext {
    AVCodecContext *avctx;

    /// Current access unit being read has a major sync.
    int         is_major_sync_unit;

    /// Set if a valid major sync block has been read. Otherwise no decoding is possible.
    uint8_t     params_valid;

    /// Number of substreams contained within this stream.
    uint8_t     num_substreams;

    /// Index of the last substream to decode - further substreams are skipped.
    uint8_t     max_decoded_substream;

    /// Stream needs channel reordering to comply with FFmpeg's channel order
    uint8_t     needs_reordering;

    /// number of PCM samples contained in each frame
    int         access_unit_size;
    /// next power of two above the number of samples in each frame
    int         access_unit_size_pow2;

    SubStream   substream[MAX_SUBSTREAMS];

    int         matrix_changed;
    int         filter_changed[MAX_CHANNELS][NUM_FILTERS];

    int8_t      noise_buffer[MAX_BLOCKSIZE_POW2];
    int8_t      bypassed_lsbs[MAX_BLOCKSIZE][MAX_CHANNELS];
    int32_t     sample_buffer[MAX_BLOCKSIZE][MAX_CHANNELS];

    MLPDSPContext dsp;
} MLPDecodeContext;

static const uint64_t thd_channel_order[] = {
    AV_CH_FRONT_LEFT, AV_CH_FRONT_RIGHT,                     // LR
    AV_CH_FRONT_CENTER,                                      // C
    AV_CH_LOW_FREQUENCY,                                     // LFE
    AV_CH_SIDE_LEFT, AV_CH_SIDE_RIGHT,                       // LRs
    AV_CH_TOP_FRONT_LEFT, AV_CH_TOP_FRONT_RIGHT,             // LRvh
    AV_CH_FRONT_LEFT_OF_CENTER, AV_CH_FRONT_RIGHT_OF_CENTER, // LRc
    AV_CH_BACK_LEFT, AV_CH_BACK_RIGHT,                       // LRrs
    AV_CH_BACK_CENTER,                                       // Cs
    AV_CH_TOP_CENTER,                                        // Ts
    AV_CH_SURROUND_DIRECT_LEFT, AV_CH_SURROUND_DIRECT_RIGHT, // LRsd
    AV_CH_WIDE_LEFT, AV_CH_WIDE_RIGHT,                       // LRw
    AV_CH_TOP_FRONT_CENTER,                                  // Cvh
    AV_CH_LOW_FREQUENCY_2,                                   // LFE2
};

static uint64_t thd_channel_layout_extract_channel(uint64_t channel_layout,
                                                   int index)
{
    int i;

    if (av_get_channel_layout_nb_channels(channel_layout) <= index)
        return 0;

    for (i = 0; i < FF_ARRAY_ELEMS(thd_channel_order); i++)
        if (channel_layout & thd_channel_order[i] && !index--)
            return thd_channel_order[i];
    return 0;
}

static VLC huff_vlc[3];

/** Initialize static data, constant between all invocations of the codec. */

static av_cold void init_static(void)
{
    if (!huff_vlc[0].bits) {
        INIT_VLC_STATIC(&huff_vlc[0], VLC_BITS, 18,
                    &ff_mlp_huffman_tables[0][0][1], 2, 1,
                    &ff_mlp_huffman_tables[0][0][0], 2, 1, 512);
        INIT_VLC_STATIC(&huff_vlc[1], VLC_BITS, 16,
                    &ff_mlp_huffman_tables[1][0][1], 2, 1,
                    &ff_mlp_huffman_tables[1][0][0], 2, 1, 512);
        INIT_VLC_STATIC(&huff_vlc[2], VLC_BITS, 15,
                    &ff_mlp_huffman_tables[2][0][1], 2, 1,
                    &ff_mlp_huffman_tables[2][0][0], 2, 1, 512);
    }

    ff_mlp_init_crc();
}

static inline int32_t calculate_sign_huff(MLPDecodeContext *m,
                                          unsigned int substr, unsigned int ch)
{
    SubStream *s = &m->substream[substr];
    ChannelParams *cp = &s->channel_params[ch];
    int lsb_bits = cp->huff_lsbs - s->quant_step_size[ch];
    int sign_shift = lsb_bits + (cp->codebook ? 2 - cp->codebook : -1);
    int32_t sign_huff_offset = cp->huff_offset;

    if (cp->codebook > 0)
        sign_huff_offset -= 7 << lsb_bits;

    if (sign_shift >= 0)
        sign_huff_offset -= 1 << sign_shift;

    return sign_huff_offset;
}

/** Read a sample, consisting of either, both or neither of entropy-coded MSBs
 *  and plain LSBs. */

static inline int read_huff_channels(MLPDecodeContext *m, GetBitContext *gbp,
                                     unsigned int substr, unsigned int pos)
{
    SubStream *s = &m->substream[substr];
    unsigned int mat, channel;

    for (mat = 0; mat < s->num_primitive_matrices; mat++)
        if (s->lsb_bypass[mat])
            m->bypassed_lsbs[pos + s->blockpos][mat] = get_bits1(gbp);

    for (channel = s->min_channel; channel <= s->max_channel; channel++) {
        ChannelParams *cp = &s->channel_params[channel];
        int codebook = cp->codebook;
        int quant_step_size = s->quant_step_size[channel];
        int lsb_bits = cp->huff_lsbs - quant_step_size;
        int result = 0;

        if (codebook > 0)
            result = get_vlc2(gbp, huff_vlc[codebook-1].table,
                            VLC_BITS, (9 + VLC_BITS - 1) / VLC_BITS);

        if (result < 0)
            return AVERROR_INVALIDDATA;

        if (lsb_bits > 0)
            result = (result << lsb_bits) + get_bits(gbp, lsb_bits);

        result  += cp->sign_huff_offset;
        result <<= quant_step_size;

        m->sample_buffer[pos + s->blockpos][channel] = result;
    }

    return 0;
}

static av_cold int mlp_decode_init(AVCodecContext *avctx)
{
    MLPDecodeContext *m = avctx->priv_data;
    int substr;

    init_static();
    m->avctx = avctx;
    for (substr = 0; substr < MAX_SUBSTREAMS; substr++)
        m->substream[substr].lossless_check_data = 0xffffffff;
    ff_mlpdsp_init(&m->dsp);

    return 0;
}

/** Read a major sync info header - contains high level information about
 *  the stream - sample rate, channel arrangement etc. Most of this
 *  information is not actually necessary for decoding, only for playback.
 */

static int read_major_sync(MLPDecodeContext *m, GetBitContext *gb)
{
    MLPHeaderInfo mh;
    int substr, ret;

    if ((ret = ff_mlp_read_major_sync(m->avctx, &mh, gb)) != 0)
        return ret;

    if (mh.group1_bits == 0) {
        av_log(m->avctx, AV_LOG_ERROR, "invalid/unknown bits per sample\n");
        return AVERROR_INVALIDDATA;
    }
    if (mh.group2_bits > mh.group1_bits) {
        av_log(m->avctx, AV_LOG_ERROR,
               "Channel group 2 cannot have more bits per sample than group 1.\n");
        return AVERROR_INVALIDDATA;
    }

    if (mh.group2_samplerate && mh.group2_samplerate != mh.group1_samplerate) {
        av_log(m->avctx, AV_LOG_ERROR,
               "Channel groups with differing sample rates are not currently supported.\n");
        return AVERROR_INVALIDDATA;
    }

    if (mh.group1_samplerate == 0) {
        av_log(m->avctx, AV_LOG_ERROR, "invalid/unknown sampling rate\n");
        return AVERROR_INVALIDDATA;
    }
    if (mh.group1_samplerate > MAX_SAMPLERATE) {
        av_log(m->avctx, AV_LOG_ERROR,
               "Sampling rate %d is greater than the supported maximum (%d).\n",
               mh.group1_samplerate, MAX_SAMPLERATE);
        return AVERROR_INVALIDDATA;
    }
    if (mh.access_unit_size > MAX_BLOCKSIZE) {
        av_log(m->avctx, AV_LOG_ERROR,
               "Block size %d is greater than the supported maximum (%d).\n",
               mh.access_unit_size, MAX_BLOCKSIZE);
        return AVERROR_INVALIDDATA;
    }
    if (mh.access_unit_size_pow2 > MAX_BLOCKSIZE_POW2) {
        av_log(m->avctx, AV_LOG_ERROR,
               "Block size pow2 %d is greater than the supported maximum (%d).\n",
               mh.access_unit_size_pow2, MAX_BLOCKSIZE_POW2);
        return AVERROR_INVALIDDATA;
    }

    if (mh.num_substreams == 0)
        return AVERROR_INVALIDDATA;
    if (m->avctx->codec_id == AV_CODEC_ID_MLP && mh.num_substreams > 2) {
        av_log(m->avctx, AV_LOG_ERROR, "MLP only supports up to 2 substreams.\n");
        return AVERROR_INVALIDDATA;
    }
    if (mh.num_substreams > MAX_SUBSTREAMS) {
        avpriv_request_sample(m->avctx,
                              "%d substreams (more than the "
                              "maximum supported by the decoder)",
                              mh.num_substreams);
        return AVERROR_PATCHWELCOME;
    }

    m->access_unit_size      = mh.access_unit_size;
    m->access_unit_size_pow2 = mh.access_unit_size_pow2;

    m->num_substreams        = mh.num_substreams;
    m->max_decoded_substream = m->num_substreams - 1;

    m->avctx->sample_rate    = mh.group1_samplerate;
    m->avctx->frame_size     = mh.access_unit_size;

    m->avctx->bits_per_raw_sample = mh.group1_bits;
    if (mh.group1_bits > 16)
        m->avctx->sample_fmt = AV_SAMPLE_FMT_S32;
    else
        m->avctx->sample_fmt = AV_SAMPLE_FMT_S16;

    m->params_valid = 1;
    for (substr = 0; substr < MAX_SUBSTREAMS; substr++)
        m->substream[substr].restart_seen = 0;

    /* Set the layout for each substream. When there's more than one, the first
     * substream is Stereo. Subsequent substreams' layouts are indicated in the
     * major sync. */
    if (m->avctx->codec_id == AV_CODEC_ID_MLP) {
        if (mh.stream_type != 0xbb) {
            avpriv_request_sample(m->avctx,
                        "unexpected stream_type %X in MLP",
                        mh.stream_type);
            return AVERROR_PATCHWELCOME;
        }
        if ((substr = (mh.num_substreams > 1)))
            m->substream[0].ch_layout = AV_CH_LAYOUT_STEREO;
        m->substream[substr].ch_layout = mh.channel_layout_mlp;
    } else {
        if (mh.stream_type != 0xba) {
            avpriv_request_sample(m->avctx,
                        "unexpected stream_type %X in !MLP",
                        mh.stream_type);
            return AVERROR_PATCHWELCOME;
        }
        if ((substr = (mh.num_substreams > 1)))
            m->substream[0].ch_layout = AV_CH_LAYOUT_STEREO;
        if (mh.num_substreams > 2)
            if (mh.channel_layout_thd_stream2)
                m->substream[2].ch_layout = mh.channel_layout_thd_stream2;
            else
                m->substream[2].ch_layout = mh.channel_layout_thd_stream1;
        m->substream[substr].ch_layout = mh.channel_layout_thd_stream1;

        if (m->avctx->channels<=2 && m->substream[substr].ch_layout == AV_CH_LAYOUT_MONO && m->max_decoded_substream == 1) {
            av_log(m->avctx, AV_LOG_DEBUG, "Mono stream with 2 substreams, ignoring 2nd\n");
            m->max_decoded_substream = 0;
            if (m->avctx->channels==2)
                m->avctx->channel_layout = AV_CH_LAYOUT_STEREO;
        }
    }

<<<<<<< HEAD
    m->needs_reordering = mh.channel_arrangement >= 18 && mh.channel_arrangement <= 20;
=======
    /* Parse the TrueHD decoder channel modifiers and set each substream's
     * AVMatrixEncoding accordingly.
     *
     * The meaning of the modifiers depends on the channel layout:
     *
     * - THD_CH_MODIFIER_LTRT, THD_CH_MODIFIER_LBINRBIN only apply to 2-channel
     *
     * - THD_CH_MODIFIER_MONO applies to 1-channel or 2-channel (dual mono)
     *
     * - THD_CH_MODIFIER_SURROUNDEX, THD_CH_MODIFIER_NOTSURROUNDEX only apply to
     *   layouts with an Ls/Rs channel pair
     */
    for (substr = 0; substr < MAX_SUBSTREAMS; substr++)
        m->substream[substr].matrix_encoding = AV_MATRIX_ENCODING_NONE;
    if (m->avctx->codec_id == AV_CODEC_ID_TRUEHD) {
        if (mh.num_substreams > 2 &&
            mh.channel_layout_thd_stream2 & AV_CH_SIDE_LEFT &&
            mh.channel_layout_thd_stream2 & AV_CH_SIDE_RIGHT &&
            mh.channel_modifier_thd_stream2 == THD_CH_MODIFIER_SURROUNDEX)
            m->substream[2].matrix_encoding = AV_MATRIX_ENCODING_DOLBYEX;

        if (mh.num_substreams > 1 &&
            mh.channel_layout_thd_stream1 & AV_CH_SIDE_LEFT &&
            mh.channel_layout_thd_stream1 & AV_CH_SIDE_RIGHT &&
            mh.channel_modifier_thd_stream1 == THD_CH_MODIFIER_SURROUNDEX)
            m->substream[1].matrix_encoding = AV_MATRIX_ENCODING_DOLBYEX;

        if (mh.num_substreams > 0)
            switch (mh.channel_modifier_thd_stream0) {
            case THD_CH_MODIFIER_LTRT:
                m->substream[0].matrix_encoding = AV_MATRIX_ENCODING_DOLBY;
                break;
            case THD_CH_MODIFIER_LBINRBIN:
                m->substream[0].matrix_encoding = AV_MATRIX_ENCODING_DOLBYHEADPHONE;
                break;
            default:
                break;
            }
    }
>>>>>>> 4b7f1a7c

    return 0;
}

/** Read a restart header from a block in a substream. This contains parameters
 *  required to decode the audio that do not change very often. Generally
 *  (always) present only in blocks following a major sync. */

static int read_restart_header(MLPDecodeContext *m, GetBitContext *gbp,
                               const uint8_t *buf, unsigned int substr)
{
    SubStream *s = &m->substream[substr];
    unsigned int ch;
    int sync_word, tmp;
    uint8_t checksum;
    uint8_t lossless_check;
    int start_count = get_bits_count(gbp);
    int min_channel, max_channel, max_matrix_channel;
    const int std_max_matrix_channel = m->avctx->codec_id == AV_CODEC_ID_MLP
                                     ? MAX_MATRIX_CHANNEL_MLP
                                     : MAX_MATRIX_CHANNEL_TRUEHD;

    sync_word = get_bits(gbp, 13);

    if (sync_word != 0x31ea >> 1) {
        av_log(m->avctx, AV_LOG_ERROR,
               "restart header sync incorrect (got 0x%04x)\n", sync_word);
        return AVERROR_INVALIDDATA;
    }

    s->noise_type = get_bits1(gbp);

    if (m->avctx->codec_id == AV_CODEC_ID_MLP && s->noise_type) {
        av_log(m->avctx, AV_LOG_ERROR, "MLP must have 0x31ea sync word.\n");
        return AVERROR_INVALIDDATA;
    }

    skip_bits(gbp, 16); /* Output timestamp */

    min_channel        = get_bits(gbp, 4);
    max_channel        = get_bits(gbp, 4);
    max_matrix_channel = get_bits(gbp, 4);

    if (max_matrix_channel > std_max_matrix_channel) {
        av_log(m->avctx, AV_LOG_ERROR,
               "Max matrix channel cannot be greater than %d.\n",
               std_max_matrix_channel);
        return AVERROR_INVALIDDATA;
    }

    if (max_channel != max_matrix_channel) {
        av_log(m->avctx, AV_LOG_ERROR,
               "Max channel must be equal max matrix channel.\n");
        return AVERROR_INVALIDDATA;
    }

    /* This should happen for TrueHD streams with >6 channels and MLP's noise
     * type. It is not yet known if this is allowed. */
    if (max_channel > MAX_MATRIX_CHANNEL_MLP && !s->noise_type) {
        avpriv_request_sample(m->avctx,
                              "%d channels (more than the "
                              "maximum supported by the decoder)",
                              max_channel + 2);
        return AVERROR_PATCHWELCOME;
    }

    if (min_channel > max_channel) {
        av_log(m->avctx, AV_LOG_ERROR,
               "Substream min channel cannot be greater than max channel.\n");
        return AVERROR_INVALIDDATA;
    }

    s->min_channel        = min_channel;
    s->max_channel        = max_channel;
    s->max_matrix_channel = max_matrix_channel;

#if FF_API_REQUEST_CHANNELS
FF_DISABLE_DEPRECATION_WARNINGS
    if (m->avctx->request_channels > 0 &&
        m->avctx->request_channels <= s->max_channel + 1 &&
        m->max_decoded_substream > substr) {
        av_log(m->avctx, AV_LOG_DEBUG,
               "Extracting %d-channel downmix from substream %d. "
               "Further substreams will be skipped.\n",
               s->max_channel + 1, substr);
        m->max_decoded_substream = substr;
FF_ENABLE_DEPRECATION_WARNINGS
    } else
#endif
    if (m->avctx->request_channel_layout == s->ch_layout &&
        m->max_decoded_substream > substr) {
        av_log(m->avctx, AV_LOG_DEBUG,
               "Extracting %d-channel downmix (0x%"PRIx64") from substream %d. "
               "Further substreams will be skipped.\n",
               s->max_channel + 1, s->ch_layout, substr);
        m->max_decoded_substream = substr;
    }

    s->noise_shift   = get_bits(gbp,  4);
    s->noisegen_seed = get_bits(gbp, 23);

    skip_bits(gbp, 19);

    s->data_check_present = get_bits1(gbp);
    lossless_check = get_bits(gbp, 8);
    if (substr == m->max_decoded_substream
        && s->lossless_check_data != 0xffffffff) {
        tmp = xor_32_to_8(s->lossless_check_data);
        if (tmp != lossless_check)
            av_log(m->avctx, AV_LOG_WARNING,
                   "Lossless check failed - expected %02x, calculated %02x.\n",
                   lossless_check, tmp);
    }

    skip_bits(gbp, 16);

    memset(s->ch_assign, 0, sizeof(s->ch_assign));

    for (ch = 0; ch <= s->max_matrix_channel; ch++) {
        int ch_assign = get_bits(gbp, 6);
        if (m->avctx->codec_id == AV_CODEC_ID_TRUEHD) {
            uint64_t channel = thd_channel_layout_extract_channel(s->ch_layout,
                                                                  ch_assign);
            ch_assign = av_get_channel_layout_channel_index(s->ch_layout,
                                                            channel);
        }
        if ((unsigned)ch_assign > s->max_matrix_channel) {
            avpriv_request_sample(m->avctx,
                                  "Assignment of matrix channel %d to invalid output channel %d",
                                  ch, ch_assign);
            return AVERROR_PATCHWELCOME;
        }
        s->ch_assign[ch_assign] = ch;
    }

    checksum = ff_mlp_restart_checksum(buf, get_bits_count(gbp) - start_count);

    if (checksum != get_bits(gbp, 8))
        av_log(m->avctx, AV_LOG_ERROR, "restart header checksum error\n");

    /* Set default decoding parameters. */
    s->param_presence_flags   = 0xff;
    s->num_primitive_matrices = 0;
    s->blocksize              = 8;
    s->lossless_check_data    = 0;

    memset(s->output_shift   , 0, sizeof(s->output_shift   ));
    memset(s->quant_step_size, 0, sizeof(s->quant_step_size));

    for (ch = s->min_channel; ch <= s->max_channel; ch++) {
        ChannelParams *cp = &s->channel_params[ch];
        cp->filter_params[FIR].order = 0;
        cp->filter_params[IIR].order = 0;
        cp->filter_params[FIR].shift = 0;
        cp->filter_params[IIR].shift = 0;

        /* Default audio coding is 24-bit raw PCM. */
        cp->huff_offset      = 0;
        cp->sign_huff_offset = (-1) << 23;
        cp->codebook         = 0;
        cp->huff_lsbs        = 24;
    }

    if (substr == m->max_decoded_substream) {
        m->avctx->channels       = s->max_matrix_channel + 1;
        m->avctx->channel_layout = s->ch_layout;

        if (m->avctx->codec_id == AV_CODEC_ID_MLP && m->needs_reordering) {
            if (m->avctx->channel_layout == (AV_CH_LAYOUT_QUAD|AV_CH_LOW_FREQUENCY) ||
                m->avctx->channel_layout == AV_CH_LAYOUT_5POINT0_BACK) {
                int i = s->ch_assign[4];
                s->ch_assign[4] = s->ch_assign[3];
                s->ch_assign[3] = s->ch_assign[2];
                s->ch_assign[2] = i;
            } else if (m->avctx->channel_layout == AV_CH_LAYOUT_5POINT1_BACK) {
                FFSWAP(int, s->ch_assign[2], s->ch_assign[4]);
                FFSWAP(int, s->ch_assign[3], s->ch_assign[5]);
            }
        }

    }

    return 0;
}

/** Read parameters for one of the prediction filters. */

static int read_filter_params(MLPDecodeContext *m, GetBitContext *gbp,
                              unsigned int substr, unsigned int channel,
                              unsigned int filter)
{
    SubStream *s = &m->substream[substr];
    FilterParams *fp = &s->channel_params[channel].filter_params[filter];
    const int max_order = filter ? MAX_IIR_ORDER : MAX_FIR_ORDER;
    const char fchar = filter ? 'I' : 'F';
    int i, order;

    // Filter is 0 for FIR, 1 for IIR.
    av_assert0(filter < 2);

    if (m->filter_changed[channel][filter]++ > 1) {
        av_log(m->avctx, AV_LOG_ERROR, "Filters may change only once per access unit.\n");
        return AVERROR_INVALIDDATA;
    }

    order = get_bits(gbp, 4);
    if (order > max_order) {
        av_log(m->avctx, AV_LOG_ERROR,
               "%cIR filter order %d is greater than maximum %d.\n",
               fchar, order, max_order);
        return AVERROR_INVALIDDATA;
    }
    fp->order = order;

    if (order > 0) {
        int32_t *fcoeff = s->channel_params[channel].coeff[filter];
        int coeff_bits, coeff_shift;

        fp->shift = get_bits(gbp, 4);

        coeff_bits  = get_bits(gbp, 5);
        coeff_shift = get_bits(gbp, 3);
        if (coeff_bits < 1 || coeff_bits > 16) {
            av_log(m->avctx, AV_LOG_ERROR,
                   "%cIR filter coeff_bits must be between 1 and 16.\n",
                   fchar);
            return AVERROR_INVALIDDATA;
        }
        if (coeff_bits + coeff_shift > 16) {
            av_log(m->avctx, AV_LOG_ERROR,
                   "Sum of coeff_bits and coeff_shift for %cIR filter must be 16 or less.\n",
                   fchar);
            return AVERROR_INVALIDDATA;
        }

        for (i = 0; i < order; i++)
            fcoeff[i] = get_sbits(gbp, coeff_bits) << coeff_shift;

        if (get_bits1(gbp)) {
            int state_bits, state_shift;

            if (filter == FIR) {
                av_log(m->avctx, AV_LOG_ERROR,
                       "FIR filter has state data specified.\n");
                return AVERROR_INVALIDDATA;
            }

            state_bits  = get_bits(gbp, 4);
            state_shift = get_bits(gbp, 4);

            /* TODO: Check validity of state data. */

            for (i = 0; i < order; i++)
                fp->state[i] = state_bits ? get_sbits(gbp, state_bits) << state_shift : 0;
        }
    }

    return 0;
}

/** Read parameters for primitive matrices. */

static int read_matrix_params(MLPDecodeContext *m, unsigned int substr, GetBitContext *gbp)
{
    SubStream *s = &m->substream[substr];
    unsigned int mat, ch;
    const int max_primitive_matrices = m->avctx->codec_id == AV_CODEC_ID_MLP
                                     ? MAX_MATRICES_MLP
                                     : MAX_MATRICES_TRUEHD;

    if (m->matrix_changed++ > 1) {
        av_log(m->avctx, AV_LOG_ERROR, "Matrices may change only once per access unit.\n");
        return AVERROR_INVALIDDATA;
    }

    s->num_primitive_matrices = get_bits(gbp, 4);

    if (s->num_primitive_matrices > max_primitive_matrices) {
        av_log(m->avctx, AV_LOG_ERROR,
               "Number of primitive matrices cannot be greater than %d.\n",
               max_primitive_matrices);
        return AVERROR_INVALIDDATA;
    }

    for (mat = 0; mat < s->num_primitive_matrices; mat++) {
        int frac_bits, max_chan;
        s->matrix_out_ch[mat] = get_bits(gbp, 4);
        frac_bits             = get_bits(gbp, 4);
        s->lsb_bypass   [mat] = get_bits1(gbp);

        if (s->matrix_out_ch[mat] > s->max_matrix_channel) {
            av_log(m->avctx, AV_LOG_ERROR,
                    "Invalid channel %d specified as output from matrix.\n",
                    s->matrix_out_ch[mat]);
            return AVERROR_INVALIDDATA;
        }
        if (frac_bits > 14) {
            av_log(m->avctx, AV_LOG_ERROR,
                    "Too many fractional bits specified.\n");
            return AVERROR_INVALIDDATA;
        }

        max_chan = s->max_matrix_channel;
        if (!s->noise_type)
            max_chan+=2;

        for (ch = 0; ch <= max_chan; ch++) {
            int coeff_val = 0;
            if (get_bits1(gbp))
                coeff_val = get_sbits(gbp, frac_bits + 2);

            s->matrix_coeff[mat][ch] = coeff_val << (14 - frac_bits);
        }

        if (s->noise_type)
            s->matrix_noise_shift[mat] = get_bits(gbp, 4);
        else
            s->matrix_noise_shift[mat] = 0;
    }

    return 0;
}

/** Read channel parameters. */

static int read_channel_params(MLPDecodeContext *m, unsigned int substr,
                               GetBitContext *gbp, unsigned int ch)
{
    SubStream *s = &m->substream[substr];
    ChannelParams *cp = &s->channel_params[ch];
    FilterParams *fir = &cp->filter_params[FIR];
    FilterParams *iir = &cp->filter_params[IIR];
    int ret;

    if (s->param_presence_flags & PARAM_FIR)
        if (get_bits1(gbp))
            if ((ret = read_filter_params(m, gbp, substr, ch, FIR)) < 0)
                return ret;

    if (s->param_presence_flags & PARAM_IIR)
        if (get_bits1(gbp))
            if ((ret = read_filter_params(m, gbp, substr, ch, IIR)) < 0)
                return ret;

    if (fir->order + iir->order > 8) {
        av_log(m->avctx, AV_LOG_ERROR, "Total filter orders too high.\n");
        return AVERROR_INVALIDDATA;
    }

    if (fir->order && iir->order &&
        fir->shift != iir->shift) {
        av_log(m->avctx, AV_LOG_ERROR,
                "FIR and IIR filters must use the same precision.\n");
        return AVERROR_INVALIDDATA;
    }
    /* The FIR and IIR filters must have the same precision.
     * To simplify the filtering code, only the precision of the
     * FIR filter is considered. If only the IIR filter is employed,
     * the FIR filter precision is set to that of the IIR filter, so
     * that the filtering code can use it. */
    if (!fir->order && iir->order)
        fir->shift = iir->shift;

    if (s->param_presence_flags & PARAM_HUFFOFFSET)
        if (get_bits1(gbp))
            cp->huff_offset = get_sbits(gbp, 15);

    cp->codebook  = get_bits(gbp, 2);
    cp->huff_lsbs = get_bits(gbp, 5);

    if (cp->huff_lsbs > 24) {
        av_log(m->avctx, AV_LOG_ERROR, "Invalid huff_lsbs.\n");
        cp->huff_lsbs = 0;
        return AVERROR_INVALIDDATA;
    }

    cp->sign_huff_offset = calculate_sign_huff(m, substr, ch);

    return 0;
}

/** Read decoding parameters that change more often than those in the restart
 *  header. */

static int read_decoding_params(MLPDecodeContext *m, GetBitContext *gbp,
                                unsigned int substr)
{
    SubStream *s = &m->substream[substr];
    unsigned int ch;
    int ret;

    if (s->param_presence_flags & PARAM_PRESENCE)
        if (get_bits1(gbp))
            s->param_presence_flags = get_bits(gbp, 8);

    if (s->param_presence_flags & PARAM_BLOCKSIZE)
        if (get_bits1(gbp)) {
            s->blocksize = get_bits(gbp, 9);
            if (s->blocksize < 8 || s->blocksize > m->access_unit_size) {
                av_log(m->avctx, AV_LOG_ERROR, "Invalid blocksize.\n");
                s->blocksize = 0;
                return AVERROR_INVALIDDATA;
            }
        }

    if (s->param_presence_flags & PARAM_MATRIX)
        if (get_bits1(gbp))
            if ((ret = read_matrix_params(m, substr, gbp)) < 0)
                return ret;

    if (s->param_presence_flags & PARAM_OUTSHIFT)
        if (get_bits1(gbp))
            for (ch = 0; ch <= s->max_matrix_channel; ch++)
                s->output_shift[ch] = get_sbits(gbp, 4);

    if (s->param_presence_flags & PARAM_QUANTSTEP)
        if (get_bits1(gbp))
            for (ch = 0; ch <= s->max_channel; ch++) {
                ChannelParams *cp = &s->channel_params[ch];

                s->quant_step_size[ch] = get_bits(gbp, 4);

                cp->sign_huff_offset = calculate_sign_huff(m, substr, ch);
            }

    for (ch = s->min_channel; ch <= s->max_channel; ch++)
        if (get_bits1(gbp))
            if ((ret = read_channel_params(m, substr, gbp, ch)) < 0)
                return ret;

    return 0;
}

#define MSB_MASK(bits)  (-1u << bits)

/** Generate PCM samples using the prediction filters and residual values
 *  read from the data stream, and update the filter state. */

static void filter_channel(MLPDecodeContext *m, unsigned int substr,
                           unsigned int channel)
{
    SubStream *s = &m->substream[substr];
    const int32_t *fircoeff = s->channel_params[channel].coeff[FIR];
    int32_t state_buffer[NUM_FILTERS][MAX_BLOCKSIZE + MAX_FIR_ORDER];
    int32_t *firbuf = state_buffer[FIR] + MAX_BLOCKSIZE;
    int32_t *iirbuf = state_buffer[IIR] + MAX_BLOCKSIZE;
    FilterParams *fir = &s->channel_params[channel].filter_params[FIR];
    FilterParams *iir = &s->channel_params[channel].filter_params[IIR];
    unsigned int filter_shift = fir->shift;
    int32_t mask = MSB_MASK(s->quant_step_size[channel]);

    memcpy(firbuf, fir->state, MAX_FIR_ORDER * sizeof(int32_t));
    memcpy(iirbuf, iir->state, MAX_IIR_ORDER * sizeof(int32_t));

    m->dsp.mlp_filter_channel(firbuf, fircoeff,
                              fir->order, iir->order,
                              filter_shift, mask, s->blocksize,
                              &m->sample_buffer[s->blockpos][channel]);

    memcpy(fir->state, firbuf - s->blocksize, MAX_FIR_ORDER * sizeof(int32_t));
    memcpy(iir->state, iirbuf - s->blocksize, MAX_IIR_ORDER * sizeof(int32_t));
}

/** Read a block of PCM residual data (or actual if no filtering active). */

static int read_block_data(MLPDecodeContext *m, GetBitContext *gbp,
                           unsigned int substr)
{
    SubStream *s = &m->substream[substr];
    unsigned int i, ch, expected_stream_pos = 0;
    int ret;

    if (s->data_check_present) {
        expected_stream_pos  = get_bits_count(gbp);
        expected_stream_pos += get_bits(gbp, 16);
        avpriv_request_sample(m->avctx,
                              "Substreams with VLC block size check info");
    }

    if (s->blockpos + s->blocksize > m->access_unit_size) {
        av_log(m->avctx, AV_LOG_ERROR, "too many audio samples in frame\n");
        return AVERROR_INVALIDDATA;
    }

    memset(&m->bypassed_lsbs[s->blockpos][0], 0,
           s->blocksize * sizeof(m->bypassed_lsbs[0]));

    for (i = 0; i < s->blocksize; i++)
        if ((ret = read_huff_channels(m, gbp, substr, i)) < 0)
            return ret;

    for (ch = s->min_channel; ch <= s->max_channel; ch++)
        filter_channel(m, substr, ch);

    s->blockpos += s->blocksize;

    if (s->data_check_present) {
        if (get_bits_count(gbp) != expected_stream_pos)
            av_log(m->avctx, AV_LOG_ERROR, "block data length mismatch\n");
        skip_bits(gbp, 8);
    }

    return 0;
}

/** Data table used for TrueHD noise generation function. */

static const int8_t noise_table[256] = {
     30,  51,  22,  54,   3,   7,  -4,  38,  14,  55,  46,  81,  22,  58,  -3,   2,
     52,  31,  -7,  51,  15,  44,  74,  30,  85, -17,  10,  33,  18,  80,  28,  62,
     10,  32,  23,  69,  72,  26,  35,  17,  73,  60,   8,  56,   2,   6,  -2,  -5,
     51,   4,  11,  50,  66,  76,  21,  44,  33,  47,   1,  26,  64,  48,  57,  40,
     38,  16, -10, -28,  92,  22, -18,  29, -10,   5, -13,  49,  19,  24,  70,  34,
     61,  48,  30,  14,  -6,  25,  58,  33,  42,  60,  67,  17,  54,  17,  22,  30,
     67,  44,  -9,  50, -11,  43,  40,  32,  59,  82,  13,  49, -14,  55,  60,  36,
     48,  49,  31,  47,  15,  12,   4,  65,   1,  23,  29,  39,  45,  -2,  84,  69,
      0,  72,  37,  57,  27,  41, -15, -16,  35,  31,  14,  61,  24,   0,  27,  24,
     16,  41,  55,  34,  53,   9,  56,  12,  25,  29,  53,   5,  20, -20,  -8,  20,
     13,  28,  -3,  78,  38,  16,  11,  62,  46,  29,  21,  24,  46,  65,  43, -23,
     89,  18,  74,  21,  38, -12,  19,  12, -19,   8,  15,  33,   4,  57,   9,  -8,
     36,  35,  26,  28,   7,  83,  63,  79,  75,  11,   3,  87,  37,  47,  34,  40,
     39,  19,  20,  42,  27,  34,  39,  77,  13,  42,  59,  64,  45,  -1,  32,  37,
     45,  -5,  53,  -6,   7,  36,  50,  23,   6,  32,   9, -21,  18,  71,  27,  52,
    -25,  31,  35,  42,  -1,  68,  63,  52,  26,  43,  66,  37,  41,  25,  40,  70,
};

/** Noise generation functions.
 *  I'm not sure what these are for - they seem to be some kind of pseudorandom
 *  sequence generators, used to generate noise data which is used when the
 *  channels are rematrixed. I'm not sure if they provide a practical benefit
 *  to compression, or just obfuscate the decoder. Are they for some kind of
 *  dithering? */

/** Generate two channels of noise, used in the matrix when
 *  restart sync word == 0x31ea. */

static void generate_2_noise_channels(MLPDecodeContext *m, unsigned int substr)
{
    SubStream *s = &m->substream[substr];
    unsigned int i;
    uint32_t seed = s->noisegen_seed;
    unsigned int maxchan = s->max_matrix_channel;

    for (i = 0; i < s->blockpos; i++) {
        uint16_t seed_shr7 = seed >> 7;
        m->sample_buffer[i][maxchan+1] = ((int8_t)(seed >> 15)) << s->noise_shift;
        m->sample_buffer[i][maxchan+2] = ((int8_t) seed_shr7)   << s->noise_shift;

        seed = (seed << 16) ^ seed_shr7 ^ (seed_shr7 << 5);
    }

    s->noisegen_seed = seed;
}

/** Generate a block of noise, used when restart sync word == 0x31eb. */

static void fill_noise_buffer(MLPDecodeContext *m, unsigned int substr)
{
    SubStream *s = &m->substream[substr];
    unsigned int i;
    uint32_t seed = s->noisegen_seed;

    for (i = 0; i < m->access_unit_size_pow2; i++) {
        uint8_t seed_shr15 = seed >> 15;
        m->noise_buffer[i] = noise_table[seed_shr15];
        seed = (seed << 8) ^ seed_shr15 ^ (seed_shr15 << 5);
    }

    s->noisegen_seed = seed;
}


/** Apply the channel matrices in turn to reconstruct the original audio
 *  samples. */

static void rematrix_channels(MLPDecodeContext *m, unsigned int substr)
{
    SubStream *s = &m->substream[substr];
    unsigned int mat, src_ch, i;
    unsigned int maxchan;

    maxchan = s->max_matrix_channel;
    if (!s->noise_type) {
        generate_2_noise_channels(m, substr);
        maxchan += 2;
    } else {
        fill_noise_buffer(m, substr);
    }

    for (mat = 0; mat < s->num_primitive_matrices; mat++) {
        int matrix_noise_shift = s->matrix_noise_shift[mat];
        unsigned int dest_ch = s->matrix_out_ch[mat];
        int32_t mask = MSB_MASK(s->quant_step_size[dest_ch]);
        int32_t *coeffs = s->matrix_coeff[mat];
        int index  = s->num_primitive_matrices - mat;
        int index2 = 2 * index + 1;

        /* TODO: DSPContext? */

        for (i = 0; i < s->blockpos; i++) {
            int32_t bypassed_lsb = m->bypassed_lsbs[i][mat];
            int32_t *samples = m->sample_buffer[i];
            int64_t accum = 0;

            for (src_ch = 0; src_ch <= maxchan; src_ch++)
                accum += (int64_t) samples[src_ch] * coeffs[src_ch];

            if (matrix_noise_shift) {
                index &= m->access_unit_size_pow2 - 1;
                accum += m->noise_buffer[index] << (matrix_noise_shift + 7);
                index += index2;
            }

            samples[dest_ch] = ((accum >> 14) & mask) + bypassed_lsb;
        }
    }
}

/** Write the audio data into the output buffer. */

static int output_data(MLPDecodeContext *m, unsigned int substr,
                       AVFrame *frame, int *got_frame_ptr)
{
    AVCodecContext *avctx = m->avctx;
    SubStream *s = &m->substream[substr];
    unsigned int i, out_ch = 0;
    int32_t *data_32;
    int16_t *data_16;
    int ret;
    int is32 = (m->avctx->sample_fmt == AV_SAMPLE_FMT_S32);

    if (m->avctx->channels != s->max_matrix_channel + 1) {
        av_log(m->avctx, AV_LOG_ERROR, "channel count mismatch\n");
        return AVERROR_INVALIDDATA;
    }

    if (!s->blockpos) {
        av_log(avctx, AV_LOG_ERROR, "No samples to output.\n");
        return AVERROR_INVALIDDATA;
    }

    /* get output buffer */
    frame->nb_samples = s->blockpos;
    if ((ret = ff_get_buffer(avctx, frame, 0)) < 0)
        return ret;
    data_32 = (int32_t *)frame->data[0];
    data_16 = (int16_t *)frame->data[0];

    for (i = 0; i < s->blockpos; i++) {
        for (out_ch = 0; out_ch <= s->max_matrix_channel; out_ch++) {
            int mat_ch = s->ch_assign[out_ch];
            int32_t sample = m->sample_buffer[i][mat_ch]
                          << s->output_shift[mat_ch];
            s->lossless_check_data ^= (sample & 0xffffff) << mat_ch;
            if (is32) *data_32++ = sample << 8;
            else      *data_16++ = sample >> 8;
        }
    }

    *got_frame_ptr = 1;

    return 0;
}

/** Read an access unit from the stream.
 *  @return negative on error, 0 if not enough data is present in the input stream,
 *  otherwise the number of bytes consumed. */

static int read_access_unit(AVCodecContext *avctx, void* data,
                            int *got_frame_ptr, AVPacket *avpkt)
{
    const uint8_t *buf = avpkt->data;
    int buf_size = avpkt->size;
    MLPDecodeContext *m = avctx->priv_data;
    GetBitContext gb;
    unsigned int length, substr;
    unsigned int substream_start;
    unsigned int header_size = 4;
    unsigned int substr_header_size = 0;
    uint8_t substream_parity_present[MAX_SUBSTREAMS];
    uint16_t substream_data_len[MAX_SUBSTREAMS];
    uint8_t parity_bits;
    int ret;

    if (buf_size < 4)
        return AVERROR_INVALIDDATA;

    length = (AV_RB16(buf) & 0xfff) * 2;

    if (length < 4 || length > buf_size)
        return AVERROR_INVALIDDATA;

    init_get_bits(&gb, (buf + 4), (length - 4) * 8);

    m->is_major_sync_unit = 0;
    if (show_bits_long(&gb, 31) == (0xf8726fba >> 1)) {
        if (read_major_sync(m, &gb) < 0)
            goto error;
        m->is_major_sync_unit = 1;
        header_size += 28;
    }

    if (!m->params_valid) {
        av_log(m->avctx, AV_LOG_WARNING,
               "Stream parameters not seen; skipping frame.\n");
        *got_frame_ptr = 0;
        return length;
    }

    substream_start = 0;

    for (substr = 0; substr < m->num_substreams; substr++) {
        int extraword_present, checkdata_present, end, nonrestart_substr;

        extraword_present = get_bits1(&gb);
        nonrestart_substr = get_bits1(&gb);
        checkdata_present = get_bits1(&gb);
        skip_bits1(&gb);

        end = get_bits(&gb, 12) * 2;

        substr_header_size += 2;

        if (extraword_present) {
            if (m->avctx->codec_id == AV_CODEC_ID_MLP) {
                av_log(m->avctx, AV_LOG_ERROR, "There must be no extraword for MLP.\n");
                goto error;
            }
            skip_bits(&gb, 16);
            substr_header_size += 2;
        }

        if (!(nonrestart_substr ^ m->is_major_sync_unit)) {
            av_log(m->avctx, AV_LOG_ERROR, "Invalid nonrestart_substr.\n");
            goto error;
        }

        if (end + header_size + substr_header_size > length) {
            av_log(m->avctx, AV_LOG_ERROR,
                   "Indicated length of substream %d data goes off end of "
                   "packet.\n", substr);
            end = length - header_size - substr_header_size;
        }

        if (end < substream_start) {
            av_log(avctx, AV_LOG_ERROR,
                   "Indicated end offset of substream %d data "
                   "is smaller than calculated start offset.\n",
                   substr);
            goto error;
        }

        if (substr > m->max_decoded_substream)
            continue;

        substream_parity_present[substr] = checkdata_present;
        substream_data_len[substr] = end - substream_start;
        substream_start = end;
    }

    parity_bits  = ff_mlp_calculate_parity(buf, 4);
    parity_bits ^= ff_mlp_calculate_parity(buf + header_size, substr_header_size);

    if ((((parity_bits >> 4) ^ parity_bits) & 0xF) != 0xF) {
        av_log(avctx, AV_LOG_ERROR, "Parity check failed.\n");
        goto error;
    }

    buf += header_size + substr_header_size;

    for (substr = 0; substr <= m->max_decoded_substream; substr++) {
        SubStream *s = &m->substream[substr];
        init_get_bits(&gb, buf, substream_data_len[substr] * 8);

        m->matrix_changed = 0;
        memset(m->filter_changed, 0, sizeof(m->filter_changed));

        s->blockpos = 0;
        do {
            if (get_bits1(&gb)) {
                if (get_bits1(&gb)) {
                    /* A restart header should be present. */
                    if (read_restart_header(m, &gb, buf, substr) < 0)
                        goto next_substr;
                    s->restart_seen = 1;
                }

                if (!s->restart_seen)
                    goto next_substr;
                if (read_decoding_params(m, &gb, substr) < 0)
                    goto next_substr;
            }

            if (!s->restart_seen)
                goto next_substr;

            if ((ret = read_block_data(m, &gb, substr)) < 0)
                return ret;

            if (get_bits_count(&gb) >= substream_data_len[substr] * 8)
                goto substream_length_mismatch;

        } while (!get_bits1(&gb));

        skip_bits(&gb, (-get_bits_count(&gb)) & 15);

        if (substream_data_len[substr] * 8 - get_bits_count(&gb) >= 32) {
            int shorten_by;

            if (get_bits(&gb, 16) != 0xD234)
                return AVERROR_INVALIDDATA;

            shorten_by = get_bits(&gb, 16);
            if      (m->avctx->codec_id == AV_CODEC_ID_TRUEHD && shorten_by  & 0x2000)
                s->blockpos -= FFMIN(shorten_by & 0x1FFF, s->blockpos);
            else if (m->avctx->codec_id == AV_CODEC_ID_MLP    && shorten_by != 0xD234)
                return AVERROR_INVALIDDATA;

            if (substr == m->max_decoded_substream)
                av_log(m->avctx, AV_LOG_INFO, "End of stream indicated.\n");
        }

        if (substream_parity_present[substr]) {
            uint8_t parity, checksum;

            if (substream_data_len[substr] * 8 - get_bits_count(&gb) != 16)
                goto substream_length_mismatch;

            parity   = ff_mlp_calculate_parity(buf, substream_data_len[substr] - 2);
            checksum = ff_mlp_checksum8       (buf, substream_data_len[substr] - 2);

            if ((get_bits(&gb, 8) ^ parity) != 0xa9    )
                av_log(m->avctx, AV_LOG_ERROR, "Substream %d parity check failed.\n", substr);
            if ( get_bits(&gb, 8)           != checksum)
                av_log(m->avctx, AV_LOG_ERROR, "Substream %d checksum failed.\n"    , substr);
        }

        if (substream_data_len[substr] * 8 != get_bits_count(&gb))
            goto substream_length_mismatch;

next_substr:
        if (!s->restart_seen)
            av_log(m->avctx, AV_LOG_ERROR,
                   "No restart header present in substream %d.\n", substr);

        buf += substream_data_len[substr];
    }

    rematrix_channels(m, m->max_decoded_substream);

    if ((ret = output_data(m, m->max_decoded_substream, data, got_frame_ptr)) < 0)
        return ret;

    return length;

substream_length_mismatch:
    av_log(m->avctx, AV_LOG_ERROR, "substream %d length mismatch\n", substr);
    return AVERROR_INVALIDDATA;

error:
    m->params_valid = 0;
    return AVERROR_INVALIDDATA;
}

#if CONFIG_MLP_DECODER
AVCodec ff_mlp_decoder = {
    .name           = "mlp",
    .long_name      = NULL_IF_CONFIG_SMALL("MLP (Meridian Lossless Packing)"),
    .type           = AVMEDIA_TYPE_AUDIO,
    .id             = AV_CODEC_ID_MLP,
    .priv_data_size = sizeof(MLPDecodeContext),
    .init           = mlp_decode_init,
    .decode         = read_access_unit,
    .capabilities   = CODEC_CAP_DR1,
};
#endif
#if CONFIG_TRUEHD_DECODER
AVCodec ff_truehd_decoder = {
    .name           = "truehd",
    .long_name      = NULL_IF_CONFIG_SMALL("TrueHD"),
    .type           = AVMEDIA_TYPE_AUDIO,
    .id             = AV_CODEC_ID_TRUEHD,
    .priv_data_size = sizeof(MLPDecodeContext),
    .init           = mlp_decode_init,
    .decode         = read_access_unit,
    .capabilities   = CODEC_CAP_DR1,
};
#endif /* CONFIG_TRUEHD_DECODER */<|MERGE_RESOLUTION|>--- conflicted
+++ resolved
@@ -398,9 +398,8 @@
         }
     }
 
-<<<<<<< HEAD
     m->needs_reordering = mh.channel_arrangement >= 18 && mh.channel_arrangement <= 20;
-=======
+
     /* Parse the TrueHD decoder channel modifiers and set each substream's
      * AVMatrixEncoding accordingly.
      *
@@ -440,7 +439,6 @@
                 break;
             }
     }
->>>>>>> 4b7f1a7c
 
     return 0;
 }
