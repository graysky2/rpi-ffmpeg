--- conflicted
+++ resolved
@@ -28,40 +28,13 @@
 #include "hevcpred.h"
 
 #ifdef RPI
-<<<<<<< HEAD
-#include "rpi_zc.h"
-=======
 #include "libavutil/rpi_sand_fns.h"
->>>>>>> 60d5b6b8
 #endif
 
 #define DUMP_PRED 0
 
 #define POS(x, y) src[(x) + stride * (y)]
 
-<<<<<<< HEAD
-#if PRED_C
-
-typedef uint8_t (* c8_dst_ptr_t)[2];
-typedef const uint8_t (* c8_src_ptr_t)[2];
-
-#if BIT_DEPTH == 8
-#undef BIT_DEPTH
-#define BIT_DEPTH 16
-#include "bit_depth_template.c"
-#undef FUNC
-#define FUNC(a) FUNC3(a, 8, _c)
-#else
-#undef FUNC
-#define FUNC FUNCC
-#endif
-
-#endif
-
-#if DUMP_PRED
-#ifndef DEBUG_ONCE
-#define DEBUG_ONCE
-=======
 // REPEAT_INCLUDE defined at EOF
 #if defined(RPI) && !defined(INCLUDED_ONCE)
 typedef uint8_t (* c8_dst_ptr_t)[2];
@@ -139,7 +112,6 @@
 
 
 #if DUMP_PRED && !defined(INCLUDE_ONCE)
->>>>>>> 60d5b6b8
 static void dump_pred_uv(const uint8_t * data, const unsigned int stride, const unsigned int size)
 {
     for (unsigned int y = 0; y != size; y++, data += stride * 2) {
@@ -151,10 +123,6 @@
     printf("\n");
 }
 #endif
-<<<<<<< HEAD
-#endif
-=======
->>>>>>> 60d5b6b8
 
 static av_always_inline void FUNC(intra_pred)(HEVCContext *s, int x0, int y0,
                                               int log2_size, int c_idx)
@@ -198,11 +166,7 @@
                 AV_WN4P(&ptr[i], a);                                           \
             else                                                               \
                 a = PIXEL_SPLAT_X4(ptr[i + 3])
-<<<<<<< HEAD
-#ifdef RPI_WORKER
-=======
 #ifdef RPI
->>>>>>> 60d5b6b8
     HEVCLocalContextIntra *lc = (s->enable_rpi) ? &s->HEVClcIntra : (HEVCLocalContextIntra *)s->HEVClc ;
 #else
     HEVCLocalContext *lc = s->HEVClc;
@@ -224,19 +188,11 @@
 
     const ptrdiff_t stride = s->frame->linesize[c_idx] / sizeof(pixel);
 #if defined(RPI)
-<<<<<<< HEAD
-    pixel *const src = s->frame->format != AV_PIX_FMT_SAND128 ?
-            (pixel*)s->frame->data[c_idx] + x + y * stride :
-        c_idx == 0 ?
-            (pixel *)rpi_sliced_frame_pos_y(s->frame, x, y) :
-            (pixel *)rpi_sliced_frame_pos_c(s->frame, x, y);
-=======
     pixel *const src = !av_rpi_is_sand_frame(s->frame) ?
             (pixel*)s->frame->data[c_idx] + x + y * stride :
         c_idx == 0 ?
             (pixel *)av_rpi_sand_frame_pos_y(s->frame, x, y) :
             (pixel *)av_rpi_sand_frame_pos_c(s->frame, x, y);
->>>>>>> 60d5b6b8
 #else
     pixel *src = (pixel*)s->frame->data[c_idx] + x + y * stride;
 #endif
@@ -281,18 +237,11 @@
 #endif
 
 #if defined(RPI)
-<<<<<<< HEAD
-    if (s->frame->format == AV_PIX_FMT_SAND128) {
-        const AVFrame * const frame = s->frame;
-        const unsigned int mask = stride - 1; // For chroma pixel=uint16 so stride_c is stride_y / 2
-        const unsigned int stripe_adj = (frame->linesize[3] - 1) * stride;
-=======
     if (av_rpi_is_sand_frame(s->frame)) {
         // N.B. stride is in pixels (not bytes) or in the case of chroma pixel-pairs
         const AVFrame * const frame = s->frame;
         const unsigned int mask = stride - 1; // For chroma pixel=uint16 so stride_c is stride_y / 2
         const unsigned int stripe_adj = (av_rpi_sand_frame_stride2(frame) - 1) * stride;
->>>>>>> 60d5b6b8
         if ((x & mask) == 0)
             src_l -= stripe_adj;
         if (((x + size) & mask) == 0)
@@ -455,13 +404,8 @@
             cand_up_left = 1;
             cand_left    = 1;
         } else { // No samples available
-<<<<<<< HEAD
-#if PRED_C && BIT_DEPTH == 16
-            left[-1] = 0x8080;
-=======
 #if PRED_C
             left[-1] = (1 << (BIT_DEPTH - 1)) | (1 << (BIT_DEPTH - 1 + PW * 8));
->>>>>>> 60d5b6b8
 #else
             left[-1] = (1 << (BIT_DEPTH - 1));
 #endif
@@ -483,11 +427,7 @@
     top[-1] = left[-1];
 
     // Filtering process
-<<<<<<< HEAD
-    // Sand128 can only apply to chroma_format_idc == 1 so we don't need to
-=======
     // Sand can only apply to chroma_format_idc == 1 so we don't need to
->>>>>>> 60d5b6b8
     // worry about chroma smoothing for that case
 #if !PRED_C
     if (!s->ps.sps->intra_smoothing_disabled_flag && (c_idx == 0  || s->ps.sps->chroma_format_idc == 3)) {
@@ -571,20 +511,11 @@
 #endif
 }
 
-#if !PRED_C || BIT_DEPTH == 16
 #define INTRA_PRED(size)                                                            \
 static void FUNC(intra_pred_ ## size)(HEVCContext *s, int x0, int y0, int c_idx)    \
 {                                                                                   \
     FUNC(intra_pred)(s, x0, y0, size, c_idx);                                       \
 }
-#else
-#define INTRA_PRED(size)                                                            \
-static void FUNC(intra_pred_ ## size)(HEVCContext *s, int x0, int y0, int c_idx)    \
-{                                                                                   \
-    av_log(NULL, AV_LOG_PANIC, "%s: NIF\n", __func__);                              \
-    abort();                                                                        \
-}
-#endif
 
 INTRA_PRED(2)
 INTRA_PRED(3)
@@ -615,15 +546,9 @@
 {
     int x, y;
     int size = 1 << trafo_size;
-<<<<<<< HEAD
-    c8_dst_ptr_t src = (c8_dst_ptr_t)_src;
-    const c8_src_ptr_t top = (c8_src_ptr_t)_top;
-    const c8_src_ptr_t left = (c8_src_ptr_t)_left;
-=======
     c_dst_ptr_t src = (c_dst_ptr_t)_src;
     const c_src_ptr_t top = (c_src_ptr_t)_top;
     const c_src_ptr_t left = (c_src_ptr_t)_left;
->>>>>>> 60d5b6b8
 
     for (y = 0; y < size; y++, src += stride)
     {
@@ -638,22 +563,12 @@
 }
 #endif
 
-#if !PRED_C || BIT_DEPTH == 16
 #define PRED_PLANAR(size)\
 static void FUNC(pred_planar_ ## size)(uint8_t *src, const uint8_t *top,        \
                                        const uint8_t *left, ptrdiff_t stride)   \
 {                                                                               \
     FUNC(pred_planar)(src, top, left, stride, size + 2);                        \
 }
-#else
-#define PRED_PLANAR(size)\
-static void FUNC(pred_planar_ ## size)(uint8_t *src, const uint8_t *top,        \
-                                       const uint8_t *left, ptrdiff_t stride)   \
-{                                                                               \
-    av_log(NULL, AV_LOG_PANIC, "%s: NIF", __func__);                            \
-    abort();                                                                    \
-}
-#endif
 
 PRED_PLANAR(0)
 PRED_PLANAR(1)
@@ -700,15 +615,9 @@
 {
     unsigned int i, j;
     const unsigned int size = (1 << log2_size);
-<<<<<<< HEAD
-    c8_dst_ptr_t src = (c8_dst_ptr_t)_src;
-    const c8_src_ptr_t top = (c8_src_ptr_t)_top;
-    const c8_src_ptr_t left = (c8_src_ptr_t)_left;
-=======
     c_dst_ptr_t src = (c_dst_ptr_t)_src;
     const c_src_ptr_t top = (c_src_ptr_t)_top;
     const c_src_ptr_t left = (c_src_ptr_t)_left;
->>>>>>> 60d5b6b8
     unsigned int dc0 = size;
     unsigned int dc1 = size;
 
@@ -720,7 +629,6 @@
 
     dc0 >>= log2_size + 1;
     dc1 >>= log2_size + 1;
-<<<<<<< HEAD
 
     for (i = 0; i < size; i++, src += stride)
     {
@@ -729,16 +637,6 @@
             src[j][0] = dc0;
             src[j][1] = dc1;
 
-=======
-
-    for (i = 0; i < size; i++, src += stride)
-    {
-        for (j = 0; j < size; ++j)
-        {
-            src[j][0] = dc0;
-            src[j][1] = dc1;
-
->>>>>>> 60d5b6b8
         }
     }
 }
@@ -848,16 +746,6 @@
                                                 int mode, int size)
 {
     int x, y;
-<<<<<<< HEAD
-    c8_dst_ptr_t src  = (c8_dst_ptr_t)_src;
-    c8_src_ptr_t top  = (c8_src_ptr_t)_top;
-    c8_src_ptr_t left = (c8_src_ptr_t)_left;
-
-    const int angle = intra_pred_angle[mode - 2];
-    uint8_t ref_array[3 * MAX_TB_SIZE + 4][2];
-    c8_dst_ptr_t ref_tmp = ref_array + size;
-    c8_src_ptr_t ref;
-=======
     c_dst_ptr_t src  = (c_dst_ptr_t)_src;
     c_src_ptr_t top  = (c_src_ptr_t)_top;
     c_src_ptr_t left = (c_src_ptr_t)_left;
@@ -866,27 +754,18 @@
     cpel ref_array[3 * MAX_TB_SIZE + 4][2];
     c_dst_ptr_t ref_tmp = ref_array + size;
     c_src_ptr_t ref;
->>>>>>> 60d5b6b8
     const int last = (size * angle) >> 5;
 
     if (mode >= 18) {
         ref = top - 1;
         if (angle < 0 && last < -1) {
-<<<<<<< HEAD
-            memcpy(ref_tmp, top - 1, (size + 1) * 2);
-=======
             memcpy(ref_tmp, top - 1, (size + 1) * 2 * PW);
->>>>>>> 60d5b6b8
             for (x = last; x <= -1; x++)
             {
                 ref_tmp[x][0] = left[-1 + ((x * inv_angle[mode - 11] + 128) >> 8)][0];
                 ref_tmp[x][1] = left[-1 + ((x * inv_angle[mode - 11] + 128) >> 8)][1];
             }
-<<<<<<< HEAD
-            ref = (c8_src_ptr_t)ref_tmp;
-=======
             ref = (c_src_ptr_t)ref_tmp;
->>>>>>> 60d5b6b8
         }
 
         for (y = 0; y < size; y++, src += stride) {
@@ -900,31 +779,19 @@
                                        fact  * ref[x + idx + 2][1] + 16) >> 5;
                 }
             } else {
-<<<<<<< HEAD
-                memcpy(src, ref + idx + 1, size * 2);
-=======
                 memcpy(src, ref + idx + 1, size * 2 * PW);
->>>>>>> 60d5b6b8
             }
         }
     } else {
         ref = left - 1;
         if (angle < 0 && last < -1) {
-<<<<<<< HEAD
-            memcpy(ref_tmp, left - 1, (size + 1) * 2);
-=======
             memcpy(ref_tmp, left - 1, (size + 1) * 2 * PW);
->>>>>>> 60d5b6b8
             for (x = last; x <= -1; x++)
             {
                 ref_tmp[x][0] = top[-1 + ((x * inv_angle[mode - 11] + 128) >> 8)][0];
                 ref_tmp[x][1] = top[-1 + ((x * inv_angle[mode - 11] + 128) >> 8)][1];
             }
-<<<<<<< HEAD
-            ref = (c8_src_ptr_t)ref_tmp;
-=======
             ref = (c_src_ptr_t)ref_tmp;
->>>>>>> 60d5b6b8
         }
 
         for (x = 0; x < size; x++, src++) {
