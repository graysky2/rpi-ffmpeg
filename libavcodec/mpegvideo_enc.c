--- conflicted
+++ resolved
@@ -1116,20 +1116,10 @@
     }
 
     if (pic_arg) {
-<<<<<<< HEAD
-        if (!pic_arg->buf[0])
-            direct = 0;
-        if (pic_arg->linesize[0] != s->linesize)
-            direct = 0;
-        if (pic_arg->linesize[1] != s->uvlinesize)
-            direct = 0;
-        if (pic_arg->linesize[2] != s->uvlinesize)
-=======
         if (!pic_arg->buf[0] ||
             pic_arg->linesize[0] != s->linesize ||
             pic_arg->linesize[1] != s->uvlinesize ||
             pic_arg->linesize[2] != s->uvlinesize)
->>>>>>> e0a1d0a2
             direct = 0;
         if ((s->width & 15) || (s->height & 15))
             direct = 0;
