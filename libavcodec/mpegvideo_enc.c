--- conflicted
+++ resolved
@@ -1330,11 +1330,7 @@
                 uint8_t *rptr = ref->f->data[plane] + 8 * (x + y * stride);
                 int v = s->mecc.frame_skip_cmp[1](s, dptr, rptr, stride, 8);
 
-<<<<<<< HEAD
-                switch (FFABS(s->avctx->frame_skip_exp)) {
-=======
-                switch (s->frame_skip_exp) {
->>>>>>> 0ac9f33a
+                switch (FFABS(s->frame_skip_exp)) {
                 case 0: score    =  FFMAX(score, v);          break;
                 case 1: score   += FFABS(v);                  break;
                 case 2: score64 += v * (int64_t)v;                       break;
@@ -1348,9 +1344,9 @@
 
     if (score)
         score64 = score;
-    if (s->avctx->frame_skip_exp < 0)
+    if (s->frame_skip_exp < 0)
         score64 = pow(score64 / (double)(s->mb_width * s->mb_height),
-                      -1.0/s->avctx->frame_skip_exp);
+                      -1.0/s->frame_skip_exp);
 
     if (score64 < s->frame_skip_threshold)
         return 1;
@@ -1502,7 +1498,7 @@
 
     /* set next picture type & ordering */
     if (!s->reordered_input_picture[0] && s->input_picture[0]) {
-        if (s->avctx->frame_skip_threshold || s->avctx->frame_skip_factor) {
+        if (s->frame_skip_threshold || s->frame_skip_factor) {
             if (s->picture_in_gop_number < s->gop_size &&
                 s->next_picture_ptr &&
                 skip_check(s, s->input_picture[0], s->next_picture_ptr)) {
@@ -1524,22 +1520,6 @@
         } else {
             int b_frames = 0;
 
-<<<<<<< HEAD
-=======
-            if (s->frame_skip_threshold || s->frame_skip_factor) {
-                if (s->picture_in_gop_number < s->gop_size &&
-                    skip_check(s, s->input_picture[0], s->next_picture_ptr)) {
-                    // FIXME check that te gop check above is +-1 correct
-                    av_frame_unref(s->input_picture[0]->f);
-
-                    emms_c();
-                    ff_vbv_update(s, 0);
-
-                    goto no_output_pic;
-                }
-            }
-
->>>>>>> 0ac9f33a
             if (s->avctx->flags & AV_CODEC_FLAG_PASS2) {
                 for (i = 0; i < s->max_b_frames + 1; i++) {
                     int pict_num = s->input_picture[0]->f->display_picture_number + i;
