--- conflicted
+++ resolved
@@ -218,11 +218,7 @@
             if (ret < 0)
                 return ret;
 
-<<<<<<< HEAD
-            if (fmt == AV_PIX_FMT_SAND128)
-=======
             if (av_rpi_is_sand_format(fmt))
->>>>>>> 60d5b6b8
             {
                 // Sand cannot be windowed by offset so add side data if we have an offset
                 const HEVCWindow * const window = &frame->window;
