--- conflicted
+++ resolved
@@ -934,7 +934,7 @@
         full_my                <          0 - extra_height ||
         full_mx + 16 /*FIXME*/ > pic_width  + extra_width  ||
         full_my + 16 /*FIXME*/ > pic_height + extra_height) {
-        h->vdsp.emulated_edge_mc(h->edge_emu_buffer, h->mb_linesize,
+        h->vdsp.emulated_edge_mc(h->edge_emu_buffer,
                                  src_y - (2 << pixel_shift) - 2 * h->mb_linesize,
                                  h->mb_linesize, h->mb_linesize,
                                  16 + 5, 16 + 5 /*FIXME*/, full_mx - 2,
@@ -953,7 +953,7 @@
     if (chroma_idc == 3 /* yuv444 */) {
         src_cb = pic->f.data[1] + offset;
         if (emu) {
-            h->vdsp.emulated_edge_mc(h->edge_emu_buffer, h->mb_linesize,
+            h->vdsp.emulated_edge_mc(h->edge_emu_buffer,
                                      src_cb - (2 << pixel_shift) - 2 * h->mb_linesize,
                                      h->mb_linesize, h->mb_linesize,
                                      16 + 5, 16 + 5 /*FIXME*/,
@@ -967,7 +967,7 @@
 
         src_cr = pic->f.data[2] + offset;
         if (emu) {
-            h->vdsp.emulated_edge_mc(h->edge_emu_buffer, h->mb_linesize,
+            h->vdsp.emulated_edge_mc(h->edge_emu_buffer,
                                      src_cr - (2 << pixel_shift) - 2 * h->mb_linesize,
                                      h->mb_linesize, h->mb_linesize,
                                      16 + 5, 16 + 5 /*FIXME*/,
@@ -994,12 +994,8 @@
              (my >> ysh) * h->mb_uvlinesize;
 
     if (emu) {
-<<<<<<< HEAD
-        h->vdsp.emulated_edge_mc(h->edge_emu_buffer, h->mb_uvlinesize, src_cb, h->mb_uvlinesize,
-=======
         h->vdsp.emulated_edge_mc(h->edge_emu_buffer, src_cb,
                                  h->mb_uvlinesize, h->mb_uvlinesize,
->>>>>>> 458446ac
                                  9, 8 * chroma_idc + 1, (mx >> 3), (my >> ysh),
                                  pic_width >> 1, pic_height >> (chroma_idc == 1 /* yuv420 */));
         src_cb = h->edge_emu_buffer;
@@ -1009,12 +1005,8 @@
               mx & 7, (my << (chroma_idc == 2 /* yuv422 */)) & 7);
 
     if (emu) {
-<<<<<<< HEAD
-        h->vdsp.emulated_edge_mc(h->edge_emu_buffer, h->mb_uvlinesize, src_cr, h->mb_uvlinesize,
-=======
         h->vdsp.emulated_edge_mc(h->edge_emu_buffer, src_cr,
                                  h->mb_uvlinesize, h->mb_uvlinesize,
->>>>>>> 458446ac
                                  9, 8 * chroma_idc + 1, (mx >> 3), (my >> ysh),
                                  pic_width >> 1, pic_height >> (chroma_idc == 1 /* yuv420 */));
         src_cr = h->edge_emu_buffer;
