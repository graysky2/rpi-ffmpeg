--- conflicted
+++ resolved
@@ -62,27 +62,17 @@
     frame->key_frame = 1;
     dst              = frame->data[0];
 
-<<<<<<< HEAD
-    tmv->pic.palette_has_changed = 1;
-    memcpy(tmv->pic.data[1], ff_cga_palette, 16 * 4);
-    memset(tmv->pic.data[1] + 16 * 4, 0, AVPALETTE_SIZE - 16 * 4);
-=======
     frame->palette_has_changed = 1;
     memcpy(frame->data[1], ff_cga_palette, 16 * 4);
->>>>>>> 759001c5
+    memset(frame->data[1] + 16 * 4, 0, AVPALETTE_SIZE - 16 * 4);
 
     for (y = 0; y < char_rows; y++) {
         for (x = 0; x < char_cols; x++) {
             c  = *src++;
             bg = *src  >> 4;
             fg = *src++ & 0xF;
-<<<<<<< HEAD
-            ff_draw_pc_font(dst + x * 8, tmv->pic.linesize[0],
+            ff_draw_pc_font(dst + x * 8, frame->linesize[0],
                             avpriv_cga_font, 8, c, fg, bg);
-=======
-            ff_draw_pc_font(dst + x * 8, frame->linesize[0],
-                            ff_cga_font, 8, c, fg, bg);
->>>>>>> 759001c5
         }
         dst += frame->linesize[0] * 8;
     }
@@ -94,9 +84,7 @@
 
 static av_cold int tmv_decode_init(AVCodecContext *avctx)
 {
-    TMVContext *tmv = avctx->priv_data;
     avctx->pix_fmt = AV_PIX_FMT_PAL8;
-    avcodec_get_frame_defaults(&tmv->pic);
     return 0;
 }
 
