--- conflicted
+++ resolved
@@ -457,13 +457,8 @@
                     int start_bits, int has_sign)
 {
     int i, j, len, len2, bsize, sign, v, v2;
-<<<<<<< HEAD
-    int16_t *dst = (int16_t*)b->cur_dec;
-    int16_t *dst_end =( int16_t*)b->data_end;
-=======
     int16_t *dst     = (int16_t*)b->cur_dec;
     int16_t *dst_end = (int16_t*)b->data_end;
->>>>>>> 73ad0669
 
     CHECK_READ_VAL(gb, b, len);
     v = get_bits(gb, start_bits - has_sign);
