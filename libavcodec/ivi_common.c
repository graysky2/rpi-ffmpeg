/*
 * common functions for Indeo Video Interactive codecs (Indeo4 and Indeo5)
 *
 * Copyright (c) 2009 Maxim Poliakovski
 *
 * This file is part of FFmpeg.
 *
 * FFmpeg is free software; you can redistribute it and/or
 * modify it under the terms of the GNU Lesser General Public
 * License as published by the Free Software Foundation; either
 * version 2.1 of the License, or (at your option) any later version.
 *
 * FFmpeg is distributed in the hope that it will be useful,
 * but WITHOUT ANY WARRANTY; without even the implied warranty of
 * MERCHANTABILITY or FITNESS FOR A PARTICULAR PURPOSE.  See the GNU
 * Lesser General Public License for more details.
 *
 * You should have received a copy of the GNU Lesser General Public
 * License along with FFmpeg; if not, write to the Free Software
 * Foundation, Inc., 51 Franklin Street, Fifth Floor, Boston, MA 02110-1301 USA
 */

/**
 * @file
 * This file contains functions and data shared by both Indeo4 and
 * Indeo5 decoders.
 */

#define BITSTREAM_READER_LE
#include "libavutil/attributes.h"
#include "avcodec.h"
#include "get_bits.h"
#include "internal.h"
#include "mathops.h"
#include "ivi_common.h"
#include "ivi_dsp.h"

extern const IVIHuffDesc ff_ivi_mb_huff_desc[8];  ///< static macroblock huffman tables
extern const IVIHuffDesc ff_ivi_blk_huff_desc[8]; ///< static block huffman tables

static VLC ivi_mb_vlc_tabs [8]; ///< static macroblock Huffman tables
static VLC ivi_blk_vlc_tabs[8]; ///< static block Huffman tables

typedef void (*ivi_mc_func) (int16_t *buf, const int16_t *ref_buf,
                             uint32_t pitch, int mc_type);

static int ivi_mc(ivi_mc_func mc, int16_t *buf, const int16_t *ref_buf,
                  int offs, int mv_x, int mv_y, uint32_t pitch,
                  int mc_type)
{
    int ref_offs = offs + mv_y * pitch + mv_x;

    if (offs < 0 || ref_offs < 0 || !ref_buf)
        return AVERROR_INVALIDDATA;

    mc(buf + offs, ref_buf + ref_offs, pitch, mc_type);

    return 0;
}

/**
 *  Reverse "nbits" bits of the value "val" and return the result
 *  in the least significant bits.
 */
static uint16_t inv_bits(uint16_t val, int nbits)
{
    uint16_t res;

    if (nbits <= 8) {
        res = ff_reverse[val] >> (8 - nbits);
    } else
        res = ((ff_reverse[val & 0xFF] << 8) +
               (ff_reverse[val >> 8])) >> (16 - nbits);

    return res;
}

/*
 *  Generate a huffman codebook from the given descriptor
 *  and convert it into the FFmpeg VLC table.
 *
 *  @param[in]   cb    pointer to codebook descriptor
 *  @param[out]  vlc   where to place the generated VLC table
 *  @param[in]   flag  flag: 1 - for static or 0 for dynamic tables
 *  @return     result code: 0 - OK, -1 = error (invalid codebook descriptor)
 */
static int ivi_create_huff_from_desc(const IVIHuffDesc *cb, VLC *vlc, int flag)
{
    int         pos, i, j, codes_per_row, prefix, not_last_row;
    uint16_t    codewords[256]; /* FIXME: move this temporal storage out? */
    uint8_t     bits[256];

    pos = 0; /* current position = 0 */

    for (i = 0; i < cb->num_rows; i++) {
        codes_per_row = 1 << cb->xbits[i];
        not_last_row  = (i != cb->num_rows - 1);
        prefix        = ((1 << i) - 1) << (cb->xbits[i] + not_last_row);

        for (j = 0; j < codes_per_row; j++) {
            if (pos >= 256) /* Some Indeo5 codebooks can have more than 256 */
                break;      /* elements, but only 256 codes are allowed! */

            bits[pos] = i + cb->xbits[i] + not_last_row;
            if (bits[pos] > IVI_VLC_BITS)
                return AVERROR_INVALIDDATA; /* invalid descriptor */

            codewords[pos] = inv_bits((prefix | j), bits[pos]);
            if (!bits[pos])
                bits[pos] = 1;

            pos++;
        }//for j
    }//for i

    /* number of codewords = pos */
    return init_vlc(vlc, IVI_VLC_BITS, pos, bits, 1, 1, codewords, 2, 2,
                    (flag ? INIT_VLC_USE_NEW_STATIC : 0) | INIT_VLC_LE);
}

void ff_ivi_init_static_vlc(void)
{
    int i;
    static VLC_TYPE table_data[8192 * 16][2];
    static int initialized_vlcs = 0;

    if (initialized_vlcs)
        return;
    for (i = 0; i < 8; i++) {
        ivi_mb_vlc_tabs[i].table = table_data + i * 2 * 8192;
        ivi_mb_vlc_tabs[i].table_allocated = 8192;
        ivi_create_huff_from_desc(&ff_ivi_mb_huff_desc[i],
                                  &ivi_mb_vlc_tabs[i], 1);
        ivi_blk_vlc_tabs[i].table = table_data + (i * 2 + 1) * 8192;
        ivi_blk_vlc_tabs[i].table_allocated = 8192;
        ivi_create_huff_from_desc(&ff_ivi_blk_huff_desc[i],
                                  &ivi_blk_vlc_tabs[i], 1);
    }
    initialized_vlcs = 1;
}

/*
 *  Copy huffman codebook descriptors.
 *
 *  @param[out]  dst  ptr to the destination descriptor
 *  @param[in]   src  ptr to the source descriptor
 */
static void ivi_huff_desc_copy(IVIHuffDesc *dst, const IVIHuffDesc *src)
{
    dst->num_rows = src->num_rows;
    memcpy(dst->xbits, src->xbits, src->num_rows);
}

/*
 *  Compare two huffman codebook descriptors.
 *
 *  @param[in]  desc1  ptr to the 1st descriptor to compare
 *  @param[in]  desc2  ptr to the 2nd descriptor to compare
 *  @return         comparison result: 0 - equal, 1 - not equal
 */
static int ivi_huff_desc_cmp(const IVIHuffDesc *desc1,
                             const IVIHuffDesc *desc2)
{
    return desc1->num_rows != desc2->num_rows ||
           memcmp(desc1->xbits, desc2->xbits, desc1->num_rows);
}

int ff_ivi_dec_huff_desc(GetBitContext *gb, int desc_coded, int which_tab,
                         IVIHuffTab *huff_tab, AVCodecContext *avctx)
{
    int i, result;
    IVIHuffDesc new_huff;

    if (!desc_coded) {
        /* select default table */
        huff_tab->tab = (which_tab) ? &ivi_blk_vlc_tabs[7]
                                    : &ivi_mb_vlc_tabs [7];
        return 0;
    }

    huff_tab->tab_sel = get_bits(gb, 3);
    if (huff_tab->tab_sel == 7) {
        /* custom huffman table (explicitly encoded) */
        new_huff.num_rows = get_bits(gb, 4);
        if (!new_huff.num_rows) {
            av_log(avctx, AV_LOG_ERROR, "Empty custom Huffman table!\n");
            return AVERROR_INVALIDDATA;
        }

<<<<<<< HEAD
            /* Have we got the same custom table? Rebuild if not. */
            if (ivi_huff_desc_cmp(&new_huff, &huff_tab->cust_desc) || !huff_tab->cust_tab.table) {
                ivi_huff_desc_copy(&huff_tab->cust_desc, &new_huff);
=======
        for (i = 0; i < new_huff.num_rows; i++)
            new_huff.xbits[i] = get_bits(gb, 4);
>>>>>>> fa6eef42

        /* Have we got the same custom table? Rebuild if not. */
        if (ivi_huff_desc_cmp(&new_huff, &huff_tab->cust_desc)) {
            ivi_huff_desc_copy(&huff_tab->cust_desc, &new_huff);

            if (huff_tab->cust_tab.table)
                ff_free_vlc(&huff_tab->cust_tab);
            result = ivi_create_huff_from_desc(&huff_tab->cust_desc,
                    &huff_tab->cust_tab, 0);
            if (result) {
                // reset faulty description
                huff_tab->cust_desc.num_rows = 0;
                av_log(avctx, AV_LOG_ERROR,
                       "Error while initializing custom vlc table!\n");
                return result;
            }
        }
        huff_tab->tab = &huff_tab->cust_tab;
    } else {
        /* select one of predefined tables */
        huff_tab->tab = (which_tab) ? &ivi_blk_vlc_tabs[huff_tab->tab_sel]
            : &ivi_mb_vlc_tabs [huff_tab->tab_sel];
    }

    return 0;
}

/*
 *  Free planes, bands and macroblocks buffers.
 *
 *  @param[in]  planes  pointer to the array of the plane descriptors
 */
static av_cold void ivi_free_buffers(IVIPlaneDesc *planes)
{
    int p, b, t;

    for (p = 0; p < 3; p++) {
        if (planes[p].bands)
        for (b = 0; b < planes[p].num_bands; b++) {
            av_freep(&planes[p].bands[b].bufs[0]);
            av_freep(&planes[p].bands[b].bufs[1]);
            av_freep(&planes[p].bands[b].bufs[2]);

            if (planes[p].bands[b].blk_vlc.cust_tab.table)
                ff_free_vlc(&planes[p].bands[b].blk_vlc.cust_tab);
            for (t = 0; t < planes[p].bands[b].num_tiles; t++)
                av_freep(&planes[p].bands[b].tiles[t].mbs);
            av_freep(&planes[p].bands[b].tiles);
        }
        av_freep(&planes[p].bands);
    }
}

av_cold int ff_ivi_init_planes(IVIPlaneDesc *planes, const IVIPicConfig *cfg)
{
    int p, b;
    uint32_t b_width, b_height, align_fac, width_aligned,
             height_aligned, buf_size;
    IVIBandDesc *band;

    ivi_free_buffers(planes);

    /* fill in the descriptor of the luminance plane */
    planes[0].width     = cfg->pic_width;
    planes[0].height    = cfg->pic_height;
    planes[0].num_bands = cfg->luma_bands;

    /* fill in the descriptors of the chrominance planes */
    planes[1].width     = planes[2].width     = (cfg->pic_width  + 3) >> 2;
    planes[1].height    = planes[2].height    = (cfg->pic_height + 3) >> 2;
    planes[1].num_bands = planes[2].num_bands = cfg->chroma_bands;

    for (p = 0; p < 3; p++) {
        planes[p].bands = av_mallocz(planes[p].num_bands * sizeof(IVIBandDesc));
        if (!planes[p].bands)
            return AVERROR(ENOMEM);

        /* select band dimensions: if there is only one band then it
         *  has the full size, if there are several bands each of them
         *  has only half size */
        b_width  = planes[p].num_bands == 1 ? planes[p].width
                                            : (planes[p].width  + 1) >> 1;
        b_height = planes[p].num_bands == 1 ? planes[p].height
                                            : (planes[p].height + 1) >> 1;

        /* luma   band buffers will be aligned on 16x16 (max macroblock size) */
        /* chroma band buffers will be aligned on   8x8 (max macroblock size) */
        align_fac       = p ? 8 : 16;
        width_aligned   = FFALIGN(b_width , align_fac);
        height_aligned  = FFALIGN(b_height, align_fac);
        buf_size        = width_aligned * height_aligned * sizeof(int16_t);

        for (b = 0; b < planes[p].num_bands; b++) {
            band = &planes[p].bands[b]; /* select appropriate plane/band */
            band->plane    = p;
            band->band_num = b;
            band->width    = b_width;
            band->height   = b_height;
            band->pitch    = width_aligned;
            band->aheight  = height_aligned;
            band->bufs[0]  = av_mallocz(buf_size);
            band->bufs[1]  = av_mallocz(buf_size);
            band->bufsize  = buf_size/2;
            if (!band->bufs[0] || !band->bufs[1])
                return AVERROR(ENOMEM);

            /* allocate the 3rd band buffer for scalability mode */
            if (cfg->luma_bands > 1) {
                band->bufs[2] = av_mallocz(buf_size);
                if (!band->bufs[2])
                    return AVERROR(ENOMEM);
            }
            /* reset custom vlc */
            planes[p].bands[0].blk_vlc.cust_desc.num_rows = 0;
        }
    }

    return 0;
}

static int ivi_init_tiles(IVIBandDesc *band, IVITile *ref_tile,
                          int p, int b, int t_height, int t_width)
{
    int x, y;
    IVITile *tile = band->tiles;

    for (y = 0; y < band->height; y += t_height) {
        for (x = 0; x < band->width; x += t_width) {
            tile->xpos     = x;
            tile->ypos     = y;
            tile->mb_size  = band->mb_size;
            tile->width    = FFMIN(band->width - x,  t_width);
            tile->height   = FFMIN(band->height - y, t_height);
            tile->is_empty = tile->data_size = 0;
            /* calculate number of macroblocks */
            tile->num_MBs  = IVI_MBs_PER_TILE(tile->width, tile->height,
                                              band->mb_size);

            av_freep(&tile->mbs);
            tile->mbs = av_malloc(tile->num_MBs * sizeof(IVIMbInfo));
            if (!tile->mbs)
                return AVERROR(ENOMEM);

            tile->ref_mbs = 0;
            if (p || b) {
                tile->ref_mbs = ref_tile->mbs;
                ref_tile++;
            }
            tile++;
        }
    }

    return 0;
}

av_cold int ff_ivi_init_tiles(IVIPlaneDesc *planes,
                              int tile_width, int tile_height)
{
    int p, b, x_tiles, y_tiles, t_width, t_height, ret;
    IVIBandDesc *band;

    for (p = 0; p < 3; p++) {
        t_width  = !p ? tile_width  : (tile_width  + 3) >> 2;
        t_height = !p ? tile_height : (tile_height + 3) >> 2;

        if (!p && planes[0].num_bands == 4) {
            t_width  >>= 1;
            t_height >>= 1;
        }
        if(t_width<=0 || t_height<=0)
            return AVERROR(EINVAL);

        for (b = 0; b < planes[p].num_bands; b++) {
            band = &planes[p].bands[b];
            x_tiles = IVI_NUM_TILES(band->width, t_width);
            y_tiles = IVI_NUM_TILES(band->height, t_height);
            band->num_tiles = x_tiles * y_tiles;

            av_freep(&band->tiles);
            band->tiles = av_mallocz(band->num_tiles * sizeof(IVITile));
            if (!band->tiles)
                return AVERROR(ENOMEM);

            /* use the first luma band as reference for motion vectors
             * and quant */
<<<<<<< HEAD
            ref_tile = planes[0].bands[0].tiles;

            for (y = 0; y < band->height; y += t_height) {
                for (x = 0; x < band->width; x += t_width) {
                    tile->xpos     = x;
                    tile->ypos     = y;
                    tile->mb_size  = band->mb_size;
                    tile->width    = FFMIN(band->width - x,  t_width);
                    tile->height   = FFMIN(band->height - y, t_height);
                    tile->is_empty = tile->data_size = 0;
                    /* calculate number of macroblocks */
                    tile->num_MBs  = IVI_MBs_PER_TILE(tile->width, tile->height,
                                                      band->mb_size);

                    av_freep(&tile->mbs);
                    tile->mbs = av_malloc(tile->num_MBs * sizeof(IVIMbInfo));
                    if (!tile->mbs)
                        return AVERROR(ENOMEM);

                    tile->ref_mbs = 0;
                    if (p || b) {
                        if (tile->num_MBs <= ref_tile->num_MBs) {
                            tile->ref_mbs = ref_tile->mbs;
                        }else
                            av_log(NULL, AV_LOG_DEBUG, "Cannot use ref_tile, too few mbs\n");
                        ref_tile++;
                    }

                    tile++;
                }
            }

        }// for b
    }// for p
=======
            ret = ivi_init_tiles(band, planes[0].bands[0].tiles,
                                 p, b, t_height, t_width);
            if (ret < 0)
                return ret;
        }
    }
>>>>>>> fa6eef42

    return 0;
}

/*
 *  Decode size of the tile data.
 *  The size is stored as a variable-length field having the following format:
 *  if (tile_data_size < 255) than this field is only one byte long
 *  if (tile_data_size >= 255) than this field four is byte long: 0xFF X1 X2 X3
 *  where X1-X3 is size of the tile data
 *
 *  @param[in,out]  gb  the GetBit context
 *  @return     size of the tile data in bytes
 */
static int ivi_dec_tile_data_size(GetBitContext *gb)
{
    int    len;

    len = 0;
    if (get_bits1(gb)) {
        len = get_bits(gb, 8);
        if (len == 255)
            len = get_bits_long(gb, 24);
    }

    /* align the bitstream reader on the byte boundary */
    align_get_bits(gb);

    return len;
}


static int ivi_decode_coded_blocks(GetBitContext *gb, IVIBandDesc *band,
                                   ivi_mc_func mc, int mv_x, int mv_y,
                                   int *prev_dc, int is_intra, int mc_type,
                                   uint32_t quant, int offs,
                                   AVCodecContext *avctx)
{
    const uint16_t *base_tab  = is_intra ? band->intra_base : band->inter_base;
    RVMapDesc *rvmap = band->rv_map;
    uint8_t col_flags[8];
    int32_t trvec[64];
    uint32_t sym = 0, lo, hi, q;
    int pos, run, val;
    int blk_size   = band->blk_size;
    int num_coeffs = blk_size * blk_size;
    int col_mask   = blk_size - 1;
    int scan_pos   = -1;

    if (!band->scan) {
        av_log(avctx, AV_LOG_ERROR, "Scan pattern is not set.\n");
        return AVERROR_INVALIDDATA;
    }

    /* zero transform vector */
    memset(trvec, 0, num_coeffs * sizeof(trvec[0]));
    /* zero column flags */
    memset(col_flags, 0, sizeof(col_flags));
    while (scan_pos <= num_coeffs) {
        sym = get_vlc2(gb, band->blk_vlc.tab->table,
                       IVI_VLC_BITS, 1);
        if (sym == rvmap->eob_sym)
            break; /* End of block */

        /* Escape - run/val explicitly coded using 3 vlc codes */
        if (sym == rvmap->esc_sym) {
            run = get_vlc2(gb, band->blk_vlc.tab->table, IVI_VLC_BITS, 1) + 1;
            lo  = get_vlc2(gb, band->blk_vlc.tab->table, IVI_VLC_BITS, 1);
            hi  = get_vlc2(gb, band->blk_vlc.tab->table, IVI_VLC_BITS, 1);
            /* merge them and convert into signed val */
            val = IVI_TOSIGNED((hi << 6) | lo);
        } else {
            if (sym >= 256U) {
                av_log(avctx, AV_LOG_ERROR, "Invalid sym encountered: %d.\n", sym);
                return AVERROR_INVALIDDATA;
            }
            run = rvmap->runtab[sym];
            val = rvmap->valtab[sym];
        }

        /* de-zigzag and dequantize */
        scan_pos += run;
        if (scan_pos >= num_coeffs || scan_pos < 0)
            break;
        pos = band->scan[scan_pos];

        if (!val)
            av_dlog(avctx, "Val = 0 encountered!\n");

        q = (base_tab[pos] * quant) >> 9;
        if (q > 1)
            val = val * q + FFSIGN(val) * (((q ^ 1) - 1) >> 1);
        trvec[pos] = val;
        /* track columns containing non-zero coeffs */
        col_flags[pos & col_mask] |= !!val;
    }

    if (scan_pos < 0 || scan_pos >= num_coeffs && sym != rvmap->eob_sym)
        return AVERROR_INVALIDDATA; /* corrupt block data */

    /* undoing DC coeff prediction for intra-blocks */
    if (is_intra && band->is_2d_trans) {
        *prev_dc     += trvec[0];
        trvec[0]      = *prev_dc;
        col_flags[0] |= !!*prev_dc;
    }

    /* apply inverse transform */
    band->inv_transform(trvec, band->buf + offs,
                        band->pitch, col_flags);

    /* apply motion compensation */
    if (!is_intra)
        return ivi_mc(mc, band->buf, band->ref_buf, offs, mv_x, mv_y,
                      band->pitch, mc_type);

    return 0;
}
/*
 *  Decode block data:
 *  extract huffman-coded transform coefficients from the bitstream,
 *  dequantize them, apply inverse transform and motion compensation
 *  in order to reconstruct the picture.
 *
 *  @param[in,out]  gb    the GetBit context
 *  @param[in]      band  pointer to the band descriptor
 *  @param[in]      tile  pointer to the tile descriptor
 *  @return     result code: 0 - OK, -1 = error (corrupted blocks data)
 */
static int ivi_decode_blocks(GetBitContext *gb, IVIBandDesc *band,
                             IVITile *tile, AVCodecContext *avctx)
{
<<<<<<< HEAD
    int         mbn, blk, num_blocks, num_coeffs, blk_size, scan_pos, run, val,
                pos, is_intra, mc_type = 0, av_uninit(mv_x), av_uninit(mv_y), col_mask;
    uint8_t     col_flags[8];
    int32_t     prev_dc, trvec[64];
    uint32_t    cbp, av_uninit(sym), lo, hi, quant, buf_offs, q;
    IVIMbInfo   *mb;
    RVMapDesc   *rvmap = band->rv_map;
    void (*mc_with_delta_func)(int16_t *buf, const int16_t *ref_buf, uint32_t pitch, int mc_type);
    void (*mc_no_delta_func)  (int16_t *buf, const int16_t *ref_buf, uint32_t pitch, int mc_type);
    const uint16_t  *base_tab;
    const uint8_t   *scale_tab;

    prev_dc = 0; /* init intra prediction for the DC coefficient */

=======
    int mbn, blk, num_blocks, blk_size, ret, is_intra, mc_type = 0;
    int mv_x = 0, mv_y = 0;
    int32_t prev_dc;
    uint32_t cbp, quant, buf_offs;
    IVIMbInfo *mb;
    ivi_mc_func mc_with_delta_func, mc_no_delta_func;
    const uint8_t *scale_tab;

    /* init intra prediction for the DC coefficient */
    prev_dc    = 0;
>>>>>>> fa6eef42
    blk_size   = band->blk_size;
    /* number of blocks per mb */
    num_blocks = (band->mb_size != blk_size) ? 4 : 1;
    if (blk_size == 8) {
        mc_with_delta_func = ff_ivi_mc_8x8_delta;
        mc_no_delta_func   = ff_ivi_mc_8x8_no_delta;
    } else {
        mc_with_delta_func = ff_ivi_mc_4x4_delta;
        mc_no_delta_func   = ff_ivi_mc_4x4_no_delta;
    }

    for (mbn = 0, mb = tile->mbs; mbn < tile->num_MBs; mb++, mbn++) {
        is_intra = !mb->type;
        cbp      = mb->cbp;
        buf_offs = mb->buf_offs;

        quant = av_clip(band->glob_quant + mb->q_delta, 0, 23);

        scale_tab = is_intra ? band->intra_scale : band->inter_scale;
        if (scale_tab)
            quant = scale_tab[quant];

        if (!is_intra) {
            mv_x = mb->mv_x;
            mv_y = mb->mv_y;
            if (band->is_halfpel) {
                mc_type = ((mv_y & 1) << 1) | (mv_x & 1);
                mv_x >>= 1;
                mv_y >>= 1; /* convert halfpel vectors into fullpel ones */
            }
            if (mb->type) {
                int dmv_x, dmv_y, cx, cy;

                dmv_x = mb->mv_x >> band->is_halfpel;
                dmv_y = mb->mv_y >> band->is_halfpel;
                cx    = mb->mv_x &  band->is_halfpel;
                cy    = mb->mv_y &  band->is_halfpel;

                if (mb->xpos + dmv_x < 0 ||
                    mb->xpos + dmv_x + band->mb_size + cx > band->pitch ||
                    mb->ypos + dmv_y < 0 ||
                    mb->ypos + dmv_y + band->mb_size + cy > band->aheight) {
                    return AVERROR_INVALIDDATA;
                }
            }
        }

        for (blk = 0; blk < num_blocks; blk++) {
            /* adjust block position in the buffer according to its number */
            if (blk & 1) {
                buf_offs += blk_size;
            } else if (blk == 2) {
                buf_offs -= blk_size;
                buf_offs += blk_size * band->pitch;
            }

            if (cbp & 1) { /* block coded ? */
<<<<<<< HEAD
                if (!band->scan) {
                    av_log(avctx, AV_LOG_ERROR, "Scan pattern is not set.\n");
                    return AVERROR_INVALIDDATA;
                }

                scan_pos = -1;
                memset(trvec, 0, num_coeffs*sizeof(trvec[0])); /* zero transform vector */
                memset(col_flags, 0, sizeof(col_flags));      /* zero column flags */

                while (scan_pos <= num_coeffs) {
                    sym = get_vlc2(gb, band->blk_vlc.tab->table, IVI_VLC_BITS, 1);
                    if (sym == rvmap->eob_sym)
                        break; /* End of block */

                    if (sym == rvmap->esc_sym) { /* Escape - run/val explicitly coded using 3 vlc codes */
                        run = get_vlc2(gb, band->blk_vlc.tab->table, IVI_VLC_BITS, 1) + 1;
                        lo  = get_vlc2(gb, band->blk_vlc.tab->table, IVI_VLC_BITS, 1);
                        hi  = get_vlc2(gb, band->blk_vlc.tab->table, IVI_VLC_BITS, 1);
                        val = IVI_TOSIGNED((hi << 6) | lo); /* merge them and convert into signed val */
                    } else {
                        if (sym >= 256U) {
                            av_log(avctx, AV_LOG_ERROR, "Invalid sym encountered: %d.\n", sym);
                            return AVERROR_INVALIDDATA;
                        }
                        run = rvmap->runtab[sym];
                        val = rvmap->valtab[sym];
                    }

                    /* de-zigzag and dequantize */
                    scan_pos += run;
                    if (scan_pos >= (unsigned)num_coeffs)
                        break;
                    pos = band->scan[scan_pos];

                    if (!val)
                        av_dlog(avctx, "Val = 0 encountered!\n");

                    q = (base_tab[pos] * quant) >> 9;
                    if (q > 1)
                        val = val * q + FFSIGN(val) * (((q ^ 1) - 1) >> 1);
                    trvec[pos] = val;
                    col_flags[pos & col_mask] |= !!val; /* track columns containing non-zero coeffs */
                }// while

                if (scan_pos >= num_coeffs && sym != rvmap->eob_sym)
                    return AVERROR_INVALIDDATA; /* corrupt block data */

                /* undoing DC coeff prediction for intra-blocks */
                if (is_intra && band->is_2d_trans) {
                    prev_dc      += trvec[0];
                    trvec[0]      = prev_dc;
                    col_flags[0] |= !!prev_dc;
                }
                if(band->transform_size > band->blk_size){
                    av_log(NULL, AV_LOG_ERROR, "Too large transform\n");
                    return AVERROR_INVALIDDATA;
                }
                /* apply inverse transform */
                band->inv_transform(trvec, band->buf + buf_offs,
                                    band->pitch, col_flags);

                /* apply motion compensation */
                if (!is_intra)
                    mc_with_delta_func(band->buf + buf_offs,
                                       band->ref_buf + buf_offs + mv_y * band->pitch + mv_x,
                                       band->pitch, mc_type);
=======
                ret = ivi_decode_coded_blocks(gb, band, mc_with_delta_func,
                                              mv_x, mv_y, &prev_dc, is_intra,
                                              mc_type, quant, buf_offs, avctx);
                if (ret < 0)
                    return ret;
>>>>>>> fa6eef42
            } else {
                /* block not coded */
                /* for intra blocks apply the dc slant transform */
                /* for inter - perform the motion compensation without delta */
                if (is_intra) {
<<<<<<< HEAD
                    band->dc_transform(&prev_dc, band->buf + buf_offs,
                                       band->pitch, blk_size);
                } else
                    mc_no_delta_func(band->buf + buf_offs,
                                     band->ref_buf + buf_offs + mv_y * band->pitch + mv_x,
                                     band->pitch, mc_type);
=======
                    if (band->dc_transform)
                        band->dc_transform(&prev_dc, band->buf + buf_offs,
                                           band->pitch, blk_size);
                } else {
                    ret = ivi_mc(mc_no_delta_func, band->buf, band->ref_buf,
                                 buf_offs, mv_x, mv_y, band->pitch, mc_type);
                    if (ret < 0)
                        return ret;
                }
>>>>>>> fa6eef42
            }

            cbp >>= 1;
        }// for blk
    }// for mbn

    align_get_bits(gb);

    return 0;
}

/**
 *  Handle empty tiles by performing data copying and motion
 *  compensation respectively.
 *
 *  @param[in]  avctx     ptr to the AVCodecContext
 *  @param[in]  band      pointer to the band descriptor
 *  @param[in]  tile      pointer to the tile descriptor
 *  @param[in]  mv_scale  scaling factor for motion vectors
 */
static int ivi_process_empty_tile(AVCodecContext *avctx, IVIBandDesc *band,
                                  IVITile *tile, int32_t mv_scale)
{
    int             x, y, need_mc, mbn, blk, num_blocks, mv_x, mv_y, mc_type;
    int             offs, mb_offset, row_offset, ret;
    IVIMbInfo       *mb, *ref_mb;
    const int16_t   *src;
    int16_t         *dst;
    ivi_mc_func     mc_no_delta_func;

    if (tile->num_MBs != IVI_MBs_PER_TILE(tile->width, tile->height, band->mb_size)) {
        av_log(avctx, AV_LOG_ERROR, "Allocated tile size %d mismatches "
               "parameters %d in ivi_process_empty_tile()\n",
               tile->num_MBs, IVI_MBs_PER_TILE(tile->width, tile->height, band->mb_size));
        return AVERROR_INVALIDDATA;
    }

    offs       = tile->ypos * band->pitch + tile->xpos;
    mb         = tile->mbs;
    ref_mb     = tile->ref_mbs;
    row_offset = band->mb_size * band->pitch;
    need_mc    = 0; /* reset the mc tracking flag */

    for (y = tile->ypos; y < (tile->ypos + tile->height); y += band->mb_size) {
        mb_offset = offs;

        for (x = tile->xpos; x < (tile->xpos + tile->width); x += band->mb_size) {
            mb->xpos     = x;
            mb->ypos     = y;
            mb->buf_offs = mb_offset;

            mb->type = 1; /* set the macroblocks type = INTER */
            mb->cbp  = 0; /* all blocks are empty */

            if (!band->qdelta_present && !band->plane && !band->band_num) {
                mb->q_delta = band->glob_quant;
                mb->mv_x    = 0;
                mb->mv_y    = 0;
            }

            if (band->inherit_qdelta && ref_mb)
                mb->q_delta = ref_mb->q_delta;

            if (band->inherit_mv && ref_mb) {
                /* motion vector inheritance */
                if (mv_scale) {
                    mb->mv_x = ivi_scale_mv(ref_mb->mv_x, mv_scale);
                    mb->mv_y = ivi_scale_mv(ref_mb->mv_y, mv_scale);
                } else {
                    mb->mv_x = ref_mb->mv_x;
                    mb->mv_y = ref_mb->mv_y;
                }
                need_mc |= mb->mv_x || mb->mv_y; /* tracking non-zero motion vectors */
                {
                    int dmv_x, dmv_y, cx, cy;

                    dmv_x = mb->mv_x >> band->is_halfpel;
                    dmv_y = mb->mv_y >> band->is_halfpel;
                    cx    = mb->mv_x &  band->is_halfpel;
                    cy    = mb->mv_y &  band->is_halfpel;

                    if (   mb->xpos + dmv_x < 0
                        || mb->xpos + dmv_x + band->mb_size + cx > band->pitch
                        || mb->ypos + dmv_y < 0
                        || mb->ypos + dmv_y + band->mb_size + cy > band->aheight) {
                        av_log(avctx, AV_LOG_ERROR, "MV out of bounds\n");
                        return AVERROR_INVALIDDATA;
                    }
                }
            }

            mb++;
            if (ref_mb)
                ref_mb++;
            mb_offset += band->mb_size;
        } // for x
        offs += row_offset;
    } // for y

    if (band->inherit_mv && need_mc) { /* apply motion compensation if there is at least one non-zero motion vector */
        num_blocks = (band->mb_size != band->blk_size) ? 4 : 1; /* number of blocks per mb */
        mc_no_delta_func = (band->blk_size == 8) ? ff_ivi_mc_8x8_no_delta
                                                 : ff_ivi_mc_4x4_no_delta;

        for (mbn = 0, mb = tile->mbs; mbn < tile->num_MBs; mb++, mbn++) {
            mv_x = mb->mv_x;
            mv_y = mb->mv_y;
            if (!band->is_halfpel) {
                mc_type = 0; /* we have only fullpel vectors */
            } else {
                mc_type = ((mv_y & 1) << 1) | (mv_x & 1);
                mv_x >>= 1;
                mv_y >>= 1; /* convert halfpel vectors into fullpel ones */
            }

            for (blk = 0; blk < num_blocks; blk++) {
                /* adjust block position in the buffer according with its number */
                offs = mb->buf_offs + band->blk_size * ((blk & 1) + !!(blk & 2) * band->pitch);
                ret = ivi_mc(mc_no_delta_func, band->buf, band->ref_buf,
                             offs, mv_x, mv_y, band->pitch, mc_type);
                if (ret < 0)
                    return ret;
            }
        }
    } else {
        /* copy data from the reference tile into the current one */
        src = band->ref_buf + tile->ypos * band->pitch + tile->xpos;
        dst = band->buf     + tile->ypos * band->pitch + tile->xpos;
        for (y = 0; y < tile->height; y++) {
            memcpy(dst, src, tile->width*sizeof(band->buf[0]));
            src += band->pitch;
            dst += band->pitch;
        }
    }

    return 0;
}


#ifdef DEBUG
static uint16_t ivi_calc_band_checksum(IVIBandDesc *band)
{
    int         x, y;
    int16_t     *src, checksum;

    src = band->buf;
    checksum = 0;

    for (y = 0; y < band->height; src += band->pitch, y++)
        for (x = 0; x < band->width; x++)
            checksum += src[x];

    return checksum;
}
#endif

/*
 *  Convert and output the current plane.
 *  This conversion is done by adding back the bias value of 128
 *  (subtracted in the encoder) and clipping the result.
 *
 *  @param[in]   plane      pointer to the descriptor of the plane being processed
 *  @param[out]  dst        pointer to the buffer receiving converted pixels
 *  @param[in]   dst_pitch  pitch for moving to the next y line
 */
static void ivi_output_plane(IVIPlaneDesc *plane, uint8_t *dst, int dst_pitch)
{
    int             x, y;
    const int16_t   *src  = plane->bands[0].buf;
    uint32_t        pitch = plane->bands[0].pitch;

    if (!src)
        return;

    for (y = 0; y < plane->height; y++) {
        for (x = 0; x < plane->width; x++)
            dst[x] = av_clip_uint8(src[x] + 128);
        src += pitch;
        dst += dst_pitch;
    }
}

/**
 *  Decode an Indeo 4 or 5 band.
 *
 *  @param[in,out]  ctx    ptr to the decoder context
 *  @param[in,out]  band   ptr to the band descriptor
 *  @param[in]      avctx  ptr to the AVCodecContext
 *  @return         result code: 0 = OK, -1 = error
 */
static int decode_band(IVI45DecContext *ctx,
                       IVIBandDesc *band, AVCodecContext *avctx)
{
    int         result, i, t, idx1, idx2, pos;
    IVITile     *tile;

    band->buf     = band->bufs[ctx->dst_buf];
    if (!band->buf) {
        av_log(avctx, AV_LOG_ERROR, "Band buffer points to no data!\n");
        return AVERROR_INVALIDDATA;
    }
    band->ref_buf = band->bufs[ctx->ref_buf];
    band->data_ptr = ctx->frame_data + (get_bits_count(&ctx->gb) >> 3);

    result = ctx->decode_band_hdr(ctx, band, avctx);
    if (result) {
        av_log(avctx, AV_LOG_ERROR, "Error while decoding band header: %d\n",
               result);
        return result;
    }

    if (band->is_empty) {
        av_log(avctx, AV_LOG_ERROR, "Empty band encountered!\n");
        return AVERROR_INVALIDDATA;
    }

    band->rv_map = &ctx->rvmap_tabs[band->rvmap_sel];

    /* apply corrections to the selected rvmap table if present */
    for (i = 0; i < band->num_corr; i++) {
        idx1 = band->corr[i * 2];
        idx2 = band->corr[i * 2 + 1];
        FFSWAP(uint8_t, band->rv_map->runtab[idx1], band->rv_map->runtab[idx2]);
        FFSWAP(int16_t, band->rv_map->valtab[idx1], band->rv_map->valtab[idx2]);
        if (idx1 == band->rv_map->eob_sym || idx2 == band->rv_map->eob_sym)
            band->rv_map->eob_sym ^= idx1 ^ idx2;
        if (idx1 == band->rv_map->esc_sym || idx2 == band->rv_map->esc_sym)
            band->rv_map->esc_sym ^= idx1 ^ idx2;
    }

    pos = get_bits_count(&ctx->gb);

    for (t = 0; t < band->num_tiles; t++) {
        tile = &band->tiles[t];

        if (tile->mb_size != band->mb_size) {
            av_log(avctx, AV_LOG_ERROR, "MB sizes mismatch: %d vs. %d\n",
                   band->mb_size, tile->mb_size);
            return AVERROR_INVALIDDATA;
        }
        tile->is_empty = get_bits1(&ctx->gb);
        if (tile->is_empty) {
            result = ivi_process_empty_tile(avctx, band, tile,
                                      (ctx->planes[0].bands[0].mb_size >> 3) - (band->mb_size >> 3));
            if (result < 0)
                break;
            av_dlog(avctx, "Empty tile encountered!\n");
        } else {
            tile->data_size = ivi_dec_tile_data_size(&ctx->gb);
            if (!tile->data_size) {
                av_log(avctx, AV_LOG_ERROR, "Tile data size is zero!\n");
                result = AVERROR_INVALIDDATA;
                break;
            }

            result = ctx->decode_mb_info(ctx, band, tile, avctx);
            if (result < 0)
                break;

            result = ivi_decode_blocks(&ctx->gb, band, tile, avctx);
            if (result < 0) {
                av_log(avctx, AV_LOG_ERROR,
                       "Corrupted tile data encountered!\n");
                break;
            }

            if (((get_bits_count(&ctx->gb) - pos) >> 3) != tile->data_size) {
                av_log(avctx, AV_LOG_ERROR,
                       "Tile data_size mismatch!\n");
                result = AVERROR_INVALIDDATA;
                break;
            }

            pos += tile->data_size << 3; // skip to next tile
        }
    }

    /* restore the selected rvmap table by applying its corrections in
     * reverse order */
    for (i = band->num_corr-1; i >= 0; i--) {
        idx1 = band->corr[i*2];
        idx2 = band->corr[i*2+1];
        FFSWAP(uint8_t, band->rv_map->runtab[idx1], band->rv_map->runtab[idx2]);
        FFSWAP(int16_t, band->rv_map->valtab[idx1], band->rv_map->valtab[idx2]);
        if (idx1 == band->rv_map->eob_sym || idx2 == band->rv_map->eob_sym)
            band->rv_map->eob_sym ^= idx1 ^ idx2;
        if (idx1 == band->rv_map->esc_sym || idx2 == band->rv_map->esc_sym)
            band->rv_map->esc_sym ^= idx1 ^ idx2;
    }

#ifdef DEBUG
    if (band->checksum_present) {
        uint16_t chksum = ivi_calc_band_checksum(band);
        if (chksum != band->checksum) {
            av_log(avctx, AV_LOG_ERROR,
                   "Band checksum mismatch! Plane %d, band %d, "
                   "received: %x, calculated: %x\n",
                   band->plane, band->band_num, band->checksum, chksum);
        }
    }
#endif

    align_get_bits(&ctx->gb);

    return result;
}

int ff_ivi_decode_frame(AVCodecContext *avctx, void *data, int *got_frame,
                        AVPacket *avpkt)
{
    IVI45DecContext *ctx = avctx->priv_data;
    const uint8_t   *buf = avpkt->data;
    int             buf_size = avpkt->size;
    int             result, p, b;

    init_get_bits(&ctx->gb, buf, buf_size * 8);
    ctx->frame_data = buf;
    ctx->frame_size = buf_size;

    result = ctx->decode_pic_hdr(ctx, avctx);
    if (result) {
        av_log(avctx, AV_LOG_ERROR,
               "Error while decoding picture header: %d\n", result);
        return result;
    }
    if (ctx->gop_invalid)
        return AVERROR_INVALIDDATA;

    if (ctx->gop_flags & IVI5_IS_PROTECTED) {
        av_log(avctx, AV_LOG_ERROR, "Password-protected clip!\n");
        return AVERROR_PATCHWELCOME;
    }

    ctx->switch_buffers(ctx);

    //{ START_TIMER;

    if (ctx->is_nonnull_frame(ctx)) {
        ctx->buf_invalid[ctx->dst_buf] = 1;
        for (p = 0; p < 3; p++) {
            for (b = 0; b < ctx->planes[p].num_bands; b++) {
                result = decode_band(ctx, &ctx->planes[p].bands[b], avctx);
                if (result < 0) {
                    av_log(avctx, AV_LOG_ERROR,
                           "Error while decoding band: %d, plane: %d\n", b, p);
                    return result;
                }
            }
        }
        ctx->buf_invalid[ctx->dst_buf] = 0;
    }
    if (ctx->buf_invalid[ctx->dst_buf])
        return -1;

    //STOP_TIMER("decode_planes"); }

    /* If the bidirectional mode is enabled, next I and the following P
     * frame will be sent together. Unfortunately the approach below seems
     * to be the only way to handle the B-frames mode.
     * That's exactly the same Intel decoders do.
     */
    if (avctx->codec_id == AV_CODEC_ID_INDEO4 &&
        ctx->frame_type == 0/*FRAMETYPE_INTRA*/) {
        while (get_bits(&ctx->gb, 8)); // skip version string
        skip_bits_long(&ctx->gb, 64);  // skip padding, TODO: implement correct 8-bytes alignment
        if (get_bits_left(&ctx->gb) > 18 && show_bits(&ctx->gb, 18) == 0x3FFF8)
            av_log(avctx, AV_LOG_ERROR, "Buffer contains IP frames!\n");
    }

    if (!ctx->is_nonnull_frame(ctx))
        return buf_size;

    if (ctx->frame.data[0])
        avctx->release_buffer(avctx, &ctx->frame);

    ctx->frame.reference = 0;
    avcodec_set_dimensions(avctx, ctx->planes[0].width, ctx->planes[0].height);
    if ((result = ff_get_buffer(avctx, &ctx->frame)) < 0) {
        av_log(avctx, AV_LOG_ERROR, "get_buffer() failed\n");
        return result;
    }

    if (ctx->is_scalable) {
        if (avctx->codec_id == AV_CODEC_ID_INDEO4)
            ff_ivi_recompose_haar(&ctx->planes[0], ctx->frame.data[0], ctx->frame.linesize[0]);
        else
            ff_ivi_recompose53   (&ctx->planes[0], ctx->frame.data[0], ctx->frame.linesize[0]);
    } else {
        ivi_output_plane(&ctx->planes[0], ctx->frame.data[0], ctx->frame.linesize[0]);
    }

    ivi_output_plane(&ctx->planes[2], ctx->frame.data[1], ctx->frame.linesize[1]);
    ivi_output_plane(&ctx->planes[1], ctx->frame.data[2], ctx->frame.linesize[2]);

    *got_frame = 1;
    *(AVFrame*)data = ctx->frame;

    return buf_size;
}

/**
 *  Close Indeo5 decoder and clean up its context.
 */
av_cold int ff_ivi_decode_close(AVCodecContext *avctx)
{
    IVI45DecContext *ctx = avctx->priv_data;

    ivi_free_buffers(&ctx->planes[0]);

    if (ctx->mb_vlc.cust_tab.table)
        ff_free_vlc(&ctx->mb_vlc.cust_tab);

    if (ctx->frame.data[0])
        avctx->release_buffer(avctx, &ctx->frame);

#if IVI4_STREAM_ANALYSER
    if (avctx->codec_id == AV_CODEC_ID_INDEO4) {
    if (ctx->is_scalable)
        av_log(avctx, AV_LOG_ERROR, "This video uses scalability mode!\n");
    if (ctx->uses_tiling)
        av_log(avctx, AV_LOG_ERROR, "This video uses local decoding!\n");
    if (ctx->has_b_frames)
        av_log(avctx, AV_LOG_ERROR, "This video contains B-frames!\n");
    if (ctx->has_transp)
        av_log(avctx, AV_LOG_ERROR, "Transparency mode is enabled!\n");
    if (ctx->uses_haar)
        av_log(avctx, AV_LOG_ERROR, "This video uses Haar transform!\n");
    if (ctx->uses_fullpel)
        av_log(avctx, AV_LOG_ERROR, "This video uses fullpel motion vectors!\n");
    }
#endif

    return 0;
}


/**
 * These are 2x8 predefined Huffman codebooks for coding macroblock/block
 * signals. They are specified using "huffman descriptors" in order to
 * avoid huge static tables. The decoding tables will be generated at
 * startup from these descriptors.
 */
const IVIHuffDesc ff_ivi_mb_huff_desc[8] = {
    {8,  {0, 4, 5, 4, 4, 4, 6, 6}},
    {12, {0, 2, 2, 3, 3, 3, 3, 5, 3, 2, 2, 2}},
    {12, {0, 2, 3, 4, 3, 3, 3, 3, 4, 3, 2, 2}},
    {12, {0, 3, 4, 4, 3, 3, 3, 3, 3, 2, 2, 2}},
    {13, {0, 4, 4, 3, 3, 3, 3, 2, 3, 3, 2, 1, 1}},
    {9,  {0, 4, 4, 4, 4, 3, 3, 3, 2}},
    {10, {0, 4, 4, 4, 4, 3, 3, 2, 2, 2}},
    {12, {0, 4, 4, 4, 3, 3, 2, 3, 2, 2, 2, 2}}
};

const IVIHuffDesc ff_ivi_blk_huff_desc[8] = {
    {10, {1, 2, 3, 4, 4, 7, 5, 5, 4, 1}},
    {11, {2, 3, 4, 4, 4, 7, 5, 4, 3, 3, 2}},
    {12, {2, 4, 5, 5, 5, 5, 6, 4, 4, 3, 1, 1}},
    {13, {3, 3, 4, 4, 5, 6, 6, 4, 4, 3, 2, 1, 1}},
    {11, {3, 4, 4, 5, 5, 5, 6, 5, 4, 2, 2}},
    {13, {3, 4, 5, 5, 5, 5, 6, 4, 3, 3, 2, 1, 1}},
    {13, {3, 4, 5, 5, 5, 6, 5, 4, 3, 3, 2, 1, 1}},
    {9,  {3, 4, 4, 5, 5, 5, 6, 5, 5}}
};


/**
 *  Scan patterns shared between indeo4 and indeo5
 */
const uint8_t ff_ivi_vertical_scan_8x8[64] = {
    0,  8, 16, 24, 32, 40, 48, 56,
    1,  9, 17, 25, 33, 41, 49, 57,
    2, 10, 18, 26, 34, 42, 50, 58,
    3, 11, 19, 27, 35, 43, 51, 59,
    4, 12, 20, 28, 36, 44, 52, 60,
    5, 13, 21, 29, 37, 45, 53, 61,
    6, 14, 22, 30, 38, 46, 54, 62,
    7, 15, 23, 31, 39, 47, 55, 63
};

const uint8_t ff_ivi_horizontal_scan_8x8[64] = {
     0,  1,  2,  3,  4,  5,  6,  7,
     8,  9, 10, 11, 12, 13, 14, 15,
    16, 17, 18, 19, 20, 21, 22, 23,
    24, 25, 26, 27, 28, 29, 30, 31,
    32, 33, 34, 35, 36, 37, 38, 39,
    40, 41, 42, 43, 44, 45, 46, 47,
    48, 49, 50, 51, 52, 53, 54, 55,
    56, 57, 58, 59, 60, 61, 62, 63
};

const uint8_t ff_ivi_direct_scan_4x4[16] = {
    0, 1, 4, 8, 5, 2, 3, 6, 9, 12, 13, 10, 7, 11, 14, 15
};


/**
 *  Run-value (RLE) tables.
 */
const RVMapDesc ff_ivi_rvmap_tabs[9] = {
{   /* MapTab0 */
    5, /* eob_sym */
    2, /* esc_sym */
    /* run table */
    {1,  1,  0,  1,  1,  0,  1,  1,  2,  2,  1,  1,  1,  1,  3,  3,
     1,  1,  2,  2,  1,  1,  4,  4,  1,  1,  1,  1,  2,  2,  5,  5,
     1,  1,  3,  3,  1,  1,  6,  6,  1,  2,  1,  2,  7,  7,  1,  1,
     8,  8,  1,  1,  4,  2,  1,  4,  2,  1,  3,  3,  1,  1,  1,  9,
     9,  1,  2,  1,  2,  1,  5,  5,  1,  1, 10, 10,  1,  1,  3,  3,
     2,  2,  1,  1, 11, 11,  6,  4,  4,  1,  6,  1,  2,  1,  2, 12,
     8,  1, 12,  7,  8,  7,  1, 16,  1, 16,  1,  3,  3, 13,  1, 13,
     2,  2,  1, 15,  1,  5, 14, 15,  1,  5, 14,  1, 17,  8, 17,  8,
     1,  4,  4,  2,  2,  1, 25, 25, 24, 24,  1,  3,  1,  3,  1,  8,
     6,  7,  6,  1, 18,  8, 18,  1,  7, 23,  2,  2, 23,  1,  1, 21,
    22,  9,  9, 22, 19,  1, 21,  5, 19,  5,  1, 33, 20, 33, 20,  8,
     4,  4,  1, 32,  2,  2,  8,  3, 32, 26,  3,  1,  7,  7, 26,  6,
     1,  6,  1,  1, 16,  1, 10,  1, 10,  2, 16, 29, 28,  2, 29, 28,
     1, 27,  5,  8,  5, 27,  1,  8,  3,  7,  3, 31, 41, 31,  1, 41,
     6,  1,  6,  7,  4,  4,  1,  1,  2,  1,  2, 11, 34, 30, 11,  1,
    30, 15, 15, 34, 36, 40, 36, 40, 35, 35, 37, 37, 39, 39, 38, 38},

    /* value table */
    { 1,  -1,   0,   2,  -2,   0,   3,  -3,   1,  -1,   4,  -4,   5,  -5,   1,  -1,
      6,  -6,   2,  -2,   7,  -7,   1,  -1,   8,  -8,   9,  -9,   3,  -3,   1,  -1,
     10, -10,   2,  -2,  11, -11,   1,  -1,  12,   4, -12,  -4,   1,  -1,  13, -13,
      1,  -1,  14, -14,   2,   5,  15,  -2,  -5, -15,  -3,   3,  16, -16,  17,   1,
     -1, -17,   6,  18,  -6, -18,   2,  -2,  19, -19,   1,  -1,  20, -20,   4,  -4,
      7,  -7,  21, -21,   1,  -1,   2,   3,  -3,  22,  -2, -22,   8,  23,  -8,   1,
      2, -23,  -1,   2,  -2,  -2,  24,   1, -24,  -1,  25,   5,  -5,   1, -25,  -1,
      9,  -9,  26,   1, -26,   3,   1,  -1,  27,  -3,  -1, -27,   1,   3,  -1,  -3,
     28,  -4,   4,  10, -10, -28,   1,  -1,   1,  -1,  29,   6, -29,  -6,  30,  -4,
      3,   3,  -3, -30,   1,   4,  -1,  31,  -3,   1,  11, -11,  -1, -31,  32,  -1,
     -1,   2,  -2,   1,   1, -32,   1,   4,  -1,  -4,  33,  -1,   1,   1,  -1,   5,
      5,  -5, -33,  -1, -12,  12,  -5,  -7,   1,   1,   7,  34,   4,  -4,  -1,   4,
    -34,  -4,  35,  36,  -2, -35,  -2, -36,   2,  13,   2,  -1,   1, -13,   1,  -1,
     37,   1,  -5,   6,   5,  -1,  38,  -6,  -8,   5,   8,  -1,   1,   1, -37,  -1,
      5,  39,  -5,  -5,   6,  -6, -38, -39, -14,  40,  14,   2,   1,   1,  -2, -40,
     -1,  -2,   2,  -1,  -1,  -1,   1,   1,   1,  -1,   1,  -1,   1,  -1,   1,  -1}
},{
    /* MapTab1 */
    0,  /* eob_sym */
    38, /* esc_sym */
    /* run table */
    {0,  1,  1,  2,  2,  3,  3,  4,  4,  5,  5,  6,  8,  6,  8,  7,
     7,  9,  9, 10, 10, 11, 11,  1, 12,  1, 12, 13, 13, 16, 14, 16,
    14, 15, 15, 17, 17, 18,  0, 18, 19, 20, 21, 19, 22, 21, 20, 22,
    25, 24,  2, 25, 24, 23, 23,  2, 26, 28, 26, 28, 29, 27, 29, 27,
    33, 33,  1, 32,  1,  3, 32, 30, 36,  3, 36, 30, 31, 31, 35, 34,
    37, 41, 34, 35, 37,  4, 41,  4, 49,  8,  8, 49, 40, 38,  5, 38,
    40, 39,  5, 39, 42, 43, 42,  7, 57,  6, 43, 44,  6, 50,  7, 44,
    57, 48, 50, 48, 45, 45, 46, 47, 51, 46, 47, 58,  1, 51, 58,  1,
    52, 59, 53,  9, 52, 55, 55, 59, 53, 56, 54, 56, 54,  9, 64, 64,
    60, 63, 60, 63, 61, 62, 61, 62,  2, 10,  2, 10, 11,  1, 11, 13,
    12,  1, 12, 13, 16, 16,  8,  8, 14,  3,  3, 15, 14, 15,  4,  4,
     1, 17, 17,  5,  1,  7,  7,  5,  6,  1,  2,  2,  6, 22,  1, 25,
    21, 22,  8, 24,  1, 21, 25, 24,  8, 18, 18, 23,  9, 20, 23, 33,
    29, 33, 20,  1, 19,  1, 29, 36,  9, 36, 19, 41, 28, 57, 32,  3,
    28,  3,  1, 27, 49, 49,  1, 32, 26, 26,  2,  4,  4,  7, 57, 41,
     2,  7, 10,  5, 37, 16, 10, 27,  8,  8, 13, 16, 37, 13,  1,  5},

    /* value table */
    {0,   1,  -1,   1,  -1,   1,  -1,   1,  -1,   1,  -1,   1,   1,  -1,  -1,   1,
    -1,   1,  -1,   1,  -1,   1,  -1,   2,   1,  -2,  -1,   1,  -1,   1,   1,  -1,
    -1,   1,  -1,   1,  -1,   1,   0,  -1,   1,   1,   1,  -1,   1,  -1,  -1,  -1,
     1,   1,   2,  -1,  -1,   1,  -1,  -2,   1,   1,  -1,  -1,   1,   1,  -1,  -1,
     1,  -1,   3,   1,  -3,   2,  -1,   1,   1,  -2,  -1,  -1,  -1,   1,   1,   1,
     1,   1,  -1,  -1,  -1,   2,  -1,  -2,   1,   2,  -2,  -1,   1,   1,   2,  -1,
    -1,   1,  -2,  -1,   1,   1,  -1,   2,   1,   2,  -1,   1,  -2,  -1,  -2,  -1,
    -1,   1,   1,  -1,   1,  -1,   1,   1,   1,  -1,  -1,   1,   4,  -1,  -1,  -4,
     1,   1,   1,   2,  -1,  -1,   1,  -1,  -1,   1,  -1,  -1,   1,  -2,   1,  -1,
     1,   1,  -1,  -1,   1,   1,  -1,  -1,   3,   2,  -3,  -2,   2,   5,  -2,   2,
     2,  -5,  -2,  -2,  -2,   2,  -3,   3,   2,   3,  -3,   2,  -2,  -2,   3,  -3,
     6,   2,  -2,   3,  -6,   3,  -3,  -3,   3,   7,  -4,   4,  -3,   2,  -7,   2,
     2,  -2,  -4,   2,   8,  -2,  -2,  -2,   4,   2,  -2,   2,   3,   2,  -2,  -2,
     2,   2,  -2,  -8,  -2,   9,  -2,   2,  -3,  -2,   2,  -2,   2,   2,   2,   4,
    -2,  -4,  10,   2,   2,  -2,  -9,  -2,   2,  -2,   5,   4,  -4,   4,  -2,   2,
    -5,  -4,  -3,   4,   2,  -3,   3,  -2,  -5,   5,   3,   3,  -2,  -3, -10,  -4}
},{
    /* MapTab2 */
    2,  /* eob_sym */
    11, /* esc_sym */
    /* run table */
    {1,  1,  0,  2,  2,  1,  1,  3,  3,  4,  4,  0,  1,  1,  5,  5,
     2,  2,  6,  6,  7,  7,  1,  8,  1,  8,  3,  3,  9,  9,  1,  2,
     2,  1,  4, 10,  4, 10, 11, 11,  1,  5, 12, 12,  1,  5, 13, 13,
     3,  3,  6,  6,  2,  2, 14, 14, 16, 16, 15,  7, 15,  8,  8,  7,
     1,  1, 17, 17,  4,  4,  1,  1, 18, 18,  2,  2,  5,  5, 25,  3,
     9,  3, 25,  9, 19, 24, 19, 24,  1, 21, 20,  1, 21, 22, 20, 22,
    23, 23,  8,  6, 33,  6,  8, 33,  7,  7, 26, 26,  1, 32,  1, 32,
    28,  4, 28, 10, 29, 27, 27, 10, 41,  4, 29,  2,  2, 41, 36, 31,
    49, 31, 34, 30, 34, 36, 30, 35,  1, 49, 11,  5, 35, 11,  1,  3,
     3,  5, 37, 37,  8, 40,  8, 40, 12, 12, 42, 42,  1, 38, 16, 57,
     1,  6, 16, 39, 38,  6,  7,  7, 13, 13, 39, 43,  2, 43, 57,  2,
    50,  9, 44,  9, 50,  4, 15, 48, 44,  4,  1, 15, 48, 14, 14,  1,
    45, 45,  8,  3,  5,  8, 51, 47,  3, 46, 46, 47,  5, 51,  1, 17,
    17, 58,  1, 58,  2, 52, 52,  2, 53,  7, 59,  6,  6, 56, 53, 55,
     7, 55,  1, 54, 59, 56, 54, 10,  1, 10,  4, 60,  1, 60,  8,  4,
     8, 64, 64, 61,  1, 63,  3, 63, 62, 61,  5, 11,  5,  3, 11, 62},

    /* value table */
    { 1,  -1,   0,   1,  -1,   2,  -2,   1,  -1,   1,  -1,   0,   3,  -3,   1,  -1,
      2,  -2,   1,  -1,   1,  -1,   4,   1,  -4,  -1,   2,  -2,   1,  -1,   5,   3,
     -3,  -5,   2,   1,  -2,  -1,   1,  -1,   6,   2,   1,  -1,  -6,  -2,   1,  -1,
      3,  -3,   2,  -2,   4,  -4,   1,  -1,   1,  -1,   1,   2,  -1,   2,  -2,  -2,
      7,  -7,   1,  -1,   3,  -3,   8,  -8,   1,  -1,   5,  -5,   3,  -3,   1,   4,
      2,  -4,  -1,  -2,   1,   1,  -1,  -1,   9,   1,   1,  -9,  -1,   1,  -1,  -1,
      1,  -1,   3,  -3,   1,   3,  -3,  -1,   3,  -3,   1,  -1,  10,   1, -10,  -1,
      1,   4,  -1,   2,   1,  -1,   1,  -2,   1,  -4,  -1,   6,  -6,  -1,   1,   1,
      1,  -1,   1,   1,  -1,  -1,  -1,   1,  11,  -1,  -2,   4,  -1,   2, -11,   5,
     -5,  -4,  -1,   1,   4,   1,  -4,  -1,  -2,   2,   1,  -1,  12,   1,  -2,   1,
    -12,   4,   2,   1,  -1,  -4,   4,  -4,   2,  -2,  -1,   1,   7,  -1,  -1,  -7,
     -1,  -3,   1,   3,   1,   5,   2,   1,  -1,  -5,  13,  -2,  -1,   2,  -2, -13,
      1,  -1,   5,   6,   5,  -5,   1,   1,  -6,   1,  -1,  -1,  -5,  -1,  14,   2,
     -2,   1, -14,  -1,   8,   1,  -1,  -8,   1,   5,   1,   5,  -5,   1,  -1,   1,
     -5,  -1,  15,   1,  -1,  -1,  -1,   3, -15,  -3,   6,   1,  16,  -1,   6,  -6,
     -6,   1,  -1,   1, -16,   1,   7,  -1,   1,  -1,  -6,  -3,   6,  -7,   3,  -1}
},{
    /* MapTab3 */
    0,  /* eob_sym */
    35, /* esc_sym */
    /* run table */
    {0,  1,  1,  2,  2,  3,  3,  4,  4,  1,  1,  5,  5,  6,  6,  7,
     7,  8,  8,  9,  9,  2,  2, 10, 10,  1,  1, 11, 11, 12, 12,  3,
     3, 13, 13,  0, 14, 14, 16, 15, 16, 15,  4,  4, 17,  1, 17,  1,
     5,  5, 18, 18,  2,  2,  6,  6,  8, 19,  7,  8,  7, 19, 20, 20,
    21, 21, 22, 24, 22, 24, 23, 23,  1,  1, 25, 25,  3,  3, 26, 26,
     9,  9, 27, 27, 28, 28, 33, 29,  4, 33, 29,  1,  4,  1, 32, 32,
     2,  2, 31, 10, 30, 10, 30, 31, 34, 34,  5,  5, 36, 36, 35, 41,
    35, 11, 41, 11, 37,  1,  8,  8, 37,  6,  1,  6, 40,  7,  7, 40,
    12, 38, 12, 39, 39, 38, 49, 13, 49, 13,  3, 42,  3, 42, 16, 16,
    43, 43, 14, 14,  1,  1, 44, 15, 44, 15,  2,  2, 57, 48, 50, 48,
    57, 50,  4, 45, 45,  4, 46, 47, 47, 46,  1, 51,  1, 17, 17, 51,
     8,  9,  9,  5, 58,  8, 58,  5, 52, 52, 55, 56, 53, 56, 55, 59,
    59, 53, 54,  1,  6, 54,  7,  7,  6,  1,  2,  3,  2,  3, 64, 60,
    60, 10, 10, 64, 61, 62, 61, 63,  1, 63, 62,  1, 18, 24, 18,  4,
    25,  4,  8, 21, 21,  1, 24, 22, 25, 22,  8, 11, 19, 11, 23,  1,
    20, 23, 19, 20,  5, 12,  5,  1, 16,  2, 12, 13,  2, 13,  1, 16},

    /* value table */
    { 0,   1,  -1,   1,  -1,   1,  -1,   1,  -1,   2,  -2,   1,  -1,   1,  -1,   1,
     -1,   1,  -1,   1,  -1,   2,  -2,   1,  -1,   3,  -3,   1,  -1,   1,  -1,   2,
     -2,   1,  -1,   0,   1,  -1,   1,   1,  -1,  -1,   2,  -2,   1,   4,  -1,  -4,
      2,  -2,   1,  -1,  -3,   3,   2,  -2,   2,   1,   2,  -2,  -2,  -1,   1,  -1,
      1,  -1,   1,   1,  -1,  -1,   1,  -1,   5,  -5,   1,  -1,   3,  -3,   1,  -1,
      2,  -2,   1,  -1,   1,  -1,   1,   1,   3,  -1,  -1,   6,  -3,  -6,  -1,   1,
      4,  -4,   1,   2,   1,  -2,  -1,  -1,   1,  -1,   3,  -3,   1,  -1,   1,   1,
     -1,   2,  -1,  -2,   1,   7,  -3,   3,  -1,   3,  -7,  -3,   1,  -3,   3,  -1,
      2,   1,  -2,   1,  -1,  -1,   1,   2,  -1,  -2,  -4,  -1,   4,   1,   2,  -2,
      1,  -1,  -2,   2,   8,  -8,  -1,   2,   1,  -2,  -5,   5,   1,  -1,  -1,   1,
     -1,   1,   4,  -1,   1,  -4,  -1,  -1,   1,   1,   9,   1,  -9,   2,  -2,  -1,
     -4,   3,  -3,  -4,  -1,   4,   1,   4,   1,  -1,   1,  -1,   1,   1,  -1,   1,
     -1,  -1,  -1,  10,   4,   1,   4,  -4,  -4, -10,   6,   5,  -6,  -5,   1,  -1,
      1,   3,  -3,  -1,   1,  -1,  -1,  -1,  11,   1,   1, -11,  -2,  -2,   2,   5,
     -2,  -5,  -5,   2,  -2,  12,   2,  -2,   2,   2,   5,  -3,  -2,   3,  -2, -12,
     -2,   2,   2,   2,  -5,   3,   5,  13,  -3,   7,  -3,  -3,  -7,   3, -13,   3}
},{
    /* MapTab4 */
    0,  /* eob_sym */
    34, /* esc_sym */
    /* run table */
    {0,  1,  1,  1,  2,  2,  1,  3,  3,  1,  1,  1,  4,  4,  1,  5,
     2,  1,  5,  2,  1,  1,  6,  6,  1,  1,  1,  1,  1,  7,  3,  1,
     2,  3,  0,  1,  2,  7,  1,  1,  1,  8,  1,  1,  8,  1,  1,  1,
     9,  1,  9,  1,  2,  1,  1,  2,  1,  1, 10,  4,  1, 10,  1,  4,
     1,  1,  1,  1,  1,  3,  1,  1,  1,  3,  2,  1,  5,  1,  1,  1,
     2,  5,  1, 11,  1, 11,  1,  1,  1,  1,  1,  1,  1,  1,  1,  1,
     2,  1,  6,  1,  6,  1,  1,  2,  1,  1,  1,  1,  1,  1,  1, 12,
     3,  1, 12,  1,  1,  1,  2,  1,  1,  3,  1,  1,  1,  1,  1,  1,
     4,  1,  1,  1,  2,  1,  1,  4,  1,  1,  1,  1,  1,  1,  2,  1,
     1,  1,  1,  1,  1,  1,  1,  1,  1,  1,  3,  1,  2,  1,  1,  5,
     1,  1,  1,  1,  1,  7,  1,  7,  1,  1,  2,  3,  1,  1,  1,  1,
     5,  1,  1,  1,  1,  1,  1,  2, 13,  1,  1,  1,  1,  1,  1,  1,
     1,  1,  1,  1,  1,  1,  1,  1, 13,  2,  1,  1,  4,  1,  1,  1,
     3,  1,  6,  1,  1,  1, 14,  1,  1,  1,  1,  1, 14,  6,  1,  1,
     1,  1, 15,  2,  4,  1,  2,  3, 15,  1,  1,  1,  8,  1,  1,  8,
     1,  1,  1,  1,  1,  1,  1,  1,  2,  1,  1,  1,  1,  1,  1,  1},

    /* value table */
    { 0,   1,  -1,   2,   1,  -1,  -2,   1,  -1,   3,  -3,   4,   1,  -1,  -4,   1,
      2,   5,  -1,  -2,  -5,   6,   1,  -1,  -6,   7,  -7,   8,  -8,   1,   2,   9,
      3,  -2,   0,  -9,  -3,  -1,  10, -10,  11,   1, -11,  12,  -1, -12,  13, -13,
      1,  14,  -1, -14,   4,  15, -15,  -4,  16, -16,   1,   2,  17,  -1, -17,  -2,
     18, -18,  19, -19,  20,   3, -20,  21, -21,  -3,   5,  22,   2, -22, -23,  23,
     -5,  -2,  24,   1, -24,  -1,  25, -25,  26, -26, -27,  27,  28,  29, -28, -29,
      6,  30,   2, -31,  -2, -30,  31,  -6, -32,  32,  33, -33,  34, -35, -34,   1,
      4, -36,  -1,  35,  37,  36,   7, -37,  38,  -4, -38,  39,  41,  40, -40, -39,
      3,  42, -43, -41,  -7, -42,  43,  -3,  44, -44,  45, -45,  46,  47,   8, -47,
    -48, -46,  50, -50,  48,  49,  51, -49,  52, -52,   5, -51,  -8, -53,  53,   3,
    -56,  56,  55,  54, -54,   2,  60,  -2, -55,  58,   9,  -5,  59,  57, -57, -63,
     -3, -58, -60, -61,  61, -59, -62,  -9,   1,  64,  62,  69, -64,  63,  65, -67,
    -68,  66, -65,  68, -66, -69,  67, -70,  -1,  10,  71, -71,   4,  73,  72,  70,
      6, -76,  -3,  74, -78, -74,   1,  78,  80, -72, -75,  76,  -1,   3, -73,  79,
     75,  77,   1,  11,  -4, -79, -10,  -6,  -1, -77, -83, -80,   2,  81, -84,  -2,
     83, -81,  82, -82,  84, -87, -86,  85, -11, -85,  86, -89,  87, -88,  88,  89}
},{
    /* MapTab5 */
    2,  /* eob_sym */
    33, /* esc_sym */
    /* run table */
    {1,  1,  0,  2,  1,  2,  1,  3,  3,  1,  1,  4,  4,  2,  2,  1,
     1,  5,  5,  6,  1,  6,  1,  7,  7,  3,  3,  2,  8,  2,  8,  1,
     1,  0,  9,  9,  1,  1, 10,  4, 10,  4, 11, 11,  2,  1,  2,  1,
    12, 12,  3,  3,  1,  1, 13,  5,  5, 13, 14,  1,  1, 14,  2,  2,
     6,  6, 15,  1,  1, 15, 16,  4,  7, 16,  4,  7,  1,  1,  3,  3,
     8,  8,  2,  2,  1,  1, 17, 17,  1,  1, 18, 18,  5,  5,  2,  2,
     1,  1,  9, 19,  9, 19, 20,  3,  3, 20,  1, 10, 21,  1, 10,  4,
     4, 21, 22,  6,  6, 22,  1,  1, 23, 24,  2,  2, 23, 24, 11,  1,
     1, 11,  7, 25,  7,  1,  1, 25,  8,  8,  3, 26,  3,  1, 12,  2,
     2, 26,  1, 12,  5,  5, 27,  4,  1,  4,  1, 27, 28,  1, 28, 13,
     1, 13,  2, 29,  2,  1, 32,  6,  1, 30, 14, 29, 14,  6,  3, 31,
     3,  1, 30,  1, 32, 31, 33,  9, 33,  1,  1,  7,  9,  7,  2,  2,
     1,  1,  4, 36, 34,  4,  5, 10, 10,  5, 34,  1,  1, 35,  8,  8,
    36,  3, 35,  1, 15,  3,  2,  1, 16, 15, 16,  2, 37,  1, 37,  1,
     1,  1,  6,  6, 38,  1, 38, 11,  1, 39, 39, 40, 11,  2, 41,  4,
    40,  1,  2,  4,  1,  1,  1, 41,  3,  1,  3,  1,  5,  7,  5,  7},

    /* value table */
    { 1,  -1,   0,   1,   2,  -1,  -2,   1,  -1,   3,  -3,   1,  -1,   2,  -2,   4,
     -4,   1,  -1,   1,   5,  -1,  -5,   1,  -1,   2,  -2,   3,   1,  -3,  -1,   6,
     -6,   0,   1,  -1,   7,  -7,   1,   2,  -1,  -2,   1,  -1,   4,   8,  -4,  -8,
      1,  -1,   3,  -3,   9,  -9,   1,   2,  -2,  -1,   1,  10, -10,  -1,   5,  -5,
      2,  -2,   1,  11, -11,  -1,   1,   3,   2,  -1,  -3,  -2,  12, -12,   4,  -4,
      2,  -2,  -6,   6,  13, -13,   1,  -1,  14, -14,   1,  -1,   3,  -3,   7,  -7,
     15, -15,   2,   1,  -2,  -1,   1,   5,  -5,  -1, -16,   2,   1,  16,  -2,   4,
     -4,  -1,   1,   3,  -3,  -1,  17, -17,   1,   1,  -8,   8,  -1,  -1,   2,  18,
    -18,  -2,   3,   1,  -3,  19, -19,  -1,   3,  -3,   6,   1,  -6,  20,   2,   9,
     -9,  -1, -20,  -2,   4,  -4,   1,  -5,  21,   5, -21,  -1,   1, -22,  -1,   2,
     22,  -2,  10,   1, -10,  23,   1,   4, -23,   1,   2,  -1,  -2,  -4,  -7,   1,
      7, -24,  -1,  24,  -1,  -1,   1,   3,  -1, -25,  25,   4,  -3,  -4,  11, -11,
     26, -26,   6,   1,   1,  -6,  -5,  -3,   3,   5,  -1, -27,  27,   1,   4,  -4,
     -1,  -8,  -1,  28,   2,   8, -12, -28,  -2,  -2,   2,  12,  -1,  29,   1, -29,
     30, -30,   5,  -5,   1, -31,  -1,   3,  31,  -1,   1,   1,  -3, -13,   1,  -7,
     -1, -32,  13,   7,  32,  33, -33,  -1,  -9, -34,   9,  34,  -6,   5,   6,  -5}
},{
    /* MapTab6 */
    2,  /* eob_sym */
    13, /* esc_sym */
    /* run table */
    {1,  1,  0,  1,  1,  2,  2,  1,  1,  3,  3,  1,  1,  0,  2,  2,
     4,  1,  4,  1,  1,  1,  5,  5,  1,  1,  6,  6,  2,  2,  1,  1,
     3,  3,  7,  7,  1,  1,  8,  8,  1,  1,  2,  2,  1,  9,  1,  9,
     4,  4, 10,  1,  1, 10,  1,  1, 11, 11,  3,  3,  1,  2,  1,  2,
     1,  1, 12, 12,  5,  5,  1,  1, 13,  1,  1, 13,  2,  2,  1,  1,
     6,  6,  1,  1,  4, 14,  4, 14,  3,  1,  3,  1,  1,  1, 15,  7,
    15,  2,  2,  7,  1,  1,  1,  8,  1,  8, 16, 16,  1,  1,  1,  1,
     2,  1,  1,  2,  1,  1,  3,  5,  5,  3,  4,  1,  1,  4,  1,  1,
    17, 17,  9,  1,  1,  9,  2,  2,  1,  1, 10, 10,  1,  6,  1,  1,
     6, 18,  1,  1, 18,  1,  1,  1,  2,  2,  3,  1,  3,  1,  1,  1,
     4,  1, 19,  1, 19,  7,  1,  1, 20,  1,  4, 20,  1,  7, 11,  2,
     1, 11, 21,  2,  8,  5,  1,  8,  1,  5, 21,  1,  1,  1, 22,  1,
     1, 22,  1,  1,  3,  3,  1, 23,  2, 12, 24,  1,  1,  2,  1,  1,
    12, 23,  1,  1, 24,  1,  1,  1,  4,  1,  1,  1,  2,  1,  6,  6,
     4,  2,  1,  1,  1,  1,  1,  1,  1, 14, 13,  3,  1, 25,  9, 25,
    14,  1,  9,  3, 13,  1,  1,  1,  1,  1, 10,  1,  1,  2, 10,  2},

    /* value table */
    {-20,  -1,   0,   2,  -2,   1,  -1,   3,  -3,   1,  -1,   4,  -4,   0,   2,  -2,
       1,   5,  -1,  -5,   6,  -6,   1,  -1,   7,  -7,   1,  -1,   3,  -3,   8,  -8,
       2,  -2,   1,  -1,   9,  -9,   1,  -1,  10, -10,   4,  -4,  11,   1, -11,  -1,
       2,  -2,   1,  12, -12,  -1,  13, -13,   1,  -1,   3,  -3,  14,   5, -14,  -5,
     -15,  15,  -1,   1,   2,  -2,  16, -16,   1,  17, -17,  -1,   6,  -6,  18, -18,
       2,  -2, -19,  19,  -3,   1,   3,  -1,   4,  20,  -4,   1, -21,  21,   1,   2,
      -1,  -7,   7,  -2,  22, -22,  23,   2, -23,  -2,   1,  -1, -24,  24, -25,  25,
      -8, -26,  26,   8, -27,  27,   5,   3,  -3,  -5,  -4,  28, -28,   4,  29, -29,
       1,  -1,  -2, -30,  30,   2,   9,  -9, -31,  31,   2,  -2, -32,   3,  32, -33,
      -3,   1,  33, -34,  -1,  34, -35,  35, -10,  10,  -6,  36,   6, -36,  37, -37,
      -5,  38,   1, -38,  -1,   3,  39, -39,  -1,  40,   5,   1, -40,  -3,   2, -11,
     -41,  -2,   1,  11,  -3,  -4,  41,   3,  42,   4,  -1, -43, -42,  43,   1, -44,
      45,  -1,  44, -45,  -7,   7, -46,   1, -12,   2,   1, -47,  46,  12,  47,  48,
      -2,  -1, -48,  49,  -1, -50, -49,  50,  -6, -51,  51,  52, -13,  53,  -4,   4,
       6,  13, -53, -52, -54,  55,  54, -55, -56,  -2,   2,  -8,  56,   1,  -3,  -1,
       2,  58,   3,   8,  -2,  57, -58, -60, -59, -57,  -3,  60,  59, -14,   3,  14}
},{
    /* MapTab7 */
    2,  /* eob_sym */
    38, /* esc_sym */
    /* run table */
    {1,  1,  0,  2,  2,  1,  1,  3,  3,  4,  4,  5,  5,  1,  1,  6,
     6,  2,  2,  7,  7,  8,  8,  1,  1,  3,  3,  9,  9, 10, 10,  1,
     1,  2,  2,  4,  4, 11,  0, 11, 12, 12, 13, 13,  1,  1,  5,  5,
    14, 14, 15, 16, 15, 16,  3,  3,  1,  6,  1,  6,  2,  2,  7,  7,
     8,  8, 17, 17,  1,  1,  4,  4, 18, 18,  2,  2,  1, 19,  1, 20,
    19, 20, 21, 21,  3,  3, 22, 22,  5,  5, 24,  1,  1, 23,  9, 23,
    24,  9,  2,  2, 10,  1,  1, 10,  6,  6, 25,  4,  4, 25,  7,  7,
    26,  8,  1,  8,  3,  1, 26,  3, 11, 11, 27, 27,  2, 28,  1,  2,
    28,  1, 12, 12,  5,  5, 29, 13, 13, 29, 32,  1,  1, 33, 31, 30,
    32,  4, 30, 33,  4, 31,  3, 14,  1,  1,  3, 34, 34,  2,  2, 14,
     6,  6, 35, 36, 35, 36,  1, 15,  1, 16, 16, 15,  7,  9,  7,  9,
    37,  8,  8, 37,  1,  1, 39,  2, 38, 39,  2, 40,  5, 38, 40,  5,
     3,  3,  4,  4, 10, 10,  1,  1,  1,  1, 41,  2, 41,  2,  6,  6,
     1,  1, 11, 42, 11, 43,  3, 42,  3, 17,  4, 43,  1, 17,  7,  1,
     8, 44,  4,  7, 44,  5,  8,  2,  5,  1,  2, 48, 45,  1, 12, 45,
    12, 48, 13, 13,  1,  9,  9, 46,  1, 46, 47, 47, 49, 18, 18, 49},

    /* value table */
    { 1,  -1,   0,   1,  -1,   2,  -2,   1,  -1,   1,  -1,   1,  -1,   3,  -3,   1,
     -1,  -2,   2,   1,  -1,   1,  -1,   4,  -4,  -2,   2,   1,  -1,   1,  -1,   5,
     -5,  -3,   3,   2,  -2,   1,   0,  -1,   1,  -1,   1,  -1,   6,  -6,   2,  -2,
      1,  -1,   1,   1,  -1,  -1,  -3,   3,   7,   2,  -7,  -2,  -4,   4,   2,  -2,
      2,  -2,   1,  -1,   8,  -8,   3,  -3,   1,  -1,  -5,   5,   9,   1,  -9,   1,
     -1,  -1,   1,  -1,  -4,   4,   1,  -1,   3,  -3,   1, -10,  10,   1,   2,  -1,
     -1,  -2,   6,  -6,   2,  11, -11,  -2,   3,  -3,   1,  -4,   4,  -1,   3,  -3,
      1,   3,  12,  -3,  -5, -12,  -1,   5,   2,  -2,   1,  -1,  -7,   1,  13,   7,
     -1, -13,   2,  -2,   4,  -4,   1,   2,  -2,  -1,   1,  14, -14,   1,   1,   1,
     -1,  -5,  -1,  -1,   5,  -1,  -6,   2, -15,  15,   6,   1,  -1,  -8,   8,  -2,
     -4,   4,   1,   1,  -1,  -1,  16,   2, -16,  -2,   2,  -2,   4,   3,  -4,  -3,
     -1,  -4,   4,   1, -17,  17,  -1,  -9,   1,   1,   9,   1,  -5,  -1,  -1,   5,
     -7,   7,   6,  -6,   3,  -3,  18, -18,  19, -19,   1, -10,  -1,  10,  -5,   5,
     20, -20,  -3,   1,   3,   1,   8,  -1,  -8,   2,   7,  -1, -21,  -2,   5,  21,
      5,  -1,  -7,  -5,   1,  -6,  -5, -11,   6,  22,  11,   1,   1, -22,  -3,  -1,
      3,  -1,   3,  -3, -23,   4,  -4,   1,  23,  -1,   1,  -1,   1,  -2,   2,  -1}
},{
    /* MapTab8 */
    4,  /* eob_sym */
    11, /* esc_sym */
    /* run table */
    {1,  1,  1,  1,  0,  2,  2,  1,  1,  3,  3,  0,  1,  1,  2,  2,
     4,  4,  1,  1,  5,  5,  1,  1,  2,  2,  3,  3,  6,  6,  1,  1,
     7,  7,  8,  1,  8,  2,  2,  1,  4,  4,  1,  3,  1,  3,  9,  9,
     2,  2,  1,  5,  1,  5, 10, 10,  1,  1, 11, 11,  3,  6,  3,  4,
     4,  6,  2,  2,  1, 12,  1, 12,  7, 13,  7, 13,  1,  1,  8,  8,
     2,  2, 14, 14, 16, 15, 16,  5,  5,  1,  3, 15,  1,  3,  4,  4,
     1,  1, 17, 17,  2,  2,  6,  6,  1, 18,  1, 18, 22, 21, 22, 21,
    25, 24, 25, 19,  9, 20,  9, 23, 19, 24, 20,  3, 23,  7,  3,  1,
     1,  7, 28, 26, 29,  5, 28, 26,  5,  8, 29,  4,  8, 27,  2,  2,
     4, 27,  1,  1, 10, 36, 10, 33, 33, 36, 30,  1, 32, 32,  1, 30,
     6, 31, 31, 35,  3,  6, 11, 11,  3,  2, 35,  2, 34,  1, 34,  1,
    37, 37, 12,  7, 12,  5, 41,  5,  4,  7,  1,  8, 13,  4,  1, 41,
    13, 38,  8, 38,  9,  1, 40, 40,  9,  1, 39,  2,  2, 49, 39, 42,
     3,  3, 14, 16, 49, 14, 16, 42, 43, 43,  6,  6, 15,  1,  1, 15,
    44, 44,  1,  1, 50, 48,  4,  5,  4,  7,  5,  2, 10, 10, 48,  7,
    50, 45,  2,  1, 45,  8,  8,  1, 46, 46,  3, 47, 47,  3,  1,  1},

    /* value table */
    { 1,  -1,   2,  -2,   0,   1,  -1,   3,  -3,   1,  -1,   0,   4,  -4,   2,  -2,
      1,  -1,   5,  -5,   1,  -1,   6,  -6,   3,  -3,   2,  -2,   1,  -1,   7,  -7,
      1,  -1,   1,   8,  -1,   4,  -4,  -8,   2,  -2,   9,   3,  -9,  -3,   1,  -1,
      5,  -5,  10,   2, -10,  -2,   1,  -1,  11, -11,   1,  -1,  -4,   2,   4,   3,
     -3,  -2,   6,  -6,  12,   1, -12,  -1,   2,   1,  -2,  -1,  13, -13,   2,  -2,
      7,  -7,   1,  -1,   1,   1,  -1,   3,  -3,  14,   5,  -1, -14,  -5,   4,  -4,
     15, -15,   1,  -1,   8,  -8,  -3,   3,  16,   1, -16,  -1,   1,   1,  -1,  -1,
      1,   1,  -1,   1,   2,   1,  -2,   1,  -1,  -1,  -1,   6,  -1,   3,  -6,  17,
    -17,  -3,   1,   1,   1,   4,  -1,  -1,  -4,   3,  -1,   5,  -3,  -1,  -9,   9,
     -5,   1,  18, -18,   2,   1,  -2,   1,  -1,  -1,   1,  19,  -1,   1, -19,  -1,
      4,   1,  -1,   1,   7,  -4,  -2,   2,  -7,  10,  -1, -10,   1,  20,  -1, -20,
      1,  -1,   2,   4,  -2,   5,   1,  -5,   6,  -4,  21,   4,   2,  -6, -21,  -1,
     -2,   1,  -4,  -1,  -3,  22,  -1,   1,   3, -22,  -1,  11, -11,   1,   1,   1,
      8,  -8,   2,   2,  -1,  -2,  -2,  -1,   1,  -1,  -5,   5,   2,  23, -23,  -2,
      1,  -1,  24, -24,  -1,  -1,   7,   6,  -7,   5,  -6,  12,  -3,   3,   1,  -5,
      1,   1, -12,  25,  -1,  -5,   5, -25,  -1,   1,   9,   1,  -1,  -9,  26, -26}
}
};<|MERGE_RESOLUTION|>--- conflicted
+++ resolved
@@ -187,17 +187,11 @@
             return AVERROR_INVALIDDATA;
         }
 
-<<<<<<< HEAD
-            /* Have we got the same custom table? Rebuild if not. */
-            if (ivi_huff_desc_cmp(&new_huff, &huff_tab->cust_desc) || !huff_tab->cust_tab.table) {
-                ivi_huff_desc_copy(&huff_tab->cust_desc, &new_huff);
-=======
         for (i = 0; i < new_huff.num_rows; i++)
             new_huff.xbits[i] = get_bits(gb, 4);
->>>>>>> fa6eef42
 
         /* Have we got the same custom table? Rebuild if not. */
-        if (ivi_huff_desc_cmp(&new_huff, &huff_tab->cust_desc)) {
+        if (ivi_huff_desc_cmp(&new_huff, &huff_tab->cust_desc) || !huff_tab->cust_tab.table) {
             ivi_huff_desc_copy(&huff_tab->cust_desc, &new_huff);
 
             if (huff_tab->cust_tab.table)
@@ -380,49 +374,12 @@
 
             /* use the first luma band as reference for motion vectors
              * and quant */
-<<<<<<< HEAD
-            ref_tile = planes[0].bands[0].tiles;
-
-            for (y = 0; y < band->height; y += t_height) {
-                for (x = 0; x < band->width; x += t_width) {
-                    tile->xpos     = x;
-                    tile->ypos     = y;
-                    tile->mb_size  = band->mb_size;
-                    tile->width    = FFMIN(band->width - x,  t_width);
-                    tile->height   = FFMIN(band->height - y, t_height);
-                    tile->is_empty = tile->data_size = 0;
-                    /* calculate number of macroblocks */
-                    tile->num_MBs  = IVI_MBs_PER_TILE(tile->width, tile->height,
-                                                      band->mb_size);
-
-                    av_freep(&tile->mbs);
-                    tile->mbs = av_malloc(tile->num_MBs * sizeof(IVIMbInfo));
-                    if (!tile->mbs)
-                        return AVERROR(ENOMEM);
-
-                    tile->ref_mbs = 0;
-                    if (p || b) {
-                        if (tile->num_MBs <= ref_tile->num_MBs) {
-                            tile->ref_mbs = ref_tile->mbs;
-                        }else
-                            av_log(NULL, AV_LOG_DEBUG, "Cannot use ref_tile, too few mbs\n");
-                        ref_tile++;
-                    }
-
-                    tile++;
-                }
-            }
-
-        }// for b
-    }// for p
-=======
             ret = ivi_init_tiles(band, planes[0].bands[0].tiles,
                                  p, b, t_height, t_width);
             if (ret < 0)
                 return ret;
         }
     }
->>>>>>> fa6eef42
 
     return 0;
 }
@@ -530,6 +487,11 @@
         col_flags[0] |= !!*prev_dc;
     }
 
+    if(band->transform_size > band->blk_size){
+        av_log(NULL, AV_LOG_ERROR, "Too large transform\n");
+        return AVERROR_INVALIDDATA;
+    }
+
     /* apply inverse transform */
     band->inv_transform(trvec, band->buf + offs,
                         band->pitch, col_flags);
@@ -555,22 +517,6 @@
 static int ivi_decode_blocks(GetBitContext *gb, IVIBandDesc *band,
                              IVITile *tile, AVCodecContext *avctx)
 {
-<<<<<<< HEAD
-    int         mbn, blk, num_blocks, num_coeffs, blk_size, scan_pos, run, val,
-                pos, is_intra, mc_type = 0, av_uninit(mv_x), av_uninit(mv_y), col_mask;
-    uint8_t     col_flags[8];
-    int32_t     prev_dc, trvec[64];
-    uint32_t    cbp, av_uninit(sym), lo, hi, quant, buf_offs, q;
-    IVIMbInfo   *mb;
-    RVMapDesc   *rvmap = band->rv_map;
-    void (*mc_with_delta_func)(int16_t *buf, const int16_t *ref_buf, uint32_t pitch, int mc_type);
-    void (*mc_no_delta_func)  (int16_t *buf, const int16_t *ref_buf, uint32_t pitch, int mc_type);
-    const uint16_t  *base_tab;
-    const uint8_t   *scale_tab;
-
-    prev_dc = 0; /* init intra prediction for the DC coefficient */
-
-=======
     int mbn, blk, num_blocks, blk_size, ret, is_intra, mc_type = 0;
     int mv_x = 0, mv_y = 0;
     int32_t prev_dc;
@@ -581,7 +527,6 @@
 
     /* init intra prediction for the DC coefficient */
     prev_dc    = 0;
->>>>>>> fa6eef42
     blk_size   = band->blk_size;
     /* number of blocks per mb */
     num_blocks = (band->mb_size != blk_size) ? 4 : 1;
@@ -639,103 +584,25 @@
             }
 
             if (cbp & 1) { /* block coded ? */
-<<<<<<< HEAD
-                if (!band->scan) {
-                    av_log(avctx, AV_LOG_ERROR, "Scan pattern is not set.\n");
-                    return AVERROR_INVALIDDATA;
-                }
-
-                scan_pos = -1;
-                memset(trvec, 0, num_coeffs*sizeof(trvec[0])); /* zero transform vector */
-                memset(col_flags, 0, sizeof(col_flags));      /* zero column flags */
-
-                while (scan_pos <= num_coeffs) {
-                    sym = get_vlc2(gb, band->blk_vlc.tab->table, IVI_VLC_BITS, 1);
-                    if (sym == rvmap->eob_sym)
-                        break; /* End of block */
-
-                    if (sym == rvmap->esc_sym) { /* Escape - run/val explicitly coded using 3 vlc codes */
-                        run = get_vlc2(gb, band->blk_vlc.tab->table, IVI_VLC_BITS, 1) + 1;
-                        lo  = get_vlc2(gb, band->blk_vlc.tab->table, IVI_VLC_BITS, 1);
-                        hi  = get_vlc2(gb, band->blk_vlc.tab->table, IVI_VLC_BITS, 1);
-                        val = IVI_TOSIGNED((hi << 6) | lo); /* merge them and convert into signed val */
-                    } else {
-                        if (sym >= 256U) {
-                            av_log(avctx, AV_LOG_ERROR, "Invalid sym encountered: %d.\n", sym);
-                            return AVERROR_INVALIDDATA;
-                        }
-                        run = rvmap->runtab[sym];
-                        val = rvmap->valtab[sym];
-                    }
-
-                    /* de-zigzag and dequantize */
-                    scan_pos += run;
-                    if (scan_pos >= (unsigned)num_coeffs)
-                        break;
-                    pos = band->scan[scan_pos];
-
-                    if (!val)
-                        av_dlog(avctx, "Val = 0 encountered!\n");
-
-                    q = (base_tab[pos] * quant) >> 9;
-                    if (q > 1)
-                        val = val * q + FFSIGN(val) * (((q ^ 1) - 1) >> 1);
-                    trvec[pos] = val;
-                    col_flags[pos & col_mask] |= !!val; /* track columns containing non-zero coeffs */
-                }// while
-
-                if (scan_pos >= num_coeffs && sym != rvmap->eob_sym)
-                    return AVERROR_INVALIDDATA; /* corrupt block data */
-
-                /* undoing DC coeff prediction for intra-blocks */
-                if (is_intra && band->is_2d_trans) {
-                    prev_dc      += trvec[0];
-                    trvec[0]      = prev_dc;
-                    col_flags[0] |= !!prev_dc;
-                }
-                if(band->transform_size > band->blk_size){
-                    av_log(NULL, AV_LOG_ERROR, "Too large transform\n");
-                    return AVERROR_INVALIDDATA;
-                }
-                /* apply inverse transform */
-                band->inv_transform(trvec, band->buf + buf_offs,
-                                    band->pitch, col_flags);
-
-                /* apply motion compensation */
-                if (!is_intra)
-                    mc_with_delta_func(band->buf + buf_offs,
-                                       band->ref_buf + buf_offs + mv_y * band->pitch + mv_x,
-                                       band->pitch, mc_type);
-=======
+
                 ret = ivi_decode_coded_blocks(gb, band, mc_with_delta_func,
                                               mv_x, mv_y, &prev_dc, is_intra,
                                               mc_type, quant, buf_offs, avctx);
                 if (ret < 0)
                     return ret;
->>>>>>> fa6eef42
             } else {
                 /* block not coded */
                 /* for intra blocks apply the dc slant transform */
                 /* for inter - perform the motion compensation without delta */
                 if (is_intra) {
-<<<<<<< HEAD
                     band->dc_transform(&prev_dc, band->buf + buf_offs,
                                        band->pitch, blk_size);
-                } else
-                    mc_no_delta_func(band->buf + buf_offs,
-                                     band->ref_buf + buf_offs + mv_y * band->pitch + mv_x,
-                                     band->pitch, mc_type);
-=======
-                    if (band->dc_transform)
-                        band->dc_transform(&prev_dc, band->buf + buf_offs,
-                                           band->pitch, blk_size);
                 } else {
                     ret = ivi_mc(mc_no_delta_func, band->buf, band->ref_buf,
                                  buf_offs, mv_x, mv_y, band->pitch, mc_type);
                     if (ret < 0)
                         return ret;
                 }
->>>>>>> fa6eef42
             }
 
             cbp >>= 1;
