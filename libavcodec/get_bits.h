--- conflicted
+++ resolved
@@ -124,13 +124,8 @@
 
 #if UNCHECKED_BITSTREAM_READER
 #define OPEN_READER(name, gb)                   \
-<<<<<<< HEAD
-    unsigned int name##_index = (gb)->index;    \
-    av_unused unsigned int name##_cache
-=======
     unsigned int name ## _index = (gb)->index;  \
-    unsigned int av_unused name ## _cache = 0
->>>>>>> 4af5310d
+    unsigned int av_unused name ## _cache
 
 #define HAVE_BITS_REMAINING(name, gb) 1
 #else
@@ -310,29 +305,17 @@
  */
 static inline unsigned int get_bits_long(GetBitContext *s, int n)
 {
-<<<<<<< HEAD
     if (!n) {
         return 0;
-    } else if (n <= MIN_CACHE_BITS)
-=======
-    if (n <= MIN_CACHE_BITS) {
->>>>>>> 4af5310d
+    } else if (n <= MIN_CACHE_BITS) {
         return get_bits(s, n);
     } else {
 #ifdef BITSTREAM_READER_LE
-<<<<<<< HEAD
         unsigned ret = get_bits(s, 16);
-        return ret | (get_bits(s, n-16) << 16);
-#else
-        unsigned ret = get_bits(s, 16) << (n-16);
-        return ret | get_bits(s, n-16);
-=======
-        int ret = get_bits(s, 16);
         return ret | (get_bits(s, n - 16) << 16);
 #else
-        int ret = get_bits(s, 16) << (n - 16);
+        unsigned ret = get_bits(s, 16) << (n - 16);
         return ret | get_bits(s, n - 16);
->>>>>>> 4af5310d
 #endif
     }
 }
@@ -407,22 +390,12 @@
 
     buffer_size = (bit_size + 7) >> 3;
 
-<<<<<<< HEAD
-    s->buffer       = buffer;
-    s->size_in_bits = bit_size;
-    s->size_in_bits_plus8 = bit_size + 8;
-    s->buffer_end   = buffer + buffer_size;
-    s->index        = 0;
-=======
     s->buffer             = buffer;
     s->size_in_bits       = bit_size;
-#if !UNCHECKED_BITSTREAM_READER
     s->size_in_bits_plus8 = bit_size + 8;
-#endif
     s->buffer_end         = buffer + buffer_size;
     s->index              = 0;
 
->>>>>>> 4af5310d
     return ret;
 }
 
