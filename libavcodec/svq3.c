/*
 * Copyright (c) 2003 The FFmpeg Project
 *
 * This file is part of FFmpeg.
 *
 * FFmpeg is free software; you can redistribute it and/or
 * modify it under the terms of the GNU Lesser General Public
 * License as published by the Free Software Foundation; either
 * version 2.1 of the License, or (at your option) any later version.
 *
 * FFmpeg is distributed in the hope that it will be useful,
 * but WITHOUT ANY WARRANTY; without even the implied warranty of
 * MERCHANTABILITY or FITNESS FOR A PARTICULAR PURPOSE.  See the GNU
 * Lesser General Public License for more details.
 *
 * You should have received a copy of the GNU Lesser General Public
 * License along with FFmpeg; if not, write to the Free Software
 * Foundation, Inc., 51 Franklin Street, Fifth Floor, Boston, MA 02110-1301 USA
 */

/*
 * How to use this decoder:
 * SVQ3 data is transported within Apple Quicktime files. Quicktime files
 * have stsd atoms to describe media trak properties. A stsd atom for a
 * video trak contains 1 or more ImageDescription atoms. These atoms begin
 * with the 4-byte length of the atom followed by the codec fourcc. Some
 * decoders need information in this atom to operate correctly. Such
 * is the case with SVQ3. In order to get the best use out of this decoder,
 * the calling app must make the SVQ3 ImageDescription atom available
 * via the AVCodecContext's extradata[_size] field:
 *
 * AVCodecContext.extradata = pointer to ImageDescription, first characters
 * are expected to be 'S', 'V', 'Q', and '3', NOT the 4-byte atom length
 * AVCodecContext.extradata_size = size of ImageDescription atom memory
 * buffer (which will be the same as the ImageDescription atom size field
 * from the QT file, minus 4 bytes since the length is missing)
 *
 * You will know you have these parameters passed correctly when the decoder
 * correctly decodes this file:
 *  http://samples.mplayerhq.hu/V-codecs/SVQ3/Vertical400kbit.sorenson3.mov
 */
#include "internal.h"
#include "dsputil.h"
#include "avcodec.h"
#include "mpegvideo.h"
#include "h264.h"

#include "h264data.h" //FIXME FIXME FIXME

#include "h264_mvpred.h"
#include "golomb.h"
#include "rectangle.h"
#include "vdpau_internal.h"

#if CONFIG_ZLIB
#include <zlib.h>
#endif

#include "svq1.h"

/**
 * @file
 * svq3 decoder.
 */

typedef struct {
    H264Context h;
    int halfpel_flag;
    int thirdpel_flag;
    int unknown_flag;
    int next_slice_index;
    uint32_t watermark_key;
    uint8_t *buf;
    int buf_size;
} SVQ3Context;

#define FULLPEL_MODE  1
#define HALFPEL_MODE  2
#define THIRDPEL_MODE 3
#define PREDICT_MODE  4

/* dual scan (from some older h264 draft)
 o-->o-->o   o
         |  /|
 o   o   o / o
 | / |   |/  |
 o   o   o   o
   /
 o-->o-->o-->o
*/
static const uint8_t svq3_scan[16] = {
    0+0*4, 1+0*4, 2+0*4, 2+1*4,
    2+2*4, 3+0*4, 3+1*4, 3+2*4,
    0+1*4, 0+2*4, 1+1*4, 1+2*4,
    0+3*4, 1+3*4, 2+3*4, 3+3*4,
};

static const uint8_t svq3_pred_0[25][2] = {
    { 0, 0 },
    { 1, 0 }, { 0, 1 },
    { 0, 2 }, { 1, 1 }, { 2, 0 },
    { 3, 0 }, { 2, 1 }, { 1, 2 }, { 0, 3 },
    { 0, 4 }, { 1, 3 }, { 2, 2 }, { 3, 1 }, { 4, 0 },
    { 4, 1 }, { 3, 2 }, { 2, 3 }, { 1, 4 },
    { 2, 4 }, { 3, 3 }, { 4, 2 },
    { 4, 3 }, { 3, 4 },
    { 4, 4 }
};

static const int8_t svq3_pred_1[6][6][5] = {
    { { 2,-1,-1,-1,-1 }, { 2, 1,-1,-1,-1 }, { 1, 2,-1,-1,-1 },
      { 2, 1,-1,-1,-1 }, { 1, 2,-1,-1,-1 }, { 1, 2,-1,-1,-1 } },
    { { 0, 2,-1,-1,-1 }, { 0, 2, 1, 4, 3 }, { 0, 1, 2, 4, 3 },
      { 0, 2, 1, 4, 3 }, { 2, 0, 1, 3, 4 }, { 0, 4, 2, 1, 3 } },
    { { 2, 0,-1,-1,-1 }, { 2, 1, 0, 4, 3 }, { 1, 2, 4, 0, 3 },
      { 2, 1, 0, 4, 3 }, { 2, 1, 4, 3, 0 }, { 1, 2, 4, 0, 3 } },
    { { 2, 0,-1,-1,-1 }, { 2, 0, 1, 4, 3 }, { 1, 2, 0, 4, 3 },
      { 2, 1, 0, 4, 3 }, { 2, 1, 3, 4, 0 }, { 2, 4, 1, 0, 3 } },
    { { 0, 2,-1,-1,-1 }, { 0, 2, 1, 3, 4 }, { 1, 2, 3, 0, 4 },
      { 2, 0, 1, 3, 4 }, { 2, 1, 3, 0, 4 }, { 2, 0, 4, 3, 1 } },
    { { 0, 2,-1,-1,-1 }, { 0, 2, 4, 1, 3 }, { 1, 4, 2, 0, 3 },
      { 4, 2, 0, 1, 3 }, { 2, 0, 1, 4, 3 }, { 4, 2, 1, 0, 3 } },
};

static const struct { uint8_t run; uint8_t level; } svq3_dct_tables[2][16] = {
    { { 0, 0 }, { 0, 1 }, { 1, 1 }, { 2, 1 }, { 0, 2 }, { 3, 1 }, { 4, 1 }, { 5, 1 },
      { 0, 3 }, { 1, 2 }, { 2, 2 }, { 6, 1 }, { 7, 1 }, { 8, 1 }, { 9, 1 }, { 0, 4 } },
    { { 0, 0 }, { 0, 1 }, { 1, 1 }, { 0, 2 }, { 2, 1 }, { 0, 3 }, { 0, 4 }, { 0, 5 },
      { 3, 1 }, { 4, 1 }, { 1, 2 }, { 1, 3 }, { 0, 6 }, { 0, 7 }, { 0, 8 }, { 0, 9 } }
};

static const uint32_t svq3_dequant_coeff[32] = {
     3881,  4351,  4890,  5481,  6154,  6914,  7761,  8718,
     9781, 10987, 12339, 13828, 15523, 17435, 19561, 21873,
    24552, 27656, 30847, 34870, 38807, 43747, 49103, 54683,
    61694, 68745, 77615, 89113,100253,109366,126635,141533
};

void ff_svq3_luma_dc_dequant_idct_c(DCTELEM *output, DCTELEM *input, int qp){
    const int qmul = svq3_dequant_coeff[qp];
#define stride 16
    int i;
    int temp[16];
    static const uint8_t x_offset[4]={0, 1*stride, 4*stride, 5*stride};

    for(i=0; i<4; i++){
        const int z0 = 13*(input[4*i+0] +    input[4*i+2]);
        const int z1 = 13*(input[4*i+0] -    input[4*i+2]);
        const int z2 =  7* input[4*i+1] - 17*input[4*i+3];
        const int z3 = 17* input[4*i+1] +  7*input[4*i+3];

        temp[4*i+0] = z0+z3;
        temp[4*i+1] = z1+z2;
        temp[4*i+2] = z1-z2;
        temp[4*i+3] = z0-z3;
    }

    for(i=0; i<4; i++){
        const int offset= x_offset[i];
        const int z0= 13*(temp[4*0+i] +    temp[4*2+i]);
        const int z1= 13*(temp[4*0+i] -    temp[4*2+i]);
        const int z2=  7* temp[4*1+i] - 17*temp[4*3+i];
        const int z3= 17* temp[4*1+i] +  7*temp[4*3+i];

        output[stride* 0+offset] = ((z0 + z3)*qmul + 0x80000) >> 20;
        output[stride* 2+offset] = ((z1 + z2)*qmul + 0x80000) >> 20;
        output[stride* 8+offset] = ((z1 - z2)*qmul + 0x80000) >> 20;
        output[stride*10+offset] = ((z0 - z3)*qmul + 0x80000) >> 20;
    }
}
#undef stride

void ff_svq3_add_idct_c(uint8_t *dst, DCTELEM *block, int stride, int qp,
                            int dc)
{
    const int qmul = svq3_dequant_coeff[qp];
    int i;
    uint8_t *cm = ff_cropTbl + MAX_NEG_CROP;

    if (dc) {
        dc = 13*13*((dc == 1) ? 1538*block[0] : ((qmul*(block[0] >> 3)) / 2));
        block[0] = 0;
    }

    for (i = 0; i < 4; i++) {
        const int z0 = 13*(block[0 + 4*i] +    block[2 + 4*i]);
        const int z1 = 13*(block[0 + 4*i] -    block[2 + 4*i]);
        const int z2 =  7* block[1 + 4*i] - 17*block[3 + 4*i];
        const int z3 = 17* block[1 + 4*i] +  7*block[3 + 4*i];

        block[0 + 4*i] = z0 + z3;
        block[1 + 4*i] = z1 + z2;
        block[2 + 4*i] = z1 - z2;
        block[3 + 4*i] = z0 - z3;
    }

    for (i = 0; i < 4; i++) {
        const int z0 = 13*(block[i + 4*0] +    block[i + 4*2]);
        const int z1 = 13*(block[i + 4*0] -    block[i + 4*2]);
        const int z2 =  7* block[i + 4*1] - 17*block[i + 4*3];
        const int z3 = 17* block[i + 4*1] +  7*block[i + 4*3];
        const int rr = (dc + 0x80000);

        dst[i + stride*0] = cm[ dst[i + stride*0] + (((z0 + z3)*qmul + rr) >> 20) ];
        dst[i + stride*1] = cm[ dst[i + stride*1] + (((z1 + z2)*qmul + rr) >> 20) ];
        dst[i + stride*2] = cm[ dst[i + stride*2] + (((z1 - z2)*qmul + rr) >> 20) ];
        dst[i + stride*3] = cm[ dst[i + stride*3] + (((z0 - z3)*qmul + rr) >> 20) ];
    }
}

static inline int svq3_decode_block(GetBitContext *gb, DCTELEM *block,
                                    int index, const int type)
{
    static const uint8_t *const scan_patterns[4] =
    { luma_dc_zigzag_scan, zigzag_scan, svq3_scan, chroma_dc_scan };

    int run, level, sign, vlc, limit;
    const int intra = (3 * type) >> 2;
    const uint8_t *const scan = scan_patterns[type];

    for (limit = (16 >> intra); index < 16; index = limit, limit += 8) {
        for (; (vlc = svq3_get_ue_golomb(gb)) != 0; index++) {

          if (vlc < 0)
              return -1;

          sign = (vlc & 0x1) - 1;
          vlc  = (vlc + 1) >> 1;

          if (type == 3) {
              if (vlc < 3) {
                  run   = 0;
                  level = vlc;
              } else if (vlc < 4) {
                  run   = 1;
                  level = 1;
              } else {
                  run   = (vlc & 0x3);
                  level = ((vlc + 9) >> 2) - run;
              }
          } else {
              if (vlc < 16U) {
                  run   = svq3_dct_tables[intra][vlc].run;
                  level = svq3_dct_tables[intra][vlc].level;
              } else if (intra) {
                  run   = (vlc & 0x7);
                  level = (vlc >> 3) + ((run == 0) ? 8 : ((run < 2) ? 2 : ((run < 5) ? 0 : -1)));
              } else {
                  run   = (vlc & 0xF);
                  level = (vlc >> 4) + ((run == 0) ? 4 : ((run < 3) ? 2 : ((run < 10) ? 1 : 0)));
              }
          }

          if ((index += run) >= limit)
              return -1;

          block[scan[index]] = (level ^ sign) - sign;
        }

        if (type != 2) {
            break;
        }
    }

    return 0;
}

static inline void svq3_mc_dir_part(MpegEncContext *s,
                                    int x, int y, int width, int height,
                                    int mx, int my, int dxy,
                                    int thirdpel, int dir, int avg)
{
    const Picture *pic = (dir == 0) ? &s->last_picture : &s->next_picture;
    uint8_t *src, *dest;
    int i, emu = 0;
    int blocksize = 2 - (width>>3); //16->0, 8->1, 4->2

    mx += x;
    my += y;

    if (mx < 0 || mx >= (s->h_edge_pos - width  - 1) ||
        my < 0 || my >= (s->v_edge_pos - height - 1)) {

        if ((s->flags & CODEC_FLAG_EMU_EDGE)) {
            emu = 1;
        }

        mx = av_clip (mx, -16, (s->h_edge_pos - width  + 15));
        my = av_clip (my, -16, (s->v_edge_pos - height + 15));
    }

    /* form component predictions */
    dest = s->current_picture.data[0] + x + y*s->linesize;
    src  = pic->data[0] + mx + my*s->linesize;

    if (emu) {
        s->dsp.emulated_edge_mc(s->edge_emu_buffer, src, s->linesize, (width + 1), (height + 1),
                            mx, my, s->h_edge_pos, s->v_edge_pos);
        src = s->edge_emu_buffer;
    }
    if (thirdpel)
        (avg ? s->dsp.avg_tpel_pixels_tab : s->dsp.put_tpel_pixels_tab)[dxy](dest, src, s->linesize, width, height);
    else
        (avg ? s->dsp.avg_pixels_tab : s->dsp.put_pixels_tab)[blocksize][dxy](dest, src, s->linesize, height);

    if (!(s->flags & CODEC_FLAG_GRAY)) {
        mx     = (mx + (mx < (int) x)) >> 1;
        my     = (my + (my < (int) y)) >> 1;
        width  = (width  >> 1);
        height = (height >> 1);
        blocksize++;

        for (i = 1; i < 3; i++) {
            dest = s->current_picture.data[i] + (x >> 1) + (y >> 1)*s->uvlinesize;
            src  = pic->data[i] + mx + my*s->uvlinesize;

            if (emu) {
                s->dsp.emulated_edge_mc(s->edge_emu_buffer, src, s->uvlinesize, (width + 1), (height + 1),
                                    mx, my, (s->h_edge_pos >> 1), (s->v_edge_pos >> 1));
                src = s->edge_emu_buffer;
            }
            if (thirdpel)
                (avg ? s->dsp.avg_tpel_pixels_tab : s->dsp.put_tpel_pixels_tab)[dxy](dest, src, s->uvlinesize, width, height);
            else
                (avg ? s->dsp.avg_pixels_tab : s->dsp.put_pixels_tab)[blocksize][dxy](dest, src, s->uvlinesize, height);
        }
    }
}

static inline int svq3_mc_dir(H264Context *h, int size, int mode, int dir,
                              int avg)
{
    int i, j, k, mx, my, dx, dy, x, y;
    MpegEncContext *const s = (MpegEncContext *) h;
    const int part_width  = ((size & 5) == 4) ? 4 : 16 >> (size & 1);
    const int part_height = 16 >> ((unsigned) (size + 1) / 3);
    const int extra_width = (mode == PREDICT_MODE) ? -16*6 : 0;
    const int h_edge_pos  = 6*(s->h_edge_pos - part_width ) - extra_width;
    const int v_edge_pos  = 6*(s->v_edge_pos - part_height) - extra_width;

    for (i = 0; i < 16; i += part_height) {
        for (j = 0; j < 16; j += part_width) {
            const int b_xy = (4*s->mb_x + (j >> 2)) + (4*s->mb_y + (i >> 2))*h->b_stride;
            int dxy;
            x = 16*s->mb_x + j;
            y = 16*s->mb_y + i;
            k = ((j >> 2) & 1) + ((i >> 1) & 2) + ((j >> 1) & 4) + (i & 8);

            if (mode != PREDICT_MODE) {
                pred_motion(h, k, (part_width >> 2), dir, 1, &mx, &my);
            } else {
                mx = s->next_picture.motion_val[0][b_xy][0]<<1;
                my = s->next_picture.motion_val[0][b_xy][1]<<1;

                if (dir == 0) {
                    mx = ((mx * h->frame_num_offset) / h->prev_frame_num_offset + 1) >> 1;
                    my = ((my * h->frame_num_offset) / h->prev_frame_num_offset + 1) >> 1;
                } else {
                    mx = ((mx * (h->frame_num_offset - h->prev_frame_num_offset)) / h->prev_frame_num_offset + 1) >> 1;
                    my = ((my * (h->frame_num_offset - h->prev_frame_num_offset)) / h->prev_frame_num_offset + 1) >> 1;
                }
            }

            /* clip motion vector prediction to frame border */
            mx = av_clip(mx, extra_width - 6*x, h_edge_pos - 6*x);
            my = av_clip(my, extra_width - 6*y, v_edge_pos - 6*y);

            /* get (optional) motion vector differential */
            if (mode == PREDICT_MODE) {
                dx = dy = 0;
            } else {
                dy = svq3_get_se_golomb(&s->gb);
                dx = svq3_get_se_golomb(&s->gb);

                if (dx == INVALID_VLC || dy == INVALID_VLC) {
                    av_log(h->s.avctx, AV_LOG_ERROR, "invalid MV vlc\n");
                    return -1;
                }
            }

            /* compute motion vector */
            if (mode == THIRDPEL_MODE) {
                int fx, fy;
                mx  = ((mx + 1)>>1) + dx;
                my  = ((my + 1)>>1) + dy;
                fx  = ((unsigned)(mx + 0x3000))/3 - 0x1000;
                fy  = ((unsigned)(my + 0x3000))/3 - 0x1000;
                dxy = (mx - 3*fx) + 4*(my - 3*fy);

                svq3_mc_dir_part(s, x, y, part_width, part_height, fx, fy, dxy, 1, dir, avg);
                mx += mx;
                my += my;
            } else if (mode == HALFPEL_MODE || mode == PREDICT_MODE) {
                mx  = ((unsigned)(mx + 1 + 0x3000))/3 + dx - 0x1000;
                my  = ((unsigned)(my + 1 + 0x3000))/3 + dy - 0x1000;
                dxy = (mx&1) + 2*(my&1);

                svq3_mc_dir_part(s, x, y, part_width, part_height, mx>>1, my>>1, dxy, 0, dir, avg);
                mx *= 3;
                my *= 3;
            } else {
                mx = ((unsigned)(mx + 3 + 0x6000))/6 + dx - 0x1000;
                my = ((unsigned)(my + 3 + 0x6000))/6 + dy - 0x1000;

                svq3_mc_dir_part(s, x, y, part_width, part_height, mx, my, 0, 0, dir, avg);
                mx *= 6;
                my *= 6;
            }

            /* update mv_cache */
            if (mode != PREDICT_MODE) {
                int32_t mv = pack16to32(mx,my);

                if (part_height == 8 && i < 8) {
                    *(int32_t *) h->mv_cache[dir][scan8[k] + 1*8] = mv;

                    if (part_width == 8 && j < 8) {
                        *(int32_t *) h->mv_cache[dir][scan8[k] + 1 + 1*8] = mv;
                    }
                }
                if (part_width == 8 && j < 8) {
                    *(int32_t *) h->mv_cache[dir][scan8[k] + 1] = mv;
                }
                if (part_width == 4 || part_height == 4) {
                    *(int32_t *) h->mv_cache[dir][scan8[k]] = mv;
                }
            }

            /* write back motion vectors */
            fill_rectangle(s->current_picture.motion_val[dir][b_xy], part_width>>2, part_height>>2, h->b_stride, pack16to32(mx,my), 4);
        }
    }

    return 0;
}

static int svq3_decode_mb(SVQ3Context *svq3, unsigned int mb_type)
{
    H264Context *h = &svq3->h;
    int i, j, k, m, dir, mode;
    int cbp = 0;
    uint32_t vlc;
    int8_t *top, *left;
    MpegEncContext *const s = (MpegEncContext *) h;
    const int mb_xy = h->mb_xy;
    const int b_xy  = 4*s->mb_x + 4*s->mb_y*h->b_stride;

    h->top_samples_available      = (s->mb_y == 0) ? 0x33FF : 0xFFFF;
    h->left_samples_available     = (s->mb_x == 0) ? 0x5F5F : 0xFFFF;
    h->topright_samples_available = 0xFFFF;

    if (mb_type == 0) {           /* SKIP */
        if (s->pict_type == AV_PICTURE_TYPE_P || s->next_picture.mb_type[mb_xy] == -1) {
            svq3_mc_dir_part(s, 16*s->mb_x, 16*s->mb_y, 16, 16, 0, 0, 0, 0, 0, 0);

            if (s->pict_type == AV_PICTURE_TYPE_B) {
                svq3_mc_dir_part(s, 16*s->mb_x, 16*s->mb_y, 16, 16, 0, 0, 0, 0, 1, 1);
            }

            mb_type = MB_TYPE_SKIP;
        } else {
            mb_type = FFMIN(s->next_picture.mb_type[mb_xy], 6);
            if (svq3_mc_dir(h, mb_type, PREDICT_MODE, 0, 0) < 0)
                return -1;
            if (svq3_mc_dir(h, mb_type, PREDICT_MODE, 1, 1) < 0)
                return -1;

            mb_type = MB_TYPE_16x16;
        }
    } else if (mb_type < 8) {     /* INTER */
        if (svq3->thirdpel_flag && svq3->halfpel_flag == !get_bits1 (&s->gb)) {
            mode = THIRDPEL_MODE;
        } else if (svq3->halfpel_flag && svq3->thirdpel_flag == !get_bits1 (&s->gb)) {
            mode = HALFPEL_MODE;
        } else {
            mode = FULLPEL_MODE;
        }

        /* fill caches */
        /* note ref_cache should contain here:
            ????????
            ???11111
            N??11111
            N??11111
            N??11111
        */

        for (m = 0; m < 2; m++) {
            if (s->mb_x > 0 && h->intra4x4_pred_mode[h->mb2br_xy[mb_xy - 1]+6] != -1) {
                for (i = 0; i < 4; i++) {
                    *(uint32_t *) h->mv_cache[m][scan8[0] - 1 + i*8] = *(uint32_t *) s->current_picture.motion_val[m][b_xy - 1 + i*h->b_stride];
                }
            } else {
                for (i = 0; i < 4; i++) {
                    *(uint32_t *) h->mv_cache[m][scan8[0] - 1 + i*8] = 0;
                }
            }
            if (s->mb_y > 0) {
                memcpy(h->mv_cache[m][scan8[0] - 1*8], s->current_picture.motion_val[m][b_xy - h->b_stride], 4*2*sizeof(int16_t));
                memset(&h->ref_cache[m][scan8[0] - 1*8], (h->intra4x4_pred_mode[h->mb2br_xy[mb_xy - s->mb_stride]] == -1) ? PART_NOT_AVAILABLE : 1, 4);

                if (s->mb_x < (s->mb_width - 1)) {
                    *(uint32_t *) h->mv_cache[m][scan8[0] + 4 - 1*8] = *(uint32_t *) s->current_picture.motion_val[m][b_xy - h->b_stride + 4];
                    h->ref_cache[m][scan8[0] + 4 - 1*8] =
                        (h->intra4x4_pred_mode[h->mb2br_xy[mb_xy - s->mb_stride + 1]+6] == -1 ||
                         h->intra4x4_pred_mode[h->mb2br_xy[mb_xy - s->mb_stride    ]  ] == -1) ? PART_NOT_AVAILABLE : 1;
                }else
                    h->ref_cache[m][scan8[0] + 4 - 1*8] = PART_NOT_AVAILABLE;
                if (s->mb_x > 0) {
                    *(uint32_t *) h->mv_cache[m][scan8[0] - 1 - 1*8] = *(uint32_t *) s->current_picture.motion_val[m][b_xy - h->b_stride - 1];
                    h->ref_cache[m][scan8[0] - 1 - 1*8] = (h->intra4x4_pred_mode[h->mb2br_xy[mb_xy - s->mb_stride - 1]+3] == -1) ? PART_NOT_AVAILABLE : 1;
                }else
                    h->ref_cache[m][scan8[0] - 1 - 1*8] = PART_NOT_AVAILABLE;
            }else
                memset(&h->ref_cache[m][scan8[0] - 1*8 - 1], PART_NOT_AVAILABLE, 8);

            if (s->pict_type != AV_PICTURE_TYPE_B)
                break;
        }

        /* decode motion vector(s) and form prediction(s) */
        if (s->pict_type == AV_PICTURE_TYPE_P) {
            if (svq3_mc_dir(h, (mb_type - 1), mode, 0, 0) < 0)
                return -1;
        } else {        /* AV_PICTURE_TYPE_B */
            if (mb_type != 2) {
                if (svq3_mc_dir(h, 0, mode, 0, 0) < 0)
                    return -1;
            } else {
                for (i = 0; i < 4; i++) {
                    memset(s->current_picture.motion_val[0][b_xy + i*h->b_stride], 0, 4*2*sizeof(int16_t));
                }
            }
            if (mb_type != 1) {
                if (svq3_mc_dir(h, 0, mode, 1, (mb_type == 3)) < 0)
                    return -1;
            } else {
                for (i = 0; i < 4; i++) {
                    memset(s->current_picture.motion_val[1][b_xy + i*h->b_stride], 0, 4*2*sizeof(int16_t));
                }
            }
        }

        mb_type = MB_TYPE_16x16;
    } else if (mb_type == 8 || mb_type == 33) {   /* INTRA4x4 */
        memset(h->intra4x4_pred_mode_cache, -1, 8*5*sizeof(int8_t));

        if (mb_type == 8) {
            if (s->mb_x > 0) {
                for (i = 0; i < 4; i++) {
                    h->intra4x4_pred_mode_cache[scan8[0] - 1 + i*8] = h->intra4x4_pred_mode[h->mb2br_xy[mb_xy - 1]+6-i];
                }
                if (h->intra4x4_pred_mode_cache[scan8[0] - 1] == -1) {
                    h->left_samples_available = 0x5F5F;
                }
            }
            if (s->mb_y > 0) {
                h->intra4x4_pred_mode_cache[4+8*0] = h->intra4x4_pred_mode[h->mb2br_xy[mb_xy - s->mb_stride]+0];
                h->intra4x4_pred_mode_cache[5+8*0] = h->intra4x4_pred_mode[h->mb2br_xy[mb_xy - s->mb_stride]+1];
                h->intra4x4_pred_mode_cache[6+8*0] = h->intra4x4_pred_mode[h->mb2br_xy[mb_xy - s->mb_stride]+2];
                h->intra4x4_pred_mode_cache[7+8*0] = h->intra4x4_pred_mode[h->mb2br_xy[mb_xy - s->mb_stride]+3];

                if (h->intra4x4_pred_mode_cache[4+8*0] == -1) {
                    h->top_samples_available = 0x33FF;
                }
            }

            /* decode prediction codes for luma blocks */
            for (i = 0; i < 16; i+=2) {
                vlc = svq3_get_ue_golomb(&s->gb);

                if (vlc >= 25U){
                    av_log(h->s.avctx, AV_LOG_ERROR, "luma prediction:%d\n", vlc);
                    return -1;
                }

                left    = &h->intra4x4_pred_mode_cache[scan8[i] - 1];
                top     = &h->intra4x4_pred_mode_cache[scan8[i] - 8];

                left[1] = svq3_pred_1[top[0] + 1][left[0] + 1][svq3_pred_0[vlc][0]];
                left[2] = svq3_pred_1[top[1] + 1][left[1] + 1][svq3_pred_0[vlc][1]];

                if (left[1] == -1 || left[2] == -1){
                    av_log(h->s.avctx, AV_LOG_ERROR, "weird prediction\n");
                    return -1;
                }
            }
        } else {    /* mb_type == 33, DC_128_PRED block type */
            for (i = 0; i < 4; i++) {
                memset(&h->intra4x4_pred_mode_cache[scan8[0] + 8*i], DC_PRED, 4);
            }
        }

        ff_h264_write_back_intra_pred_mode(h);

        if (mb_type == 8) {
            ff_h264_check_intra4x4_pred_mode(h);

            h->top_samples_available  = (s->mb_y == 0) ? 0x33FF : 0xFFFF;
            h->left_samples_available = (s->mb_x == 0) ? 0x5F5F : 0xFFFF;
        } else {
            for (i = 0; i < 4; i++) {
                memset(&h->intra4x4_pred_mode_cache[scan8[0] + 8*i], DC_128_PRED, 4);
            }

            h->top_samples_available  = 0x33FF;
            h->left_samples_available = 0x5F5F;
        }

        mb_type = MB_TYPE_INTRA4x4;
    } else {                      /* INTRA16x16 */
        dir = i_mb_type_info[mb_type - 8].pred_mode;
        dir = (dir >> 1) ^ 3*(dir & 1) ^ 1;

        if ((h->intra16x16_pred_mode = ff_h264_check_intra_pred_mode(h, dir, 0)) == -1){
            av_log(h->s.avctx, AV_LOG_ERROR, "check_intra_pred_mode = -1\n");
            return -1;
        }

        cbp = i_mb_type_info[mb_type - 8].cbp;
        mb_type = MB_TYPE_INTRA16x16;
    }

    if (!IS_INTER(mb_type) && s->pict_type != AV_PICTURE_TYPE_I) {
        for (i = 0; i < 4; i++) {
            memset(s->current_picture.motion_val[0][b_xy + i*h->b_stride], 0, 4*2*sizeof(int16_t));
        }
        if (s->pict_type == AV_PICTURE_TYPE_B) {
            for (i = 0; i < 4; i++) {
                memset(s->current_picture.motion_val[1][b_xy + i*h->b_stride], 0, 4*2*sizeof(int16_t));
            }
        }
    }
    if (!IS_INTRA4x4(mb_type)) {
        memset(h->intra4x4_pred_mode+h->mb2br_xy[mb_xy], DC_PRED, 8);
    }
    if (!IS_SKIP(mb_type) || s->pict_type == AV_PICTURE_TYPE_B) {
        memset(h->non_zero_count_cache + 8, 0, 14*8*sizeof(uint8_t));
        s->dsp.clear_blocks(h->mb+  0);
        s->dsp.clear_blocks(h->mb+384);
    }

    if (!IS_INTRA16x16(mb_type) && (!IS_SKIP(mb_type) || s->pict_type == AV_PICTURE_TYPE_B)) {
        if ((vlc = svq3_get_ue_golomb(&s->gb)) >= 48U){
            av_log(h->s.avctx, AV_LOG_ERROR, "cbp_vlc=%d\n", vlc);
            return -1;
        }

        cbp = IS_INTRA(mb_type) ? golomb_to_intra4x4_cbp[vlc] : golomb_to_inter_cbp[vlc];
    }
    if (IS_INTRA16x16(mb_type) || (s->pict_type != AV_PICTURE_TYPE_I && s->adaptive_quant && cbp)) {
        s->qscale += svq3_get_se_golomb(&s->gb);

<<<<<<< HEAD
        if (s->qscale > 31U){
=======
        if (s->qscale > 31u){
>>>>>>> bc5d86d2
            av_log(h->s.avctx, AV_LOG_ERROR, "qscale:%d\n", s->qscale);
            return -1;
        }
    }
    if (IS_INTRA16x16(mb_type)) {
        AV_ZERO128(h->mb_luma_dc[0]+0);
        AV_ZERO128(h->mb_luma_dc[0]+8);
        if (svq3_decode_block(&s->gb, h->mb_luma_dc, 0, 1)){
            av_log(h->s.avctx, AV_LOG_ERROR, "error while decoding intra luma dc\n");
            return -1;
        }
    }

    if (cbp) {
        const int index = IS_INTRA16x16(mb_type) ? 1 : 0;
        const int type = ((s->qscale < 24 && IS_INTRA4x4(mb_type)) ? 2 : 1);

        for (i = 0; i < 4; i++) {
            if ((cbp & (1 << i))) {
                for (j = 0; j < 4; j++) {
                    k = index ? ((j&1) + 2*(i&1) + 2*(j&2) + 4*(i&2)) : (4*i + j);
                    h->non_zero_count_cache[ scan8[k] ] = 1;

                    if (svq3_decode_block(&s->gb, &h->mb[16*k], index, type)){
                        av_log(h->s.avctx, AV_LOG_ERROR, "error while decoding block\n");
                        return -1;
                    }
                }
            }
        }

        if ((cbp & 0x30)) {
            for (i = 1; i < 3; ++i) {
              if (svq3_decode_block(&s->gb, &h->mb[16*16*i], 0, 3)){
                av_log(h->s.avctx, AV_LOG_ERROR, "error while decoding chroma dc block\n");
                return -1;
              }
            }

            if ((cbp & 0x20)) {
                for (i = 1; i < 3; i++) {
                    for (j = 0; j < 4; j++) {
                        k = 16*i + j;
                        h->non_zero_count_cache[ scan8[k] ] = 1;

                        if (svq3_decode_block(&s->gb, &h->mb[16*k], 1, 1)){
                            av_log(h->s.avctx, AV_LOG_ERROR, "error while decoding chroma ac block\n");
                            return -1;
                        }
                    }
                }
            }
        }
    }

    h->cbp= cbp;
    s->current_picture.mb_type[mb_xy] = mb_type;

    if (IS_INTRA(mb_type)) {
        h->chroma_pred_mode = ff_h264_check_intra_pred_mode(h, DC_PRED8x8, 1);
    }

    return 0;
}

static int svq3_decode_slice_header(AVCodecContext *avctx)
{
    SVQ3Context *svq3 = avctx->priv_data;
    H264Context *h = &svq3->h;
    MpegEncContext *s = &h->s;
    const int mb_xy = h->mb_xy;
    int i, header;

    header = get_bits(&s->gb, 8);

    if (((header & 0x9F) != 1 && (header & 0x9F) != 2) || (header & 0x60) == 0) {
        /* TODO: what? */
        av_log(avctx, AV_LOG_ERROR, "unsupported slice header (%02X)\n", header);
        return -1;
    } else {
        int length = (header >> 5) & 3;

        svq3->next_slice_index = get_bits_count(&s->gb) + 8*show_bits(&s->gb, 8*length) + 8*length;

        if (svq3->next_slice_index > s->gb.size_in_bits) {
            av_log(avctx, AV_LOG_ERROR, "slice after bitstream end\n");
            return -1;
    }

        s->gb.size_in_bits = svq3->next_slice_index - 8*(length - 1);
        skip_bits(&s->gb, 8);

        if (svq3->watermark_key) {
            uint32_t header = AV_RL32(&s->gb.buffer[(get_bits_count(&s->gb)>>3)+1]);
            AV_WL32(&s->gb.buffer[(get_bits_count(&s->gb)>>3)+1], header ^ svq3->watermark_key);
        }
        if (length > 0) {
            memcpy((uint8_t *) &s->gb.buffer[get_bits_count(&s->gb) >> 3],
                   &s->gb.buffer[s->gb.size_in_bits >> 3], (length - 1));
        }
        skip_bits_long(&s->gb, 0);
    }

    if ((i = svq3_get_ue_golomb(&s->gb)) >= 3U){
        av_log(h->s.avctx, AV_LOG_ERROR, "illegal slice type %d \n", i);
        return -1;
    }

    h->slice_type = golomb_to_pict_type[i];

    if ((header & 0x9F) == 2) {
        i = (s->mb_num < 64) ? 6 : (1 + av_log2 (s->mb_num - 1));
        s->mb_skip_run = get_bits(&s->gb, i) - (s->mb_x + (s->mb_y * s->mb_width));
    } else {
        skip_bits1(&s->gb);
        s->mb_skip_run = 0;
    }

    h->slice_num = get_bits(&s->gb, 8);
    s->qscale = get_bits(&s->gb, 5);
    s->adaptive_quant = get_bits1(&s->gb);

    /* unknown fields */
    skip_bits1(&s->gb);

    if (svq3->unknown_flag) {
        skip_bits1(&s->gb);
    }

    skip_bits1(&s->gb);
    skip_bits(&s->gb, 2);

    while (get_bits1(&s->gb)) {
        skip_bits(&s->gb, 8);
    }

    /* reset intra predictors and invalidate motion vector references */
    if (s->mb_x > 0) {
        memset(h->intra4x4_pred_mode+h->mb2br_xy[mb_xy - 1      ]+3, -1, 4*sizeof(int8_t));
        memset(h->intra4x4_pred_mode+h->mb2br_xy[mb_xy - s->mb_x]  , -1, 8*sizeof(int8_t)*s->mb_x);
    }
    if (s->mb_y > 0) {
        memset(h->intra4x4_pred_mode+h->mb2br_xy[mb_xy - s->mb_stride], -1, 8*sizeof(int8_t)*(s->mb_width - s->mb_x));

        if (s->mb_x > 0) {
            h->intra4x4_pred_mode[h->mb2br_xy[mb_xy - s->mb_stride - 1]+3] = -1;
        }
    }

    return 0;
}

static av_cold int svq3_decode_init(AVCodecContext *avctx)
{
    SVQ3Context *svq3 = avctx->priv_data;
    H264Context *h = &svq3->h;
    MpegEncContext *s = &h->s;
    int m;
    unsigned char *extradata;
    unsigned char *extradata_end;
    unsigned int size;
    int marker_found = 0;

    if (ff_h264_decode_init(avctx) < 0)
        return -1;

    s->flags  = avctx->flags;
    s->flags2 = avctx->flags2;
    s->unrestricted_mv = 1;
    h->is_complex=1;
    avctx->pix_fmt = avctx->codec->pix_fmts[0];

    if (!s->context_initialized) {
        h->chroma_qp[0] = h->chroma_qp[1] = 4;

        svq3->halfpel_flag  = 1;
        svq3->thirdpel_flag = 1;
        svq3->unknown_flag  = 0;


        /* prowl for the "SEQH" marker in the extradata */
        extradata = (unsigned char *)avctx->extradata;
        extradata_end = avctx->extradata + avctx->extradata_size;
        if (extradata) {
            for (m = 0; m + 8 < avctx->extradata_size; m++) {
                if (!memcmp(extradata, "SEQH", 4)) {
                    marker_found = 1;
                    break;
                }
                extradata++;
            }
        }

        /* if a match was found, parse the extra data */
        if (marker_found) {

            GetBitContext gb;
            int frame_size_code;

            size = AV_RB32(&extradata[4]);
            if (size > extradata_end - extradata - 8)
                return AVERROR_INVALIDDATA;
            init_get_bits(&gb, extradata + 8, size*8);

            /* 'frame size code' and optional 'width, height' */
            frame_size_code = get_bits(&gb, 3);
            switch (frame_size_code) {
                case 0: avctx->width = 160; avctx->height = 120; break;
                case 1: avctx->width = 128; avctx->height =  96; break;
                case 2: avctx->width = 176; avctx->height = 144; break;
                case 3: avctx->width = 352; avctx->height = 288; break;
                case 4: avctx->width = 704; avctx->height = 576; break;
                case 5: avctx->width = 240; avctx->height = 180; break;
                case 6: avctx->width = 320; avctx->height = 240; break;
                case 7:
                    avctx->width  = get_bits(&gb, 12);
                    avctx->height = get_bits(&gb, 12);
                    break;
            }

            svq3->halfpel_flag  = get_bits1(&gb);
            svq3->thirdpel_flag = get_bits1(&gb);

            /* unknown fields */
            skip_bits1(&gb);
            skip_bits1(&gb);
            skip_bits1(&gb);
            skip_bits1(&gb);

            s->low_delay = get_bits1(&gb);

            /* unknown field */
            skip_bits1(&gb);

            while (get_bits1(&gb)) {
                skip_bits(&gb, 8);
            }

            svq3->unknown_flag = get_bits1(&gb);
            avctx->has_b_frames = !s->low_delay;
            if (svq3->unknown_flag) {
#if CONFIG_ZLIB
                unsigned watermark_width  = svq3_get_ue_golomb(&gb);
                unsigned watermark_height = svq3_get_ue_golomb(&gb);
                int u1 = svq3_get_ue_golomb(&gb);
                int u2 = get_bits(&gb, 8);
                int u3 = get_bits(&gb, 2);
                int u4 = svq3_get_ue_golomb(&gb);
                unsigned long buf_len = watermark_width*watermark_height*4;
                int offset = (get_bits_count(&gb)+7)>>3;
                uint8_t *buf;

                if ((uint64_t)watermark_width*4 > UINT_MAX/watermark_height)
                    return -1;

                buf = av_malloc(buf_len);
                av_log(avctx, AV_LOG_DEBUG, "watermark size: %dx%d\n", watermark_width, watermark_height);
                av_log(avctx, AV_LOG_DEBUG, "u1: %x u2: %x u3: %x compressed data size: %d offset: %d\n", u1, u2, u3, u4, offset);
                if (uncompress(buf, &buf_len, extradata + 8 + offset, size - offset) != Z_OK) {
                    av_log(avctx, AV_LOG_ERROR, "could not uncompress watermark logo\n");
                    av_free(buf);
                    return -1;
                }
                svq3->watermark_key = ff_svq1_packet_checksum(buf, buf_len, 0);
                svq3->watermark_key = svq3->watermark_key << 16 | svq3->watermark_key;
                av_log(avctx, AV_LOG_DEBUG, "watermark key %#x\n", svq3->watermark_key);
                av_free(buf);
#else
                av_log(avctx, AV_LOG_ERROR, "this svq3 file contains watermark which need zlib support compiled in\n");
                return -1;
#endif
            }
        }

        s->width  = avctx->width;
        s->height = avctx->height;

        if (MPV_common_init(s) < 0)
            return -1;

        h->b_stride = 4*s->mb_width;

        ff_h264_alloc_tables(h);
    }

    return 0;
}

static int svq3_decode_frame(AVCodecContext *avctx,
                             void *data, int *data_size,
                             AVPacket *avpkt)
{
    SVQ3Context *svq3 = avctx->priv_data;
    H264Context *h = &svq3->h;
    MpegEncContext *s = &h->s;
    int buf_size = avpkt->size;
    int m, mb_type, left;
    uint8_t *buf;

    /* special case for last picture */
    if (buf_size == 0) {
        if (s->next_picture_ptr && !s->low_delay) {
            *(AVFrame *) data = *(AVFrame *) &s->next_picture;
            s->next_picture_ptr = NULL;
            *data_size = sizeof(AVFrame);
        }
        return 0;
    }

    s->mb_x = s->mb_y = h->mb_xy = 0;

    if (svq3->watermark_key) {
        av_fast_malloc(&svq3->buf, &svq3->buf_size,
                       buf_size+FF_INPUT_BUFFER_PADDING_SIZE);
        if (!svq3->buf)
            return AVERROR(ENOMEM);
        memcpy(svq3->buf, avpkt->data, buf_size);
        buf = svq3->buf;
    } else {
        buf = avpkt->data;
    }

    init_get_bits(&s->gb, buf, 8*buf_size);

    if (svq3_decode_slice_header(avctx))
        return -1;

    s->pict_type = h->slice_type;
    s->picture_number = h->slice_num;

    if (avctx->debug&FF_DEBUG_PICT_INFO){
        av_log(h->s.avctx, AV_LOG_DEBUG, "%c hpel:%d, tpel:%d aqp:%d qp:%d, slice_num:%02X\n",
               av_get_picture_type_char(s->pict_type), svq3->halfpel_flag, svq3->thirdpel_flag,
               s->adaptive_quant, s->qscale, h->slice_num);
    }

    /* for skipping the frame */
    s->current_picture.pict_type = s->pict_type;
    s->current_picture.key_frame = (s->pict_type == AV_PICTURE_TYPE_I);

    /* Skip B-frames if we do not have reference frames. */
    if (s->last_picture_ptr == NULL && s->pict_type == AV_PICTURE_TYPE_B)
        return 0;
    if (  (avctx->skip_frame >= AVDISCARD_NONREF && s->pict_type == AV_PICTURE_TYPE_B)
        ||(avctx->skip_frame >= AVDISCARD_NONKEY && s->pict_type != AV_PICTURE_TYPE_I)
        || avctx->skip_frame >= AVDISCARD_ALL)
        return 0;

    if (s->next_p_frame_damaged) {
        if (s->pict_type == AV_PICTURE_TYPE_B)
            return 0;
        else
            s->next_p_frame_damaged = 0;
    }

    if (ff_h264_frame_start(h) < 0)
        return -1;

    if (s->pict_type == AV_PICTURE_TYPE_B) {
        h->frame_num_offset = (h->slice_num - h->prev_frame_num);

        if (h->frame_num_offset < 0) {
            h->frame_num_offset += 256;
        }
        if (h->frame_num_offset == 0 || h->frame_num_offset >= h->prev_frame_num_offset) {
            av_log(h->s.avctx, AV_LOG_ERROR, "error in B-frame picture id\n");
            return -1;
        }
    } else {
        h->prev_frame_num = h->frame_num;
        h->frame_num = h->slice_num;
        h->prev_frame_num_offset = (h->frame_num - h->prev_frame_num);

        if (h->prev_frame_num_offset < 0) {
            h->prev_frame_num_offset += 256;
        }
    }

    for (m = 0; m < 2; m++){
        int i;
        for (i = 0; i < 4; i++){
            int j;
            for (j = -1; j < 4; j++)
                h->ref_cache[m][scan8[0] + 8*i + j]= 1;
            if (i < 3)
                h->ref_cache[m][scan8[0] + 8*i + j]= PART_NOT_AVAILABLE;
        }
    }

    for (s->mb_y = 0; s->mb_y < s->mb_height; s->mb_y++) {
        for (s->mb_x = 0; s->mb_x < s->mb_width; s->mb_x++) {
            h->mb_xy = s->mb_x + s->mb_y*s->mb_stride;

            if ( (get_bits_count(&s->gb) + 7) >= s->gb.size_in_bits &&
                ((get_bits_count(&s->gb) & 7) == 0 || show_bits(&s->gb, (-get_bits_count(&s->gb) & 7)) == 0)) {

                skip_bits(&s->gb, svq3->next_slice_index - get_bits_count(&s->gb));
                s->gb.size_in_bits = 8*buf_size;

                if (svq3_decode_slice_header(avctx))
                    return -1;

                /* TODO: support s->mb_skip_run */
            }

            mb_type = svq3_get_ue_golomb(&s->gb);

            if (s->pict_type == AV_PICTURE_TYPE_I) {
                mb_type += 8;
            } else if (s->pict_type == AV_PICTURE_TYPE_B && mb_type >= 4) {
                mb_type += 4;
            }
            if ((unsigned)mb_type > 33 || svq3_decode_mb(svq3, mb_type)) {
                av_log(h->s.avctx, AV_LOG_ERROR, "error while decoding MB %d %d\n", s->mb_x, s->mb_y);
                return -1;
            }

            if (mb_type != 0) {
                ff_h264_hl_decode_mb (h);
            }

            if (s->pict_type != AV_PICTURE_TYPE_B && !s->low_delay) {
                s->current_picture.mb_type[s->mb_x + s->mb_y*s->mb_stride] =
                    (s->pict_type == AV_PICTURE_TYPE_P && mb_type < 8) ? (mb_type - 1) : -1;
            }
        }

        ff_draw_horiz_band(s, 16*s->mb_y, 16);
    }

    left = buf_size*8 - get_bits_count(&s->gb);

    if (s->mb_y != s->mb_height || s->mb_x != s->mb_width) {
        av_log(avctx, AV_LOG_INFO, "frame num %d incomplete pic x %d y %d left %d\n", avctx->frame_number, s->mb_y, s->mb_x, left);
        //av_hex_dump(stderr, buf+buf_size-8, 8);
    }

    if (left < 0) {
        av_log(avctx, AV_LOG_ERROR, "frame num %d left %d\n", avctx->frame_number, left);
        return -1;
    }

    MPV_frame_end(s);

    if (s->pict_type == AV_PICTURE_TYPE_B || s->low_delay) {
        *(AVFrame *) data = *(AVFrame *) &s->current_picture;
    } else {
        *(AVFrame *) data = *(AVFrame *) &s->last_picture;
    }

    /* Do not output the last pic after seeking. */
    if (s->last_picture_ptr || s->low_delay) {
        *data_size = sizeof(AVFrame);
    }

    return buf_size;
}

static int svq3_decode_end(AVCodecContext *avctx)
{
    SVQ3Context *svq3 = avctx->priv_data;
    H264Context *h = &svq3->h;
    MpegEncContext *s = &h->s;

    ff_h264_free_context(h);

    MPV_common_end(s);

    av_freep(&svq3->buf);
    svq3->buf_size = 0;

    return 0;
}

AVCodec ff_svq3_decoder = {
    "svq3",
    AVMEDIA_TYPE_VIDEO,
    CODEC_ID_SVQ3,
    sizeof(SVQ3Context),
    svq3_decode_init,
    NULL,
    svq3_decode_end,
    svq3_decode_frame,
    CODEC_CAP_DRAW_HORIZ_BAND | CODEC_CAP_DR1 | CODEC_CAP_DELAY,
    .long_name = NULL_IF_CONFIG_SMALL("Sorenson Vector Quantizer 3 / Sorenson Video 3 / SVQ3"),
    .pix_fmts= (const enum PixelFormat[]){PIX_FMT_YUVJ420P, PIX_FMT_NONE},
};<|MERGE_RESOLUTION|>--- conflicted
+++ resolved
@@ -651,11 +651,7 @@
     if (IS_INTRA16x16(mb_type) || (s->pict_type != AV_PICTURE_TYPE_I && s->adaptive_quant && cbp)) {
         s->qscale += svq3_get_se_golomb(&s->gb);
 
-<<<<<<< HEAD
         if (s->qscale > 31U){
-=======
-        if (s->qscale > 31u){
->>>>>>> bc5d86d2
             av_log(h->s.avctx, AV_LOG_ERROR, "qscale:%d\n", s->qscale);
             return -1;
         }
