#!/bin/sh
#
# FFmpeg configure script
#
# Copyright (c) 2000-2002 Fabrice Bellard
# Copyright (c) 2005-2008 Diego Biurrun
# Copyright (c) 2005-2008 Mans Rullgard
#

# Prevent locale nonsense from breaking basic text processing.
LC_ALL=C
export LC_ALL

# make sure we are running under a compatible shell
# try to make this part work with most shells

try_exec(){
    echo "Trying shell $1"
    type "$1" > /dev/null 2>&1 && exec "$@"
}

unset foo
(: ${foo%%bar}) 2> /dev/null
E1="$?"

(: ${foo?}) 2> /dev/null
E2="$?"

if test "$E1" != 0 || test "$E2" = 0; then
    echo "Broken shell detected.  Trying alternatives."
    export FF_CONF_EXEC
    if test "0$FF_CONF_EXEC" -lt 1; then
        FF_CONF_EXEC=1
        try_exec bash "$0" "$@"
    fi
    if test "0$FF_CONF_EXEC" -lt 2; then
        FF_CONF_EXEC=2
        try_exec ksh "$0" "$@"
    fi
    if test "0$FF_CONF_EXEC" -lt 3; then
        FF_CONF_EXEC=3
        try_exec /usr/xpg4/bin/sh "$0" "$@"
    fi
    echo "No compatible shell script interpreter found."
    echo "This configure script requires a POSIX-compatible shell"
    echo "such as bash or ksh."
    echo "THIS IS NOT A BUG IN FFMPEG, DO NOT REPORT IT AS SUCH."
    echo "Instead, install a working POSIX-compatible shell."
    echo "Disabling this configure test will create a broken FFmpeg."
    if test "$BASH_VERSION" = '2.04.0(1)-release'; then
        echo "This bash version ($BASH_VERSION) is broken on your platform."
        echo "Upgrade to a later version if available."
    fi
    exit 1
fi

test -d /usr/xpg4/bin && PATH=/usr/xpg4/bin:$PATH

show_help(){
    cat <<EOF
Usage: configure [options]
Options: [defaults in brackets after descriptions]

Help options:
  --help                   print this message
  --list-decoders          show all available decoders
  --list-encoders          show all available encoders
  --list-hwaccels          show all available hardware accelerators
  --list-demuxers          show all available demuxers
  --list-muxers            show all available muxers
  --list-parsers           show all available parsers
  --list-protocols         show all available protocols
  --list-bsfs              show all available bitstream filters
  --list-indevs            show all available input devices
  --list-outdevs           show all available output devices
  --list-filters           show all available filters

Standard options:
  --logfile=FILE           log tests and output to FILE [config.log]
  --disable-logging        do not log configure debug information
  --fatal-warnings         fail if any configure warning is generated
  --prefix=PREFIX          install in PREFIX [$prefix]
  --bindir=DIR             install binaries in DIR [PREFIX/bin]
  --datadir=DIR            install data files in DIR [PREFIX/share/ffmpeg]
  --docdir=DIR             install documentation in DIR [PREFIX/share/doc/ffmpeg]
  --libdir=DIR             install libs in DIR [PREFIX/lib]
  --shlibdir=DIR           install shared libs in DIR [PREFIX/lib]
  --incdir=DIR             install includes in DIR [PREFIX/include]
  --mandir=DIR             install man page in DIR [PREFIX/share/man]
  --enable-rpath           use rpath to allow installing libraries in paths
                           not part of the dynamic linker search path
                           use rpath when linking programs [USE WITH CARE]

Licensing options:
  --enable-gpl             allow use of GPL code, the resulting libs
                           and binaries will be under GPL [no]
  --enable-version3        upgrade (L)GPL to version 3 [no]
  --enable-nonfree         allow use of nonfree code, the resulting libs
                           and binaries will be unredistributable [no]

Configuration options:
  --disable-static         do not build static libraries [no]
  --enable-shared          build shared libraries [no]
  --enable-small           optimize for size instead of speed
  --disable-runtime-cpudetect disable detecting cpu capabilities at runtime (smaller binary)
  --enable-gray            enable full grayscale support (slower color)
  --disable-swscale-alpha  disable alpha channel support in swscale
  --disable-all            disable building components, libraries and programs
  --enable-incompatible-libav-abi enable incompatible Libav fork ABI [no]
  --enable-raise-major     increase major version numbers in sonames [no]

Program options:
  --disable-programs       do not build command line programs
  --disable-ffmpeg         disable ffmpeg build
  --disable-ffplay         disable ffplay build
  --disable-ffprobe        disable ffprobe build
  --disable-ffserver       disable ffserver build

Documentation options:
  --disable-doc            do not build documentation
  --disable-htmlpages      do not build HTML documentation pages
  --disable-manpages       do not build man documentation pages
  --disable-podpages       do not build POD documentation pages
  --disable-txtpages       do not build text documentation pages

Component options:
  --disable-avdevice       disable libavdevice build
  --disable-avcodec        disable libavcodec build
  --disable-avformat       disable libavformat build
  --disable-avutil         disable libavutil build
  --disable-swresample     disable libswresample build
  --disable-swscale        disable libswscale build
  --disable-postproc       disable libpostproc build
  --disable-avfilter       disable libavfilter build
  --enable-avresample      enable libavresample build [no]
  --disable-pthreads       disable pthreads [auto]
  --disable-w32threads     disable Win32 threads [auto]
  --disable-os2threads     disable OS/2 threads [auto]
  --disable-network        disable network support [no]
  --disable-dct            disable DCT code
  --disable-dwt            disable DWT code
  --disable-error-resilience disable error resilience code
  --disable-lsp            disable LSP code
  --disable-lzo            disable LZO decoder code
  --disable-mdct           disable MDCT code
  --disable-rdft           disable RDFT code
  --disable-fft            disable FFT code
  --disable-faan           disable floating point AAN (I)DCT code
  --disable-pixelutils     disable pixel utils in libavutil

Hardware accelerators:
  --disable-dxva2          disable DXVA2 code [autodetect]
  --disable-vaapi          disable VAAPI code [autodetect]
  --disable-vda            disable VDA code [autodetect]
  --disable-vdpau          disable VDPAU code [autodetect]

Individual component options:
  --disable-everything     disable all components listed below
  --disable-encoder=NAME   disable encoder NAME
  --enable-encoder=NAME    enable encoder NAME
  --disable-encoders       disable all encoders
  --disable-decoder=NAME   disable decoder NAME
  --enable-decoder=NAME    enable decoder NAME
  --disable-decoders       disable all decoders
  --disable-hwaccel=NAME   disable hwaccel NAME
  --enable-hwaccel=NAME    enable hwaccel NAME
  --disable-hwaccels       disable all hwaccels
  --disable-muxer=NAME     disable muxer NAME
  --enable-muxer=NAME      enable muxer NAME
  --disable-muxers         disable all muxers
  --disable-demuxer=NAME   disable demuxer NAME
  --enable-demuxer=NAME    enable demuxer NAME
  --disable-demuxers       disable all demuxers
  --enable-parser=NAME     enable parser NAME
  --disable-parser=NAME    disable parser NAME
  --disable-parsers        disable all parsers
  --enable-bsf=NAME        enable bitstream filter NAME
  --disable-bsf=NAME       disable bitstream filter NAME
  --disable-bsfs           disable all bitstream filters
  --enable-protocol=NAME   enable protocol NAME
  --disable-protocol=NAME  disable protocol NAME
  --disable-protocols      disable all protocols
  --enable-indev=NAME      enable input device NAME
  --disable-indev=NAME     disable input device NAME
  --disable-indevs         disable input devices
  --enable-outdev=NAME     enable output device NAME
  --disable-outdev=NAME    disable output device NAME
  --disable-outdevs        disable output devices
  --disable-devices        disable all devices
  --enable-filter=NAME     enable filter NAME
  --disable-filter=NAME    disable filter NAME
  --disable-filters        disable all filters

External library support:
  --enable-avisynth        enable reading of AviSynth script files [no]
  --disable-bzlib          disable bzlib [autodetect]
  --enable-fontconfig      enable fontconfig, useful for drawtext filter [no]
  --enable-frei0r          enable frei0r video filtering [no]
  --enable-gnutls          enable gnutls, needed for https support
                           if openssl is not used [no]
  --disable-iconv          disable iconv [autodetect]
  --enable-ladspa          enable LADSPA audio filtering [no]
  --enable-libaacplus      enable AAC+ encoding via libaacplus [no]
  --enable-libass          enable libass subtitles rendering,
                           needed for subtitles and ass filter [no]
  --enable-libbluray       enable BluRay reading using libbluray [no]
  --enable-libbs2b         enable bs2b DSP library [no]
  --enable-libcaca         enable textual display using libcaca [no]
  --enable-libcelt         enable CELT decoding via libcelt [no]
  --enable-libcdio         enable audio CD grabbing with libcdio [no]
  --enable-libdc1394       enable IIDC-1394 grabbing using libdc1394
                           and libraw1394 [no]
  --enable-libfaac         enable AAC encoding via libfaac [no]
  --enable-libfdk-aac      enable AAC de/encoding via libfdk-aac [no]
  --enable-libflite        enable flite (voice synthesis) support via libflite [no]
  --enable-libfreetype     enable libfreetype, needed for drawtext filter [no]
  --enable-libfribidi      enable libfribidi, improves drawtext filter [no]
  --enable-libgme          enable Game Music Emu via libgme [no]
  --enable-libgsm          enable GSM de/encoding via libgsm [no]
  --enable-libiec61883     enable iec61883 via libiec61883 [no]
  --enable-libilbc         enable iLBC de/encoding via libilbc [no]
  --enable-libmodplug      enable ModPlug via libmodplug [no]
  --enable-libmp3lame      enable MP3 encoding via libmp3lame [no]
  --enable-libnut          enable NUT (de)muxing via libnut,
                           native (de)muxer exists [no]
  --enable-libopencore-amrnb enable AMR-NB de/encoding via libopencore-amrnb [no]
  --enable-libopencore-amrwb enable AMR-WB decoding via libopencore-amrwb [no]
  --enable-libopencv       enable video filtering via libopencv [no]
  --enable-libopenjpeg     enable JPEG 2000 de/encoding via OpenJPEG [no]
  --enable-libopus         enable Opus de/encoding via libopus [no]
  --enable-libpulse        enable Pulseaudio input via libpulse [no]
  --enable-libquvi         enable quvi input via libquvi [no]
  --enable-librtmp         enable RTMP[E] support via librtmp [no]
  --enable-libschroedinger enable Dirac de/encoding via libschroedinger [no]
  --enable-libshine        enable fixed-point MP3 encoding via libshine [no]
  --enable-libsmbclient    enable Samba protocol via libsmbclient [no]
  --enable-libsoxr         enable Include libsoxr resampling [no]
  --enable-libspeex        enable Speex de/encoding via libspeex [no]
  --enable-libssh          enable SFTP protocol via libssh [no]
  --enable-libstagefright-h264  enable H.264 decoding via libstagefright [no]
  --enable-libtheora       enable Theora encoding via libtheora [no]
  --enable-libtwolame      enable MP2 encoding via libtwolame [no]
  --enable-libutvideo      enable Ut Video encoding and decoding via libutvideo [no]
  --enable-libv4l2         enable libv4l2/v4l-utils [no]
  --enable-libvidstab      enable video stabilization using vid.stab [no]
  --enable-libvo-aacenc    enable AAC encoding via libvo-aacenc [no]
  --enable-libvo-amrwbenc  enable AMR-WB encoding via libvo-amrwbenc [no]
  --enable-libvorbis       enable Vorbis en/decoding via libvorbis,
                           native implementation exists [no]
  --enable-libvpx          enable VP8 and VP9 de/encoding via libvpx [no]
  --enable-libwavpack      enable wavpack encoding via libwavpack [no]
  --enable-libwebp         enable WebP encoding via libwebp [no]
  --enable-libx264         enable H.264 encoding via x264 [no]
  --enable-libx265         enable HEVC encoding via x265 [no]
  --enable-libxavs         enable AVS encoding via xavs [no]
  --enable-libxcb          enable X11 grabbing using XCB [auto]
  --enable-libxcb-shm      enable X11 grabbing shm communication [auto]
  --enable-libxcb-xfixes   enable X11 grabbing mouse rendering [auto]
  --enable-libxcb-shape    enable X11 grabbing shape rendering [auto]
  --enable-libxvid         enable Xvid encoding via xvidcore,
                           native MPEG-4/Xvid encoder exists [no]
  --enable-libzmq          enable message passing via libzmq [no]
  --enable-libzvbi         enable teletext support via libzvbi [no]
  --disable-lzma           disable lzma [autodetect]
  --enable-decklink        enable Blackmagick DeckLink I/O support [no]
  --enable-openal          enable OpenAL 1.1 capture support [no]
  --enable-opencl          enable OpenCL code
  --enable-opengl          enable OpenGL rendering [no]
  --enable-openssl         enable openssl, needed for https support
                           if gnutls is not used [no]
  --disable-sdl            disable sdl [autodetect]
  --enable-x11grab         enable X11 grabbing (legacy) [no]
  --disable-xlib           disable xlib [autodetect]
  --disable-zlib           disable zlib [autodetect]

Toolchain options:
  --arch=ARCH              select architecture [$arch]
  --cpu=CPU                select the minimum required CPU (affects
                           instruction selection, may crash on older CPUs)
  --cross-prefix=PREFIX    use PREFIX for compilation tools [$cross_prefix]
  --progs-suffix=SUFFIX    program name suffix []
  --enable-cross-compile   assume a cross-compiler is used
  --sysroot=PATH           root of cross-build tree
  --sysinclude=PATH        location of cross-build system headers
  --target-os=OS           compiler targets OS [$target_os]
  --target-exec=CMD        command to run executables on target
  --target-path=DIR        path to view of build directory on target
  --target-samples=DIR     path to samples directory on target
  --tempprefix=PATH        force fixed dir/prefix instead of mktemp for checks
  --toolchain=NAME         set tool defaults according to NAME
  --nm=NM                  use nm tool NM [$nm_default]
  --ar=AR                  use archive tool AR [$ar_default]
  --as=AS                  use assembler AS [$as_default]
  --windres=WINDRES        use windows resource compiler WINDRES [$windres_default]
  --yasmexe=EXE            use yasm-compatible assembler EXE [$yasmexe_default]
  --cc=CC                  use C compiler CC [$cc_default]
  --cxx=CXX                use C compiler CXX [$cxx_default]
  --dep-cc=DEPCC           use dependency generator DEPCC [$cc_default]
  --ld=LD                  use linker LD [$ld_default]
  --pkg-config=PKGCONFIG   use pkg-config tool PKGCONFIG [$pkg_config_default]
  --pkg-config-flags=FLAGS pass additional flags to pkgconf []
  --ranlib=RANLIB          use ranlib RANLIB [$ranlib_default]
  --doxygen=DOXYGEN        use DOXYGEN to generate API doc [$doxygen_default]
  --host-cc=HOSTCC         use host C compiler HOSTCC
  --host-cflags=HCFLAGS    use HCFLAGS when compiling for host
  --host-cppflags=HCPPFLAGS use HCPPFLAGS when compiling for host
  --host-ld=HOSTLD         use host linker HOSTLD
  --host-ldflags=HLDFLAGS  use HLDFLAGS when linking for host
  --host-libs=HLIBS        use libs HLIBS when linking for host
  --host-os=OS             compiler host OS [$target_os]
  --extra-cflags=ECFLAGS   add ECFLAGS to CFLAGS [$CFLAGS]
  --extra-cxxflags=ECFLAGS add ECFLAGS to CXXFLAGS [$CXXFLAGS]
  --extra-ldflags=ELDFLAGS add ELDFLAGS to LDFLAGS [$LDFLAGS]
  --extra-ldexeflags=ELDFLAGS add ELDFLAGS to LDEXEFLAGS [$LDEXEFLAGS]
  --extra-libs=ELIBS       add ELIBS [$ELIBS]
  --extra-version=STRING   version string suffix []
  --optflags=OPTFLAGS      override optimization-related compiler flags
  --build-suffix=SUFFIX    library name suffix []
  --enable-pic             build position-independent code
  --enable-thumb           compile for Thumb instruction set
  --enable-lto             use link-time optimization

Advanced options (experts only):
  --malloc-prefix=PREFIX   prefix malloc and related names with PREFIX
  --disable-symver         disable symbol versioning
  --enable-hardcoded-tables use hardcoded tables instead of runtime generation
  --disable-safe-bitstream-reader
                           disable buffer boundary checking in bitreaders
                           (faster, but may crash)
  --enable-memalign-hack   emulate memalign, interferes with memory debuggers
  --sws-max-filter-size=N  the max filter size swscale uses [$sws_max_filter_size_default]

Optimization options (experts only):
  --disable-asm            disable all assembly optimizations
  --disable-altivec        disable AltiVec optimizations
  --disable-amd3dnow       disable 3DNow! optimizations
  --disable-amd3dnowext    disable 3DNow! extended optimizations
  --disable-mmx            disable MMX optimizations
  --disable-mmxext         disable MMXEXT optimizations
  --disable-sse            disable SSE optimizations
  --disable-sse2           disable SSE2 optimizations
  --disable-sse3           disable SSE3 optimizations
  --disable-ssse3          disable SSSE3 optimizations
  --disable-sse4           disable SSE4 optimizations
  --disable-sse42          disable SSE4.2 optimizations
  --disable-avx            disable AVX optimizations
  --disable-xop            disable XOP optimizations
  --disable-fma3           disable FMA3 optimizations
  --disable-fma4           disable FMA4 optimizations
  --disable-avx2           disable AVX2 optimizations
  --disable-armv5te        disable armv5te optimizations
  --disable-armv6          disable armv6 optimizations
  --disable-armv6t2        disable armv6t2 optimizations
  --disable-vfp            disable VFP optimizations
  --disable-neon           disable NEON optimizations
  --disable-inline-asm     disable use of inline assembly
  --disable-yasm           disable use of nasm/yasm assembly
  --disable-mips32r2       disable MIPS32R2 optimizations
  --disable-mipsdspr1      disable MIPS DSP ASE R1 optimizations
  --disable-mipsdspr2      disable MIPS DSP ASE R2 optimizations
  --disable-mipsfpu        disable floating point MIPS optimizations
  --disable-fast-unaligned consider unaligned accesses slow

Developer options (useful when working on FFmpeg itself):
  --disable-debug          disable debugging symbols
  --enable-debug=LEVEL     set the debug level [$debuglevel]
  --disable-optimizations  disable compiler optimizations
  --enable-extra-warnings  enable more compiler warnings
  --disable-stripping      disable stripping of executables and shared libraries
  --assert-level=level     0(default), 1 or 2, amount of assertion testing,
                           2 causes a slowdown at runtime.
  --enable-memory-poisoning fill heap uninitialized allocated space with arbitrary data
  --valgrind=VALGRIND      run "make fate" tests through valgrind to detect memory
                           leaks and errors, using the specified valgrind binary.
                           Cannot be combined with --target-exec
  --enable-ftrapv          Trap arithmetic overflows
  --samples=PATH           location of test samples for FATE, if not set use
                           \$FATE_SAMPLES at make invocation time.
  --enable-neon-clobber-test check NEON registers for clobbering (should be
                           used only for debugging purposes)
  --enable-xmm-clobber-test check XMM registers for clobbering (Win64-only;
                           should be used only for debugging purposes)
  --enable-random          randomly enable/disable components
  --disable-random
  --enable-random=LIST     randomly enable/disable specific components or
  --disable-random=LIST    component groups. LIST is a comma-separated list
                           of NAME[:PROB] entries where NAME is a component
                           (group) and PROB the probability associated with
                           NAME (default 0.5).
  --random-seed=VALUE      seed value for --enable/disable-random

NOTE: Object files are built at the place where configure is launched.
EOF
  exit 0
}

quotes='""'

log(){
    echo "$@" >> $logfile
}

log_file(){
    log BEGIN $1
    pr -n -t $1 >> $logfile
    log END $1
}

echolog(){
    log "$@"
    echo "$@"
}

warn(){
    log "WARNING: $*"
    WARNINGS="${WARNINGS}WARNING: $*\n"
}

die(){
    echolog "$@"
    cat <<EOF

If you think configure made a mistake, make sure you are using the latest
version from Git.  If the latest version fails, report the problem to the
ffmpeg-user@ffmpeg.org mailing list or IRC #ffmpeg on irc.freenode.net.
EOF
    if disabled logging; then
        cat <<EOF
Rerun configure with logging enabled (do not use --disable-logging), and
include the log this produces with your report.
EOF
    else
        cat <<EOF
Include the log file "$logfile" produced by configure as this will help
solve the problem.
EOF
    fi
    exit 1
}

# Avoid locale weirdness, besides we really just want to translate ASCII.
toupper(){
    echo "$@" | tr abcdefghijklmnopqrstuvwxyz ABCDEFGHIJKLMNOPQRSTUVWXYZ
}

tolower(){
    echo "$@" | tr ABCDEFGHIJKLMNOPQRSTUVWXYZ abcdefghijklmnopqrstuvwxyz
}

c_escape(){
    echo "$*" | sed 's/["\\]/\\\0/g'
}

sh_quote(){
    v=$(echo "$1" | sed "s/'/'\\\\''/g")
    test "x$v" = "x${v#*[!A-Za-z0-9_/.+-]}" || v="'$v'"
    echo "$v"
}

cleanws(){
    echo "$@" | sed 's/^ *//;s/  */ /g;s/ *$//;s/\\r//g'
}

filter(){
    pat=$1
    shift
    for v; do
        eval "case $v in $pat) echo $v ;; esac"
    done
}

filter_out(){
    pat=$1
    shift
    for v; do
        eval "case $v in $pat) ;; *) echo $v ;; esac"
    done
}

map(){
    m=$1
    shift
    for v; do eval $m; done
}

add_suffix(){
    suffix=$1
    shift
    for v; do echo ${v}${suffix}; done
}

set_all(){
    value=$1
    shift
    for var in $*; do
        eval $var=$value
    done
}

set_weak(){
    value=$1
    shift
    for var; do
        eval : \${$var:=$value}
    done
}

sanitize_var_name(){
    echo $@ | sed 's/[^A-Za-z0-9_]/_/g'
}

set_safe(){
    var=$1
    shift
    eval $(sanitize_var_name "$var")='$*'
}

get_safe(){
    eval echo \$$(sanitize_var_name "$1")
}

pushvar(){
    for pvar in $*; do
        eval level=\${${pvar}_level:=0}
        eval ${pvar}_${level}="\$$pvar"
        eval ${pvar}_level=$(($level+1))
    done
}

popvar(){
    for pvar in $*; do
        eval level=\${${pvar}_level:-0}
        test $level = 0 && continue
        eval level=$(($level-1))
        eval $pvar="\${${pvar}_${level}}"
        eval ${pvar}_level=$level
        eval unset ${pvar}_${level}
    done
}

enable(){
    set_all yes $*
}

disable(){
    set_all no $*
}

enable_weak(){
    set_weak yes $*
}

disable_weak(){
    set_weak no $*
}

enable_safe(){
    for var; do
        enable $(echo "$var" | sed 's/[^A-Za-z0-9_]/_/g')
    done
}

disable_safe(){
    for var; do
        disable $(echo "$var" | sed 's/[^A-Za-z0-9_]/_/g')
    done
}

do_enable_deep(){
    for var; do
        enabled $var && continue
        eval sel="\$${var}_select"
        eval sgs="\$${var}_suggest"
        pushvar var sgs
        enable_deep $sel
        popvar sgs
        enable_deep_weak $sgs
        popvar var
    done
}

enable_deep(){
    do_enable_deep $*
    enable $*
}

enable_deep_weak(){
    for var; do
        disabled $var && continue
        pushvar var
        do_enable_deep $var
        popvar var
        enable_weak $var
    done
}

enabled(){
    test "${1#!}" = "$1" && op== || op=!=
    eval test "x\$${1#!}" $op "xyes"
}

disabled(){
    test "${1#!}" = "$1" && op== || op=!=
    eval test "x\$${1#!}" $op "xno"
}

enabled_all(){
    for opt; do
        enabled $opt || return 1
    done
}

disabled_all(){
    for opt; do
        disabled $opt || return 1
    done
}

enabled_any(){
    for opt; do
        enabled $opt && return 0
    done
}

disabled_any(){
    for opt; do
        disabled $opt && return 0
    done
    return 1
}

set_default(){
    for opt; do
        eval : \${$opt:=\$${opt}_default}
    done
}

is_in(){
    value=$1
    shift
    for var in $*; do
        [ $var = $value ] && return 0
    done
    return 1
}

do_check_deps(){
    for cfg; do
        cfg="${cfg#!}"
        enabled ${cfg}_checking && die "Circular dependency for $cfg."
        disabled ${cfg}_checking && continue
        enable ${cfg}_checking
        append allopts $cfg

        eval dep_all="\$${cfg}_deps"
        eval dep_any="\$${cfg}_deps_any"
        eval dep_sel="\$${cfg}_select"
        eval dep_sgs="\$${cfg}_suggest"
        eval dep_ifa="\$${cfg}_if"
        eval dep_ifn="\$${cfg}_if_any"

        pushvar cfg dep_all dep_any dep_sel dep_sgs dep_ifa dep_ifn
        do_check_deps $dep_all $dep_any $dep_sel $dep_sgs $dep_ifa $dep_ifn
        popvar cfg dep_all dep_any dep_sel dep_sgs dep_ifa dep_ifn

        [ -n "$dep_ifa" ] && { enabled_all $dep_ifa && enable_weak $cfg; }
        [ -n "$dep_ifn" ] && { enabled_any $dep_ifn && enable_weak $cfg; }
        enabled_all  $dep_all || disable $cfg
        enabled_any  $dep_any || disable $cfg
        disabled_any $dep_sel && disable $cfg

        if enabled $cfg; then
            enable_deep $dep_sel
            enable_deep_weak $dep_sgs
        fi

        disable ${cfg}_checking
    done
}

check_deps(){
    unset allopts

    do_check_deps "$@"

    for cfg in $allopts; do
        enabled $cfg || continue
        eval dep_extralibs="\$${cfg}_extralibs"
        test -n "$dep_extralibs" && add_extralibs $dep_extralibs
    done
}

print_config(){
    pfx=$1
    files=$2
    shift 2
    map 'eval echo "$v \${$v:-no}"' "$@" |
    awk "BEGIN { split(\"$files\", files) }
        {
            c = \"$pfx\" toupper(\$1);
            v = \$2;
            sub(/yes/, 1, v);
            sub(/no/,  0, v);
            for (f in files) {
                file = files[f];
                if (file ~ /\\.h\$/) {
                    printf(\"#define %s %d\\n\", c, v) >>file;
                } else if (file ~ /\\.asm\$/) {
                    printf(\"%%define %s %d\\n\", c, v) >>file;
                } else if (file ~ /\\.mak\$/) {
                    n = -v ? \"\" : \"!\";
                    printf(\"%s%s=yes\\n\", n, c) >>file;
                } else if (file ~ /\\.texi\$/) {
                    pre = -v ? \"\" : \"@c \";
                    yesno = \$2;
                    c2 = tolower(c);
                    gsub(/_/, \"-\", c2);
                    printf(\"%s@set %s %s\\n\", pre, c2, yesno) >>file;
                }
            }
        }"
}

print_enabled(){
    suf=$1
    shift
    for v; do
        enabled $v && printf "%s\n" ${v%$suf};
    done
}

append(){
    var=$1
    shift
    eval "$var=\"\$$var $*\""
}

prepend(){
    var=$1
    shift
    eval "$var=\"$* \$$var\""
}

unique(){
    var=$1
    uniq_list=""
    for tok in $(eval echo \$$var); do
        uniq_list="$(filter_out $tok $uniq_list) $tok"
    done
    eval "$var=\"${uniq_list}\""
}

add_cppflags(){
    append CPPFLAGS "$@"
}

add_cflags(){
    append CFLAGS $($cflags_filter "$@")
}

add_cxxflags(){
    append CXXFLAGS $($cflags_filter "$@")
}

add_asflags(){
    append ASFLAGS $($asflags_filter "$@")
}

add_ldflags(){
    append LDFLAGS $($ldflags_filter "$@")
}

add_ldexeflags(){
    append LDEXEFLAGS $($ldflags_filter "$@")
}

add_stripflags(){
    append ASMSTRIPFLAGS "$@"
}

add_extralibs(){
    prepend extralibs $($ldflags_filter "$@")
}

add_host_cppflags(){
    append host_cppflags "$@"
}

add_host_cflags(){
    append host_cflags $($host_cflags_filter "$@")
}

add_host_ldflags(){
    append host_ldflags $($host_ldflags_filter "$@")
}

add_compat(){
    append compat_objs $1
    shift
    map 'add_cppflags -D$v' "$@"
}

check_cmd(){
    log "$@"
    "$@" >> $logfile 2>&1
}

check_stat(){
    log check_stat "$@"
    stat "$1" >> $logfile 2>&1
}

cc_o(){
    eval printf '%s\\n' $CC_O
}

cc_e(){
    eval printf '%s\\n' $CC_E
}

check_cc(){
    log check_cc "$@"
    cat > $TMPC
    log_file $TMPC
    check_cmd $cc $CPPFLAGS $CFLAGS "$@" $CC_C $(cc_o $TMPO) $TMPC
}

check_cxx(){
    log check_cxx "$@"
    cat > $TMPCPP
    log_file $TMPCPP
    check_cmd $cxx $CPPFLAGS $CFLAGS $CXXFLAGS "$@" $CXX_C -o $TMPO $TMPCPP
}

check_oc(){
    log check_oc "$@"
    cat > $TMPM
    log_file $TMPM
    check_cmd $cc -Werror=missing-prototypes $CPPFLAGS $CFLAGS "$@" $CC_C $(cc_o $TMPO) $TMPM
}

check_cpp(){
    log check_cpp "$@"
    cat > $TMPC
    log_file $TMPC
    check_cmd $cc $CPPFLAGS $CFLAGS "$@" $(cc_e $TMPO) $TMPC
}

as_o(){
    eval printf '%s\\n' $AS_O
}

check_as(){
    log check_as "$@"
    cat > $TMPS
    log_file $TMPS
    check_cmd $as $CPPFLAGS $ASFLAGS "$@" $AS_C $(as_o $TMPO) $TMPS
}

check_inline_asm(){
    log check_inline_asm "$@"
    name="$1"
    code="$2"
    shift 2
    disable $name
    check_cc "$@" <<EOF && enable $name
void foo(void){ __asm__ volatile($code); }
EOF
}

check_insn(){
    log check_insn "$@"
    check_inline_asm ${1}_inline "\"$2\""
    echo "$2" | check_as && enable ${1}_external || disable ${1}_external
}

check_yasm(){
    log check_yasm "$@"
    echo "$1" > $TMPS
    log_file $TMPS
    shift 1
    check_cmd $yasmexe $YASMFLAGS -Werror "$@" -o $TMPO $TMPS
}

ld_o(){
    eval printf '%s\\n' $LD_O
}

check_ld(){
    log check_ld "$@"
    type=$1
    shift 1
    flags=$(filter_out '-l*|*.so' $@)
    libs=$(filter '-l*|*.so' $@)
    check_$type $($cflags_filter $flags) || return
    flags=$($ldflags_filter $flags)
    libs=$($ldflags_filter $libs)
    check_cmd $ld $LDFLAGS $flags $(ld_o $TMPE) $TMPO $libs $extralibs
}

print_include(){
    hdr=$1
    test "${hdr%.h}" = "${hdr}" &&
        echo "#include $hdr"    ||
        echo "#include <$hdr>"
}

check_code(){
    log check_code "$@"
    check=$1
    headers=$2
    code=$3
    shift 3
    {
        for hdr in $headers; do
            print_include $hdr
        done
        echo "int main(void) { $code; return 0; }"
    } | check_$check "$@"
}

check_cppflags(){
    log check_cppflags "$@"
    check_cc "$@" <<EOF && append CPPFLAGS "$@"
int x;
EOF
}

test_cflags(){
    log test_cflags "$@"
    set -- $($cflags_filter "$@")
    check_cc "$@" <<EOF
int x;
EOF
}

check_cflags(){
    log check_cflags "$@"
    test_cflags "$@" && add_cflags "$@"
}

check_cxxflags(){
    log check_cxxflags "$@"
    set -- $($cflags_filter "$@")
    check_cxx "$@" <<EOF && append CXXFLAGS "$@"
int x;
EOF
}

test_ldflags(){
    log test_ldflags "$@"
    check_ld "cc" "$@" <<EOF
int main(void){ return 0; }
EOF
}

check_ldflags(){
    log check_ldflags "$@"
    test_ldflags "$@" && add_ldflags "$@"
}

test_stripflags(){
    log test_stripflags "$@"
    # call check_cc to get a fresh TMPO
    check_cc <<EOF
int main(void) { return 0; }
EOF
    check_cmd $strip $ASMSTRIPFLAGS "$@" $TMPO
}

check_stripflags(){
    log check_stripflags "$@"
    test_stripflags "$@" && add_stripflags "$@"
}

check_header(){
    log check_header "$@"
    header=$1
    shift
    disable_safe $header
    check_cpp "$@" <<EOF && enable_safe $header
#include <$header>
int x;
EOF
}

check_header_oc(){
    log check_header_oc "$@"
    rm -f -- "$TMPO"
    header=$1
    shift
    disable_safe $header
    {
       echo "#include <$header>"
       echo "int main(void) { return 0; }"
    } | check_oc && check_stat "$TMPO" && enable_safe $headers
}

check_func(){
    log check_func "$@"
    func=$1
    shift
    disable $func
    check_ld "cc" "$@" <<EOF && enable $func
extern int $func();
int main(void){ $func(); }
EOF
}

check_mathfunc(){
    log check_mathfunc "$@"
    func=$1
    narg=$2
    shift 2
    test $narg = 2 && args="f, g" || args="f"
    disable $func
    check_ld "cc" "$@" <<EOF && enable $func
#include <math.h>
float foo(float f, float g) { return $func($args); }
int main(void){ return (int) foo; }
EOF
}

check_func_headers(){
    log check_func_headers "$@"
    headers=$1
    funcs=$2
    shift 2
    {
        for hdr in $headers; do
            print_include $hdr
        done
        for func in $funcs; do
            echo "long check_$func(void) { return (long) $func; }"
        done
        echo "int main(void) { return 0; }"
    } | check_ld "cc" "$@" && enable $funcs && enable_safe $headers
}

check_class_headers_cpp(){
    log check_class_headers_cpp "$@"
    headers=$1
    classes=$2
    shift 2
    {
        for hdr in $headers; do
            echo "#include <$hdr>"
        done
        echo "int main(void) { "
        i=1
        for class in $classes; do
            echo "$class obj$i;"
            i=$(expr $i + 1)
        done
        echo "return 0; }"
    } | check_ld "cxx" "$@" && enable $funcs && enable_safe $headers
}

check_cpp_condition(){
    log check_cpp_condition "$@"
    header=$1
    condition=$2
    shift 2
    check_cpp "$@" <<EOF
#include <$header>
#if !($condition)
#error "unsatisfied condition: $condition"
#endif
EOF
}

check_lib(){
    log check_lib "$@"
    header="$1"
    func="$2"
    shift 2
    check_header $header && check_func $func "$@" && add_extralibs "$@"
}

check_lib2(){
    log check_lib2 "$@"
    headers="$1"
    funcs="$2"
    shift 2
    check_func_headers "$headers" "$funcs" "$@" && add_extralibs "$@"
}

check_lib_cpp(){
    log check_lib_cpp "$@"
    headers="$1"
    classes="$2"
    shift 2
    check_class_headers_cpp "$headers" "$classes" "$@" && add_extralibs "$@"
}

check_pkg_config(){
    log check_pkg_config "$@"
    pkgandversion="$1"
    pkg="${1%% *}"
    headers="$2"
    funcs="$3"
    shift 3
    check_cmd $pkg_config --exists --print-errors $pkgandversion || return
    pkg_cflags=$($pkg_config --cflags $pkg_config_flags $pkg)
    pkg_libs=$($pkg_config --libs $pkg_config_flags $pkg)
    check_func_headers "$headers" "$funcs" $pkg_cflags $pkg_libs "$@" &&
        set_safe ${pkg}_cflags $pkg_cflags   &&
        set_safe ${pkg}_libs   $pkg_libs
}

check_exec(){
    check_ld "cc" "$@" && { enabled cross_compile || $TMPE >> $logfile 2>&1; }
}

check_exec_crash(){
    code=$(cat)

    # exit() is not async signal safe.  _Exit (C99) and _exit (POSIX)
    # are safe but may not be available everywhere.  Thus we use
    # raise(SIGTERM) instead.  The check is run in a subshell so we
    # can redirect the "Terminated" message from the shell.  SIGBUS
    # is not defined by standard C so it is used conditionally.

    (check_exec "$@") >> $logfile 2>&1 <<EOF
#include <signal.h>
static void sighandler(int sig){
    raise(SIGTERM);
}
int foo(void){
    $code
}
int (*func_ptr)(void) = foo;
int main(void){
    signal(SIGILL, sighandler);
    signal(SIGFPE, sighandler);
    signal(SIGSEGV, sighandler);
#ifdef SIGBUS
    signal(SIGBUS, sighandler);
#endif
    return func_ptr();
}
EOF
}

check_type(){
    log check_type "$@"
    headers=$1
    type=$2
    shift 2
    disable_safe "$type"
    check_code cc "$headers" "$type v" "$@" && enable_safe "$type"
}

check_struct(){
    log check_struct "$@"
    headers=$1
    struct=$2
    member=$3
    shift 3
    disable_safe "${struct}_${member}"
    check_code cc "$headers" "const void *p = &(($struct *)0)->$member" "$@" &&
        enable_safe "${struct}_${member}"
}

check_builtin(){
    log check_builtin "$@"
    name=$1
    headers=$2
    builtin=$3
    shift 3
    disable "$name"
    check_code ld "$headers" "$builtin" "cc" "$@" && enable "$name"
}

check_compile_assert(){
    log check_compile_assert "$@"
    name=$1
    headers=$2
    condition=$3
    shift 3
    disable "$name"
    check_code cc "$headers" "char c[2 * !!($condition) - 1]" "$@" && enable "$name"
}

require(){
    name="$1"
    header="$2"
    func="$3"
    shift 3
    check_lib $header $func "$@" || die "ERROR: $name not found"
}

require2(){
    name="$1"
    headers="$2"
    func="$3"
    shift 3
    check_lib2 "$headers" $func "$@" || die "ERROR: $name not found"
}

require_cpp(){
    name="$1"
    headers="$2"
    classes="$3"
    shift 3
    check_lib_cpp "$headers" "$classes" "$@" || die "ERROR: $name not found"
}

use_pkg_config(){
    pkg="$1"
    check_pkg_config "$@" || return 1
    add_cflags    $(get_safe ${pkg}_cflags)
    add_extralibs $(get_safe ${pkg}_libs)
}

require_pkg_config(){
    use_pkg_config "$@" || die "ERROR: $pkg not found using pkg-config$pkg_config_fail_message"
}

require_libfreetype(){
    log require_libfreetype "$@"
    pkg="freetype2"
    check_cmd $pkg_config --exists --print-errors $pkg \
      || die "ERROR: $pkg not found"
    pkg_cflags=$($pkg_config --cflags $pkg_config_flags $pkg)
    pkg_libs=$($pkg_config --libs $pkg_config_flags $pkg)
    {
        echo "#include <ft2build.h>"
        echo "#include FT_FREETYPE_H"
        echo "long check_func(void) { return (long) FT_Init_FreeType; }"
        echo "int main(void) { return 0; }"
    } | check_ld "cc" $pkg_cflags $pkg_libs \
      && set_safe ${pkg}_cflags $pkg_cflags \
      && set_safe ${pkg}_libs   $pkg_libs \
      || die "ERROR: $pkg not found"
    add_cflags    $(get_safe ${pkg}_cflags)
    add_extralibs $(get_safe ${pkg}_libs)
}

hostcc_e(){
    eval printf '%s\\n' $HOSTCC_E
}

hostcc_o(){
    eval printf '%s\\n' $HOSTCC_O
}

check_host_cc(){
    log check_host_cc "$@"
    cat > $TMPC
    log_file $TMPC
    check_cmd $host_cc $host_cflags "$@" $HOSTCC_C $(hostcc_o $TMPO) $TMPC
}

check_host_cpp(){
    log check_host_cpp "$@"
    cat > $TMPC
    log_file $TMPC
    check_cmd $host_cc $host_cppflags $host_cflags "$@" $(hostcc_e $TMPO) $TMPC
}

check_host_cppflags(){
    log check_host_cppflags "$@"
    check_host_cc "$@" <<EOF && append host_cppflags "$@"
int x;
EOF
}

check_host_cflags(){
    log check_host_cflags "$@"
    set -- $($host_cflags_filter "$@")
    check_host_cc "$@" <<EOF && append host_cflags "$@"
int x;
EOF
}

check_host_cpp_condition(){
    log check_host_cpp_condition "$@"
    header=$1
    condition=$2
    shift 2
    check_host_cpp "$@" <<EOF
#include <$header>
#if !($condition)
#error "unsatisfied condition: $condition"
#endif
EOF
}

apply(){
    file=$1
    shift
    "$@" < "$file" > "$file.tmp" && mv "$file.tmp" "$file" || rm "$file.tmp"
}

cp_if_changed(){
    cmp -s "$1" "$2" && echo "$2 is unchanged" && return
    mkdir -p "$(dirname $2)"
    $cp_f "$1" "$2"
}

# CONFIG_LIST contains configurable options, while HAVE_LIST is for
# system-dependent things.

COMPONENT_LIST="
    bsfs
    decoders
    demuxers
    encoders
    filters
    hwaccels
    indevs
    muxers
    outdevs
    parsers
    protocols
"

EXAMPLE_LIST="
    avio_reading_example
    decoding_encoding_example
    demuxing_decoding_example
    extract_mvs_example
    filter_audio_example
    filtering_audio_example
    filtering_video_example
    metadata_example
    muxing_example
    remuxing_example
    resampling_audio_example
    scaling_video_example
    transcode_aac_example
    transcoding_example
"

EXTERNAL_LIBRARY_LIST="
    avisynth
    bzlib
    crystalhd
    decklink
    frei0r
    gnutls
    iconv
    ladspa
    libaacplus
    libass
    libbluray
    libbs2b
    libcaca
    libcdio
    libcelt
    libdc1394
    libfaac
    libfdk_aac
    libflite
    libfontconfig
    libfreetype
    libfribidi
    libgme
    libgsm
    libiec61883
    libilbc
    libmodplug
    libmp3lame
    libnut
    libopencore_amrnb
    libopencore_amrwb
    libopencv
    libopenjpeg
    libopus
    libpulse
    libquvi
    librtmp
    libschroedinger
    libshine
    libsmbclient
    libsoxr
    libspeex
    libssh
    libstagefright_h264
    libtheora
    libtwolame
    libutvideo
    libv4l2
    libvidstab
    libvo_aacenc
    libvo_amrwbenc
    libvorbis
    libvpx
    libwavpack
    libwebp
    libx264
    libx265
    libxavs
    libxcb
    libxcb_shm
    libxcb_shape
    libxcb_xfixes
    libxvid
    libzmq
    libzvbi
    lzma
    openal
    opencl
    opengl
    openssl
    sdl
    x11grab
    xlib
    zlib
"

DOCUMENT_LIST="
    doc
    htmlpages
    manpages
    podpages
    txtpages
"

FEATURE_LIST="
    ftrapv
    gray
    hardcoded_tables
    runtime_cpudetect
    safe_bitstream_reader
    shared
    small
    static
    swscale_alpha
"

HWACCEL_LIST="
    dxva2
    vaapi
    vda
    vdpau
    xvmc
"

LIBRARY_LIST="
    avcodec
    avdevice
    avfilter
    avformat
    avresample
    avutil
    postproc
    swresample
    swscale
"

LICENSE_LIST="
    gpl
    nonfree
    version3
"

PROGRAM_LIST="
    ffplay
    ffprobe
    ffserver
    ffmpeg
"

SUBSYSTEM_LIST="
    dct
    dwt
    error_resilience
    faan
    fast_unaligned
    fft
    lsp
    lzo
    mdct
    pixelutils
    network
    rdft
"

CONFIG_LIST="
    $COMPONENT_LIST
    $DOCUMENT_LIST
    $EXAMPLE_LIST
    $EXTERNAL_LIBRARY_LIST
    $FEATURE_LIST
    $HWACCEL_LIST
    $LICENSE_LIST
    $LIBRARY_LIST
    $PROGRAM_LIST
    $SUBSYSTEM_LIST
    fontconfig
    incompatible_libav_abi
    memalign_hack
    memory_poisoning
    neon_clobber_test
    pic
    pod2man
    raise_major
    thumb
    xmm_clobber_test
"

THREADS_LIST="
    pthreads
    os2threads
    w32threads
"

ATOMICS_LIST="
    atomics_gcc
    atomics_suncc
    atomics_win32
"

ARCH_LIST="
    aarch64
    alpha
    arm
    avr32
    avr32_ap
    avr32_uc
    bfin
    ia64
    m68k
    mips
    mips64
    parisc
    ppc
    ppc64
    s390
    sh4
    sparc
    sparc64
    tilegx
    tilepro
    tomi
    x86
    x86_32
    x86_64
"

ARCH_EXT_LIST_ARM="
    armv5te
    armv6
    armv6t2
    armv8
    neon
    vfp
    vfpv3
    setend
"

ARCH_EXT_LIST_MIPS="
    mipsfpu
    mips32r2
    mipsdspr1
    mipsdspr2
"

ARCH_EXT_LIST_X86_SIMD="
    amd3dnow
    amd3dnowext
    avx
    avx2
    fma3
    fma4
    mmx
    mmxext
    sse
    sse2
    sse3
    sse4
    sse42
    ssse3
    xop
"

ARCH_EXT_LIST_PPC="
    altivec
    dcbzl
    ldbrx
    ppc4xx
    vsx
"

ARCH_EXT_LIST_X86="
    $ARCH_EXT_LIST_X86_SIMD
    cpunop
    i686
"

ARCH_EXT_LIST="
    $ARCH_EXT_LIST_ARM
    $ARCH_EXT_LIST_PPC
    $ARCH_EXT_LIST_X86
    $ARCH_EXT_LIST_MIPS
    loongson
"

ARCH_FEATURES="
    aligned_stack
    fast_64bit
    fast_clz
    fast_cmov
    local_aligned_8
    local_aligned_16
    local_aligned_32
    simd_align_16
"

BUILTIN_LIST="
    atomic_cas_ptr
    atomic_compare_exchange
    machine_rw_barrier
    MemoryBarrier
    mm_empty
    rdtsc
    sarestart
    sync_val_compare_and_swap
"
HAVE_LIST_CMDLINE="
    inline_asm
    symver
    yasm
"

HAVE_LIST_PUB="
    bigendian
    fast_unaligned
    incompatible_libav_abi
"

HEADERS_LIST="
    alsa_asoundlib_h
    altivec_h
    arpa_inet_h
    asm_types_h
    cdio_paranoia_h
    cdio_paranoia_paranoia_h
    CL_cl_h
    dev_bktr_ioctl_bt848_h
    dev_bktr_ioctl_meteor_h
    dev_ic_bt8xx_h
    dev_video_bktr_ioctl_bt848_h
    dev_video_meteor_ioctl_meteor_h
    direct_h
    dlfcn_h
    dxva_h
    ES2_gl_h
    gsm_h
    io_h
    mach_mach_time_h
    machine_ioctl_bt848_h
    machine_ioctl_meteor_h
    malloc_h
    openjpeg_1_5_openjpeg_h
    OpenGL_gl3_h
    poll_h
    sndio_h
    soundcard_h
    sys_mman_h
    sys_param_h
    sys_resource_h
    sys_select_h
    sys_soundcard_h
    sys_time_h
    sys_un_h
    sys_videoio_h
    termios_h
    udplite_h
    unistd_h
    windows_h
    winsock2_h
"

INTRINSICS_LIST="
    intrinsics_neon
"

MATH_FUNCS="
    atanf
    atan2f
    cbrt
    cbrtf
    cosf
    exp2
    exp2f
    expf
    isinf
    isnan
    ldexpf
    llrint
    llrintf
    log2
    log2f
    log10f
    lrint
    lrintf
    powf
    rint
    round
    roundf
    sinf
    trunc
    truncf
"

SYSTEM_FUNCS="
    access
    aligned_malloc
    clock_gettime
    closesocket
    CommandLineToArgvW
    CoTaskMemFree
    CryptGenRandom
    dlopen
    fcntl
    flt_lim
    fork
    getaddrinfo
    gethrtime
    getopt
    GetProcessAffinityMask
    GetProcessMemoryInfo
    GetProcessTimes
    getrusage
    getservbyport
    GetSystemTimeAsFileTime
    gettimeofday
    glob
    glXGetProcAddress
    gmtime_r
    inet_aton
    isatty
    jack_port_get_latency_range
    kbhit
    localtime_r
    lzo1x_999_compress
    mach_absolute_time
    MapViewOfFile
    MoveFileExA
    memalign
    mkstemp
    mmap
    mprotect
    nanosleep
    PeekNamedPipe
    posix_memalign
    pthread_cancel
    sched_getaffinity
    SetConsoleTextAttribute
    setmode
    setrlimit
    Sleep
    strerror_r
    sysconf
    sysctl
    usleep
    VirtualAlloc
    wglGetProcAddress
"

TOOLCHAIN_FEATURES="
    as_dn_directive
    as_func
    asm_mod_q
    attribute_may_alias
    attribute_packed
    ebp_available
    ebx_available
    gnu_as
    gnu_windres
    ibm_asm
    inline_asm_labels
    inline_asm_nonlocal_labels
    inline_asm_direct_symbol_refs
    pragma_deprecated
    rsync_contimeout
    symver_asm_label
    symver_gnu_asm
    vfp_args
    xform_asm
    xmm_clobbers
"

TYPES_LIST="
    CONDITION_VARIABLE_Ptr
    socklen_t
    struct_addrinfo
    struct_group_source_req
    struct_ip_mreq_source
    struct_ipv6_mreq
    struct_pollfd
    struct_rusage_ru_maxrss
    struct_sctp_event_subscribe
    struct_sockaddr_in6
    struct_sockaddr_sa_len
    struct_sockaddr_storage
    struct_stat_st_mtim_tv_nsec
    struct_v4l2_frmivalenum_discrete
"

HAVE_LIST="
    $ARCH_EXT_LIST
    $(add_suffix _external $ARCH_EXT_LIST)
    $(add_suffix _inline   $ARCH_EXT_LIST)
    $ARCH_FEATURES
    $ATOMICS_LIST
    $BUILTIN_LIST
    $HAVE_LIST_CMDLINE
    $HAVE_LIST_PUB
    $HEADERS_LIST
    $INTRINSICS_LIST
    $MATH_FUNCS
    $SYSTEM_FUNCS
    $THREADS_LIST
    $TOOLCHAIN_FEATURES
    $TYPES_LIST
    atomics_native
    dos_paths
    dxva2api_cobj
    dxva2_lib
    libc_msvcrt
    libdc1394_1
    libdc1394_2
    makeinfo
    makeinfo_html
    perl
    pod2man
    sdl
<<<<<<< HEAD
    texi2html
=======
    section_data_rel_ro
>>>>>>> f963f803
    threads
    vdpau_x11
    xlib
"

# options emitted with CONFIG_ prefix but not available on the command line
CONFIG_EXTRA="
    aandcttables
    ac3dsp
    audio_frame_queue
    audiodsp
    blockdsp
    bswapdsp
    cabac
    dvprofile
    exif
    faandct
    faanidct
    fdctdsp
    frame_thread_encoder
    gcrypt
    golomb
    gplv3
    h263dsp
    h264chroma
    h264dsp
    h264pred
    h264qpel
    hpeldsp
    huffman
    huffyuvdsp
    huffyuvencdsp
    idctdsp
    iirfilter
    intrax8
    lgplv3
    llauddsp
    llviddsp
    lpc
    me_cmp
    mpeg_er
    mpegaudio
    mpegaudiodsp
    mpegvideo
    mpegvideoenc
    nettle
    pixblockdsp
    qpeldsp
    rangecoder
    riffdec
    riffenc
    rtpdec
    rtpenc_chain
    sinewin
    startcode
    tpeldsp
    videodsp
    vp3dsp
    wma_freqs
"

CMDLINE_SELECT="
    $ARCH_EXT_LIST
    $CONFIG_LIST
    $HAVE_LIST_CMDLINE
    $THREADS_LIST
    asm
    cross_compile
    debug
    extra_warnings
    logging
    lto
    optimizations
    rpath
    stripping
"

PATHS_LIST="
    bindir
    datadir
    docdir
    incdir
    libdir
    mandir
    prefix
    shlibdir
"

CMDLINE_SET="
    $PATHS_LIST
    ar
    arch
    as
    assert_level
    build_suffix
    cc
    cpu
    cross_prefix
    cxx
    dep_cc
    doxygen
    extra_version
    gas
    host_cc
    host_cflags
    host_ld
    host_ldflags
    host_libs
    host_os
    install
    ld
    logfile
    malloc_prefix
    nm
    optflags
    pkg_config
    pkg_config_flags
    progs_suffix
    random_seed
    ranlib
    samples
    strip
    sws_max_filter_size
    sysinclude
    sysroot
    target_exec
    target_os
    target_path
    target_samples
    tempprefix
    toolchain
    valgrind
    yasmexe
"

CMDLINE_APPEND="
    extra_cflags
    extra_cxxflags
    host_cppflags
"

# code dependency declarations

# architecture extensions

armv5te_deps="arm"
armv6_deps="arm"
armv6t2_deps="arm"
armv8_deps="aarch64"
neon_deps_any="aarch64 arm"
intrinsics_neon_deps="neon"
vfp_deps_any="aarch64 arm"
vfpv3_deps="vfp"
setend_deps="arm"

map 'eval ${v}_inline_deps=inline_asm' $ARCH_EXT_LIST_ARM

mipsfpu_deps="mips"
mips32r2_deps="mips"
mipsdspr1_deps="mips"
mipsdspr2_deps="mips"

altivec_deps="ppc"
ppc4xx_deps="ppc"
vsx_deps="ppc"

cpunop_deps="i686"
x86_64_select="i686"
x86_64_suggest="fast_cmov"

amd3dnow_deps="mmx"
amd3dnowext_deps="amd3dnow"
i686_deps="x86"
mmx_deps="x86"
mmxext_deps="mmx"
sse_deps="mmxext"
sse2_deps="sse"
sse3_deps="sse2"
ssse3_deps="sse3"
sse4_deps="ssse3"
sse42_deps="sse4"
avx_deps="sse42"
xop_deps="avx"
fma3_deps="avx"
fma4_deps="avx"
avx2_deps="avx"

mmx_external_deps="yasm"
mmx_inline_deps="inline_asm"
mmx_suggest="mmx_external mmx_inline"

for ext in $(filter_out mmx $ARCH_EXT_LIST_X86_SIMD); do
    eval dep=\$${ext}_deps
    eval ${ext}_external_deps='"${dep}_external"'
    eval ${ext}_inline_deps='"${dep}_inline"'
    eval ${ext}_suggest='"${ext}_external ${ext}_inline"'
done

aligned_stack_if_any="aarch64 ppc x86"
fast_64bit_if_any="aarch64 alpha ia64 mips64 parisc64 ppc64 sparc64 x86_64"
fast_clz_if_any="aarch64 alpha avr32 mips ppc x86"
fast_unaligned_if_any="aarch64 ppc x86"
simd_align_16_if_any="altivec neon sse"

# system capabilities

symver_if_any="symver_asm_label symver_gnu_asm"

# threading support
atomics_gcc_if_any="sync_val_compare_and_swap atomic_compare_exchange"
atomics_suncc_if="atomic_cas_ptr machine_rw_barrier"
atomics_win32_if="MemoryBarrier"
atomics_native_if_any="$ATOMICS_LIST"
w32threads_deps="atomics_native"
threads_if_any="$THREADS_LIST"

# subsystems
dct_select="rdft"
error_resilience_select="me_cmp"
faandct_deps="faan fdctdsp"
faanidct_deps="faan idctdsp"
frame_thread_encoder_deps="encoders threads"
intrax8_select="error_resilience"
mdct_select="fft"
rdft_select="fft"
me_cmp_select="fdctdsp idctdsp pixblockdsp"
mpeg_er_select="error_resilience"
mpegaudio_select="mpegaudiodsp"
mpegaudiodsp_select="dct"
mpegvideo_select="blockdsp h264chroma hpeldsp idctdsp me_cmp videodsp"
mpegvideoenc_select="me_cmp mpegvideo pixblockdsp qpeldsp"

# decoders / encoders
aac_decoder_select="mdct sinewin"
aac_encoder_select="audio_frame_queue iirfilter mdct sinewin"
aac_latm_decoder_select="aac_decoder aac_latm_parser"
ac3_decoder_select="ac3_parser ac3dsp bswapdsp mdct"
ac3_fixed_decoder_select="ac3_parser ac3dsp bswapdsp mdct"
ac3_encoder_select="ac3dsp audiodsp mdct me_cmp"
ac3_fixed_encoder_select="ac3dsp audiodsp mdct me_cmp"
aic_decoder_select="golomb idctdsp"
alac_encoder_select="lpc"
als_decoder_select="bswapdsp"
amrnb_decoder_select="lsp"
amrwb_decoder_select="lsp"
amv_decoder_select="sp5x_decoder exif"
amv_encoder_select="aandcttables mpegvideoenc"
ape_decoder_select="bswapdsp llauddsp"
apng_decoder_select="zlib"
asv1_decoder_select="blockdsp bswapdsp idctdsp"
asv1_encoder_select="bswapdsp fdctdsp pixblockdsp"
asv2_decoder_select="blockdsp bswapdsp idctdsp"
asv2_encoder_select="bswapdsp fdctdsp pixblockdsp"
atrac1_decoder_select="mdct sinewin"
atrac3_decoder_select="mdct"
atrac3p_decoder_select="mdct sinewin"
avrn_decoder_select="exif"
bink_decoder_select="blockdsp hpeldsp"
binkaudio_dct_decoder_select="mdct rdft dct sinewin wma_freqs"
binkaudio_rdft_decoder_select="mdct rdft sinewin wma_freqs"
cavs_decoder_select="blockdsp golomb h264chroma idctdsp qpeldsp videodsp"
cllc_decoder_select="bswapdsp"
comfortnoise_encoder_select="lpc"
cook_decoder_select="audiodsp mdct sinewin"
cscd_decoder_select="lzo"
cscd_decoder_suggest="zlib"
dca_decoder_select="mdct"
dirac_decoder_select="dwt golomb videodsp mpegvideoenc"
dnxhd_decoder_select="blockdsp idctdsp"
dnxhd_encoder_select="aandcttables blockdsp fdctdsp idctdsp mpegvideoenc pixblockdsp"
dvvideo_decoder_select="dvprofile idctdsp"
dvvideo_encoder_select="dvprofile fdctdsp me_cmp pixblockdsp"
dxa_decoder_select="zlib"
eac3_decoder_select="ac3_decoder"
eac3_encoder_select="ac3_encoder"
eamad_decoder_select="aandcttables blockdsp bswapdsp idctdsp mpegvideo"
eatgq_decoder_select="aandcttables"
eatqi_decoder_select="aandcttables blockdsp bswapdsp idctdsp mpeg1video_decoder"
exr_decoder_select="zlib"
ffv1_decoder_select="golomb rangecoder"
ffv1_encoder_select="rangecoder"
ffvhuff_decoder_select="huffyuv_decoder"
ffvhuff_encoder_select="huffyuv_encoder"
fic_decoder_select="golomb"
flac_decoder_select="golomb"
flac_encoder_select="bswapdsp golomb lpc"
flashsv_decoder_select="zlib"
flashsv_encoder_select="zlib"
flashsv2_encoder_select="zlib"
flashsv2_decoder_select="zlib"
flv_decoder_select="h263_decoder"
flv_encoder_select="h263_encoder"
fourxm_decoder_select="blockdsp bswapdsp"
fraps_decoder_select="bswapdsp huffman"
g2m_decoder_select="blockdsp idctdsp zlib"
g729_decoder_select="audiodsp"
h261_decoder_select="mpeg_er mpegvideo"
h261_encoder_select="aandcttables mpegvideoenc"
h263_decoder_select="error_resilience h263_parser h263dsp mpeg_er mpegvideo qpeldsp"
h263_encoder_select="aandcttables h263dsp mpegvideoenc"
h263i_decoder_select="h263_decoder"
h263p_encoder_select="h263_encoder"
h264_decoder_select="cabac golomb h264chroma h264dsp h264pred h264qpel startcode videodsp"
h264_decoder_suggest="error_resilience"
hevc_decoder_select="bswapdsp cabac golomb videodsp"
huffyuv_decoder_select="bswapdsp huffyuvdsp llviddsp"
huffyuv_encoder_select="bswapdsp huffman huffyuvencdsp llviddsp"
iac_decoder_select="imc_decoder"
imc_decoder_select="bswapdsp fft mdct sinewin"
indeo3_decoder_select="hpeldsp"
interplay_video_decoder_select="hpeldsp"
jpegls_decoder_select="golomb mjpeg_decoder"
jpegls_encoder_select="golomb"
jv_decoder_select="blockdsp"
lagarith_decoder_select="huffyuvdsp"
ljpeg_encoder_select="aandcttables idctdsp"
loco_decoder_select="golomb"
mdec_decoder_select="blockdsp idctdsp mpegvideo"
metasound_decoder_select="lsp mdct sinewin"
mimic_decoder_select="blockdsp bswapdsp hpeldsp idctdsp"
mjpeg_decoder_select="blockdsp hpeldsp exif idctdsp"
mjpeg_encoder_select="aandcttables mpegvideoenc"
mjpegb_decoder_select="mjpeg_decoder"
mlp_decoder_select="mlp_parser"
motionpixels_decoder_select="bswapdsp"
mp1_decoder_select="mpegaudio"
mp1float_decoder_select="mpegaudio"
mp2_decoder_select="mpegaudio"
mp2float_decoder_select="mpegaudio"
mp3_decoder_select="mpegaudio"
mp3adu_decoder_select="mpegaudio"
mp3adufloat_decoder_select="mpegaudio"
mp3float_decoder_select="mpegaudio"
mp3on4_decoder_select="mpegaudio"
mp3on4float_decoder_select="mpegaudio"
mpc7_decoder_select="bswapdsp mpegaudiodsp"
mpc8_decoder_select="mpegaudiodsp"
mpeg_xvmc_decoder_deps="X11_extensions_XvMClib_h"
mpeg_xvmc_decoder_select="mpeg2video_decoder"
mpegvideo_decoder_select="error_resilience mpeg_er mpegvideo"
mpeg1video_decoder_select="error_resilience mpeg_er mpegvideo"
mpeg1video_encoder_select="aandcttables mpegvideoenc h263dsp"
mpeg2video_decoder_select="error_resilience mpeg_er mpegvideo"
mpeg2video_encoder_select="aandcttables mpegvideoenc h263dsp"
mpeg4_decoder_select="h263_decoder mpeg4video_parser"
mpeg4_encoder_select="h263_encoder"
msmpeg4v1_decoder_select="h263_decoder"
msmpeg4v2_decoder_select="h263_decoder"
msmpeg4v2_encoder_select="h263_encoder"
msmpeg4v3_decoder_select="h263_decoder"
msmpeg4v3_encoder_select="h263_encoder"
mss2_decoder_select="error_resilience mpeg_er qpeldsp vc1_decoder"
mxpeg_decoder_select="mjpeg_decoder"
nellymoser_decoder_select="mdct sinewin"
nellymoser_encoder_select="audio_frame_queue mdct sinewin"
nuv_decoder_select="idctdsp lzo"
on2avc_decoder_select="mdct"
opus_decoder_deps="swresample"
png_decoder_select="zlib"
png_encoder_select="huffyuvencdsp zlib"
prores_decoder_select="blockdsp idctdsp"
prores_encoder_select="fdctdsp"
qcelp_decoder_select="lsp"
qdm2_decoder_select="mdct rdft mpegaudiodsp"
ra_144_encoder_select="audio_frame_queue lpc audiodsp"
ra_144_decoder_select="audiodsp"
ralf_decoder_select="golomb"
rawvideo_decoder_select="bswapdsp"
rtjpeg_decoder_select="me_cmp"
rv10_decoder_select="error_resilience h263_decoder h263dsp mpeg_er"
rv10_encoder_select="h263_encoder"
rv20_decoder_select="error_resilience h263_decoder h263dsp mpeg_er"
rv20_encoder_select="h263_encoder"
rv30_decoder_select="error_resilience golomb h264chroma h264pred h264qpel mpeg_er mpegvideo videodsp"
rv40_decoder_select="error_resilience golomb h264chroma h264pred h264qpel mpeg_er mpegvideo videodsp"
shorten_decoder_select="golomb"
sipr_decoder_select="lsp"
snow_decoder_select="dwt h264qpel hpeldsp me_cmp rangecoder videodsp"
snow_encoder_select="aandcttables dwt h264qpel hpeldsp me_cmp mpegvideoenc rangecoder"
sonic_decoder_select="golomb rangecoder"
sonic_encoder_select="golomb rangecoder"
sonic_ls_encoder_select="golomb rangecoder"
sp5x_decoder_select="mjpeg_decoder"
svq1_decoder_select="hpeldsp"
svq1_encoder_select="aandcttables hpeldsp me_cmp mpegvideoenc"
svq3_decoder_select="h264_decoder hpeldsp tpeldsp"
svq3_decoder_suggest="zlib"
tak_decoder_select="audiodsp"
theora_decoder_select="vp3_decoder"
thp_decoder_select="mjpeg_decoder"
tiff_decoder_suggest="zlib lzma"
tiff_encoder_suggest="zlib"
truehd_decoder_select="mlp_parser"
truemotion2_decoder_select="bswapdsp"
truespeech_decoder_select="bswapdsp"
tscc_decoder_select="zlib"
twinvq_decoder_select="mdct lsp sinewin"
utvideo_decoder_select="bswapdsp"
utvideo_encoder_select="bswapdsp huffman huffyuvencdsp"
vble_decoder_select="huffyuvdsp"
vc1_decoder_select="blockdsp error_resilience h263_decoder h264chroma h264qpel intrax8 mpeg_er qpeldsp startcode"
vc1image_decoder_select="vc1_decoder"
vorbis_decoder_select="mdct"
vorbis_encoder_select="mdct"
vp3_decoder_select="hpeldsp vp3dsp videodsp"
vp5_decoder_select="h264chroma hpeldsp videodsp vp3dsp"
vp6_decoder_select="h264chroma hpeldsp huffman videodsp vp3dsp"
vp6a_decoder_select="vp6_decoder"
vp6f_decoder_select="vp6_decoder"
vp7_decoder_select="h264pred videodsp"
vp8_decoder_select="h264pred videodsp"
vp9_decoder_select="videodsp vp9_parser"
webp_decoder_select="vp8_decoder"
wmalossless_decoder_select="llauddsp"
wmapro_decoder_select="mdct sinewin wma_freqs"
wmav1_decoder_select="mdct sinewin wma_freqs"
wmav1_encoder_select="mdct sinewin wma_freqs"
wmav2_decoder_select="mdct sinewin wma_freqs"
wmav2_encoder_select="mdct sinewin wma_freqs"
wmavoice_decoder_select="lsp rdft dct mdct sinewin"
wmv1_decoder_select="h263_decoder"
wmv1_encoder_select="h263_encoder"
wmv2_decoder_select="blockdsp h263_decoder idctdsp intrax8 videodsp"
wmv2_encoder_select="h263_encoder"
wmv3_decoder_select="vc1_decoder"
wmv3image_decoder_select="wmv3_decoder"
zerocodec_decoder_select="zlib"
zlib_decoder_select="zlib"
zlib_encoder_select="zlib"
zmbv_decoder_select="zlib"
zmbv_encoder_select="zlib"

# hardware accelerators
crystalhd_deps="libcrystalhd_libcrystalhd_if_h"
dxva2_deps="dxva2api_h"
vaapi_deps="va_va_h"
vda_deps="VideoDecodeAcceleration_VDADecoder_h pthreads"
vda_extralibs="-framework CoreFoundation -framework VideoDecodeAcceleration -framework QuartzCore"
vdpau_deps="vdpau_vdpau_h vdpau_vdpau_x11_h"
xvmc_deps="X11_extensions_XvMClib_h"

h263_vaapi_hwaccel_deps="vaapi"
h263_vaapi_hwaccel_select="h263_decoder"
h263_vdpau_hwaccel_deps="vdpau"
h263_vdpau_hwaccel_select="h263_decoder"
h264_crystalhd_decoder_select="crystalhd h264_mp4toannexb_bsf h264_parser"
h264_dxva2_hwaccel_deps="dxva2"
h264_dxva2_hwaccel_select="h264_decoder"
h264_vaapi_hwaccel_deps="vaapi"
h264_vaapi_hwaccel_select="h264_decoder"
h264_vda_decoder_deps="vda"
h264_vda_decoder_select="h264_decoder"
h264_vda_hwaccel_deps="vda"
h264_vda_hwaccel_select="h264_decoder"
h264_vda_old_hwaccel_deps="vda"
h264_vda_old_hwaccel_select="h264_decoder"
h264_vdpau_decoder_deps="vdpau"
h264_vdpau_decoder_select="h264_decoder"
h264_vdpau_hwaccel_deps="vdpau"
h264_vdpau_hwaccel_select="h264_decoder"
mpeg_vdpau_decoder_deps="vdpau"
mpeg_vdpau_decoder_select="mpeg2video_decoder"
mpeg_xvmc_hwaccel_deps="xvmc"
mpeg_xvmc_hwaccel_select="mpeg2video_decoder"
mpeg1_vdpau_decoder_deps="vdpau"
mpeg1_vdpau_decoder_select="mpeg1video_decoder"
mpeg1_vdpau_hwaccel_deps="vdpau"
mpeg1_vdpau_hwaccel_select="mpeg1video_decoder"
mpeg1_xvmc_hwaccel_deps="xvmc"
mpeg1_xvmc_hwaccel_select="mpeg1video_decoder"
mpeg2_crystalhd_decoder_select="crystalhd"
mpeg2_dxva2_hwaccel_deps="dxva2"
mpeg2_dxva2_hwaccel_select="mpeg2video_decoder"
mpeg2_vaapi_hwaccel_deps="vaapi"
mpeg2_vaapi_hwaccel_select="mpeg2video_decoder"
mpeg2_vdpau_hwaccel_deps="vdpau"
mpeg2_vdpau_hwaccel_select="mpeg2video_decoder"
mpeg2_xvmc_hwaccel_deps="xvmc"
mpeg2_xvmc_hwaccel_select="mpeg2video_decoder"
mpeg4_crystalhd_decoder_select="crystalhd"
mpeg4_vaapi_hwaccel_deps="vaapi"
mpeg4_vaapi_hwaccel_select="mpeg4_decoder"
mpeg4_vdpau_decoder_deps="vdpau"
mpeg4_vdpau_decoder_select="mpeg4_decoder"
mpeg4_vdpau_hwaccel_deps="vdpau"
mpeg4_vdpau_hwaccel_select="mpeg4_decoder"
msmpeg4_crystalhd_decoder_select="crystalhd"
vc1_crystalhd_decoder_select="crystalhd"
vc1_dxva2_hwaccel_deps="dxva2"
vc1_dxva2_hwaccel_select="vc1_decoder"
vc1_vaapi_hwaccel_deps="vaapi"
vc1_vaapi_hwaccel_select="vc1_decoder"
vc1_vdpau_decoder_deps="vdpau"
vc1_vdpau_decoder_select="vc1_decoder"
vc1_vdpau_hwaccel_deps="vdpau"
vc1_vdpau_hwaccel_select="vc1_decoder"
wmv3_crystalhd_decoder_select="crystalhd"
wmv3_dxva2_hwaccel_select="vc1_dxva2_hwaccel"
wmv3_vaapi_hwaccel_select="vc1_vaapi_hwaccel"
wmv3_vdpau_decoder_select="vc1_vdpau_decoder"
wmv3_vdpau_hwaccel_select="vc1_vdpau_hwaccel"

# parsers
h264_parser_select="h264_decoder"
hevc_parser_select="hevc_decoder"
mpegvideo_parser_select="mpegvideo"
mpeg4video_parser_select="error_resilience h263dsp mpeg_er mpegvideo qpeldsp"
vc1_parser_select="mpegvideo startcode vc1_decoder"

# external libraries
libaacplus_encoder_deps="libaacplus"
libcelt_decoder_deps="libcelt"
libfaac_encoder_deps="libfaac"
libfaac_encoder_select="audio_frame_queue"
libfdk_aac_decoder_deps="libfdk_aac"
libfdk_aac_encoder_deps="libfdk_aac"
libfdk_aac_encoder_select="audio_frame_queue"
libgme_demuxer_deps="libgme"
libgsm_decoder_deps="libgsm"
libgsm_encoder_deps="libgsm"
libgsm_ms_decoder_deps="libgsm"
libgsm_ms_encoder_deps="libgsm"
libilbc_decoder_deps="libilbc"
libilbc_encoder_deps="libilbc"
libmodplug_demuxer_deps="libmodplug"
libmp3lame_encoder_deps="libmp3lame"
libmp3lame_encoder_select="audio_frame_queue"
libopencore_amrnb_decoder_deps="libopencore_amrnb"
libopencore_amrnb_encoder_deps="libopencore_amrnb"
libopencore_amrnb_encoder_select="audio_frame_queue"
libopencore_amrwb_decoder_deps="libopencore_amrwb"
libopenjpeg_decoder_deps="libopenjpeg"
libopenjpeg_encoder_deps="libopenjpeg"
libopus_decoder_deps="libopus"
libopus_encoder_deps="libopus"
libopus_encoder_select="audio_frame_queue"
libquvi_demuxer_deps="libquvi"
libschroedinger_decoder_deps="libschroedinger"
libschroedinger_encoder_deps="libschroedinger"
libshine_encoder_deps="libshine"
libshine_encoder_select="audio_frame_queue"
libspeex_decoder_deps="libspeex"
libspeex_encoder_deps="libspeex"
libspeex_encoder_select="audio_frame_queue"
libstagefright_h264_decoder_deps="libstagefright_h264"
libtheora_encoder_deps="libtheora"
libtwolame_encoder_deps="libtwolame"
libvo_aacenc_encoder_deps="libvo_aacenc"
libvo_aacenc_encoder_select="audio_frame_queue"
libvo_amrwbenc_encoder_deps="libvo_amrwbenc"
libvorbis_decoder_deps="libvorbis"
libvorbis_encoder_deps="libvorbis"
libvorbis_encoder_select="audio_frame_queue"
libvpx_vp8_decoder_deps="libvpx"
libvpx_vp8_encoder_deps="libvpx"
libvpx_vp9_decoder_deps="libvpx"
libvpx_vp9_encoder_deps="libvpx"
libwavpack_encoder_deps="libwavpack"
libwebp_encoder_deps="libwebp"
libx264_encoder_deps="libx264"
libx264rgb_encoder_deps="libx264"
libx264rgb_encoder_select="libx264_encoder"
libx265_encoder_deps="libx265"
libxavs_encoder_deps="libxavs"
libxvid_encoder_deps="libxvid"
libutvideo_decoder_deps="libutvideo"
libutvideo_encoder_deps="libutvideo"
libzvbi_teletext_decoder_deps="libzvbi"

# demuxers / muxers
ac3_demuxer_select="ac3_parser"
asf_demuxer_select="riffdec"
asf_muxer_select="riffenc"
asf_stream_muxer_select="asf_muxer"
avi_demuxer_select="riffdec exif"
avi_muxer_select="riffenc"
avisynth_demuxer_deps="avisynth"
avisynth_demuxer_select="riffdec"
caf_demuxer_select="riffdec"
dash_muxer_select="mp4_muxer"
dirac_demuxer_select="dirac_parser"
dts_demuxer_select="dca_parser"
dtshd_demuxer_select="dca_parser"
dv_demuxer_select="dvprofile"
dv_muxer_select="dvprofile"
dxa_demuxer_select="riffdec"
eac3_demuxer_select="ac3_parser"
f4v_muxer_select="mov_muxer"
flac_demuxer_select="flac_parser"
hds_muxer_select="flv_muxer"
hls_muxer_select="mpegts_muxer"
image2_alias_pix_demuxer_select="image2_demuxer"
image2_brender_pix_demuxer_select="image2_demuxer"
ipod_muxer_select="mov_muxer"
ismv_muxer_select="mov_muxer"
libnut_demuxer_deps="libnut"
libnut_muxer_deps="libnut"
matroska_audio_muxer_select="matroska_muxer"
matroska_demuxer_select="riffdec"
matroska_demuxer_suggest="bzlib lzo zlib"
matroska_muxer_select="riffenc"
mmf_muxer_select="riffenc"
mov_demuxer_select="riffdec"
mov_demuxer_suggest="zlib"
mov_muxer_select="riffenc rtpenc_chain ac3_parser"
mp3_demuxer_select="mpegaudio_parser"
mp4_muxer_select="mov_muxer"
mpegts_muxer_select="adts_muxer latm_muxer"
mpegtsraw_demuxer_select="mpegts_demuxer"
mxf_d10_muxer_select="mxf_muxer"
nut_muxer_select="riffenc"
nuv_demuxer_select="riffdec"
oga_muxer_select="ogg_muxer"
ogg_demuxer_select="golomb"
opus_muxer_select="ogg_muxer"
psp_muxer_select="mov_muxer"
rtp_demuxer_select="sdp_demuxer"
rtpdec_select="asf_demuxer rm_demuxer rtp_protocol mpegts_demuxer mov_demuxer"
rtsp_demuxer_select="http_protocol rtpdec"
rtsp_muxer_select="rtp_muxer http_protocol rtp_protocol rtpenc_chain"
sap_demuxer_select="sdp_demuxer"
sap_muxer_select="rtp_muxer rtp_protocol rtpenc_chain"
sdp_demuxer_select="rtpdec"
smoothstreaming_muxer_select="ismv_muxer"
spdif_muxer_select="aac_parser"
spx_muxer_select="ogg_muxer"
tak_demuxer_select="tak_parser"
tg2_muxer_select="mov_muxer"
tgp_muxer_select="mov_muxer"
vobsub_demuxer_select="mpegps_demuxer"
w64_demuxer_select="wav_demuxer"
w64_muxer_select="wav_muxer"
wav_demuxer_select="riffdec"
wav_muxer_select="riffenc"
webm_muxer_select="riffenc"
wtv_demuxer_select="riffdec"
wtv_muxer_select="riffenc"
xmv_demuxer_select="riffdec"
xwma_demuxer_select="riffdec"

# indevs / outdevs
alsa_indev_deps="alsa_asoundlib_h snd_pcm_htimestamp"
alsa_outdev_deps="alsa_asoundlib_h"
avfoundation_indev_extralibs="-framework CoreVideo -framework Foundation -framework AVFoundation -framework CoreMedia -framework CoreGraphics"
avfoundation_indev_select="avfoundation"
bktr_indev_deps_any="dev_bktr_ioctl_bt848_h machine_ioctl_bt848_h dev_video_bktr_ioctl_bt848_h dev_ic_bt8xx_h"
caca_outdev_deps="libcaca"
decklink_outdev_deps="decklink pthreads"
decklink_outdev_extralibs="-lstdc++"
decklink_indev_deps="decklink pthreads"
decklink_indev_extralibs="-lstdc++"
dshow_indev_deps="IBaseFilter"
dshow_indev_extralibs="-lpsapi -lole32 -lstrmiids -luuid"
dv1394_indev_deps="dv1394"
dv1394_indev_select="dv_demuxer"
fbdev_indev_deps="linux_fb_h"
fbdev_outdev_deps="linux_fb_h"
gdigrab_indev_deps="CreateDIBSection"
gdigrab_indev_extralibs="-lgdi32"
gdigrab_indev_select="bmp_decoder"
iec61883_indev_deps="libiec61883"
jack_indev_deps="jack_jack_h sem_timedwait"
lavfi_indev_deps="avfilter"
libcdio_indev_deps="libcdio"
libdc1394_indev_deps="libdc1394"
libv4l2_indev_deps="libv4l2"
openal_indev_deps="openal"
opengl_outdev_deps="opengl"
oss_indev_deps_any="soundcard_h sys_soundcard_h"
oss_outdev_deps_any="soundcard_h sys_soundcard_h"
pulse_indev_deps="libpulse"
pulse_outdev_deps="libpulse"
qtkit_indev_extralibs="-framework QTKit -framework Foundation -framework QuartzCore"
qtkit_indev_select="qtkit"
sdl_outdev_deps="sdl"
sndio_indev_deps="sndio_h"
sndio_outdev_deps="sndio_h"
v4l_indev_deps="linux_videodev_h"
v4l2_indev_deps_any="linux_videodev2_h sys_videoio_h"
v4l2_outdev_deps_any="linux_videodev2_h sys_videoio_h"
vfwcap_indev_deps="capCreateCaptureWindow vfwcap_defines"
vfwcap_indev_extralibs="-lavicap32"
xv_outdev_deps="X11_extensions_Xvlib_h XvGetPortAttribute"
xv_outdev_extralibs="-lXv -lX11 -lXext"
x11grab_indev_deps="x11grab"
x11grab_xcb_indev_deps="libxcb"

# protocols
bluray_protocol_deps="libbluray"
ffrtmpcrypt_protocol_deps="!librtmp_protocol"
ffrtmpcrypt_protocol_deps_any="gcrypt nettle openssl"
ffrtmpcrypt_protocol_select="tcp_protocol"
ffrtmphttp_protocol_deps="!librtmp_protocol"
ffrtmphttp_protocol_select="http_protocol"
ftp_protocol_select="tcp_protocol"
gopher_protocol_select="network"
http_protocol_select="tcp_protocol"
httpproxy_protocol_select="tcp_protocol"
https_protocol_select="tls_protocol"
icecast_protocol_select="http_protocol"
librtmp_protocol_deps="librtmp"
librtmpe_protocol_deps="librtmp"
librtmps_protocol_deps="librtmp"
librtmpt_protocol_deps="librtmp"
librtmpte_protocol_deps="librtmp"
libsmbclient_protocol_deps="libsmbclient gplv3"
libssh_protocol_deps="libssh"
mmsh_protocol_select="http_protocol"
mmst_protocol_select="network"
rtmp_protocol_deps="!librtmp_protocol"
rtmp_protocol_select="tcp_protocol"
rtmpe_protocol_select="ffrtmpcrypt_protocol"
rtmps_protocol_deps="!librtmp_protocol"
rtmps_protocol_select="tls_protocol"
rtmpt_protocol_select="ffrtmphttp_protocol"
rtmpte_protocol_select="ffrtmpcrypt_protocol ffrtmphttp_protocol"
rtmpts_protocol_select="ffrtmphttp_protocol https_protocol"
rtp_protocol_select="udp_protocol"
sctp_protocol_deps="struct_sctp_event_subscribe"
sctp_protocol_select="network"
srtp_protocol_select="rtp_protocol"
tcp_protocol_select="network"
tls_protocol_deps_any="openssl gnutls"
tls_protocol_select="tcp_protocol"
udp_protocol_select="network"
udplite_protocol_select="network"
unix_protocol_deps="sys_un_h"
unix_protocol_select="network"

# filters
amovie_filter_deps="avcodec avformat"
aresample_filter_deps="swresample"
ass_filter_deps="libass"
asyncts_filter_deps="avresample"
atempo_filter_deps="avcodec"
atempo_filter_select="rdft"
azmq_filter_deps="libzmq"
blackframe_filter_deps="gpl"
boxblur_filter_deps="gpl"
bs2b_filter_deps="libbs2b"
colormatrix_filter_deps="gpl"
cropdetect_filter_deps="gpl"
delogo_filter_deps="gpl"
deshake_filter_select="pixelutils"
drawtext_filter_deps="libfreetype"
ebur128_filter_deps="gpl"
flite_filter_deps="libflite"
frei0r_filter_deps="frei0r dlopen"
frei0r_src_filter_deps="frei0r dlopen"
geq_filter_deps="gpl"
histeq_filter_deps="gpl"
hqdn3d_filter_deps="gpl"
interlace_filter_deps="gpl"
kerndeint_filter_deps="gpl"
ladspa_filter_deps="ladspa dlopen"
mcdeint_filter_deps="avcodec gpl"
movie_filter_deps="avcodec avformat"
mp_filter_deps="gpl avcodec swscale"
mpdecimate_filter_deps="gpl"
mpdecimate_filter_select="pixelutils"
mptestsrc_filter_deps="gpl"
negate_filter_deps="lut_filter"
perspective_filter_deps="gpl"
ocv_filter_deps="libopencv"
owdenoise_filter_deps="gpl"
pan_filter_deps="swresample"
phase_filter_deps="gpl"
pp_filter_deps="gpl postproc"
pullup_filter_deps="gpl"
removelogo_filter_deps="avcodec avformat swscale"
resample_filter_deps="avresample"
sab_filter_deps="gpl swscale"
scale_filter_deps="swscale"
select_filter_select="pixelutils"
smartblur_filter_deps="gpl swscale"
showspectrum_filter_deps="avcodec"
showspectrum_filter_select="rdft"
spp_filter_deps="gpl avcodec"
spp_filter_select="fft idctdsp fdctdsp me_cmp pixblockdsp"
stereo3d_filter_deps="gpl"
subtitles_filter_deps="avformat avcodec libass"
super2xsai_filter_deps="gpl"
tinterlace_filter_deps="gpl"
vidstabdetect_filter_deps="libvidstab"
vidstabtransform_filter_deps="libvidstab"
pixfmts_super2xsai_test_deps="super2xsai_filter"
tinterlace_merge_test_deps="tinterlace_filter"
tinterlace_pad_test_deps="tinterlace_filter"
zmq_filter_deps="libzmq"
zoompan_filter_deps="swscale"

# examples
avio_reading="avformat avcodec avutil"
avcodec_example_deps="avcodec avutil"
decoding_encoding_example_deps="avcodec avformat avutil"
demuxing_decoding_example_deps="avcodec avformat avutil"
extract_mvs_example_deps="avcodec avformat avutil"
filter_audio_example_deps="avfilter avutil"
filtering_audio_example_deps="avfilter avcodec avformat avutil"
filtering_video_example_deps="avfilter avcodec avformat avutil"
metadata_example_deps="avformat avutil"
muxing_example_deps="avcodec avformat avutil swscale"
remuxing_example_deps="avcodec avformat avutil"
resampling_audio_example_deps="avutil swresample"
scaling_video_example_deps="avutil swscale"
transcode_aac_example_deps="avcodec avformat swresample"
transcoding_example_deps="avfilter avcodec avformat avutil"

# libraries, in linking order
avcodec_deps="avutil"
avdevice_deps="avformat avcodec avutil"
avfilter_deps="avutil"
avformat_deps="avcodec avutil"
avresample_deps="avutil"
postproc_deps="avutil gpl"
swresample_deps="avutil"
swscale_deps="avutil"

# programs
ffmpeg_deps="avcodec avfilter avformat swresample"
ffmpeg_select="aformat_filter anull_filter atrim_filter format_filter
               null_filter
               setpts_filter trim_filter"
ffplay_deps="avcodec avformat swscale swresample sdl"
ffplay_libs='$sdl_libs'
ffplay_select="rdft crop_filter transpose_filter hflip_filter vflip_filter rotate_filter"
ffprobe_deps="avcodec avformat"
ffserver_deps="avformat fork sarestart"
ffserver_select="ffm_muxer rtp_protocol rtsp_demuxer"

# documentation
podpages_deps="perl"
manpages_deps="perl pod2man"
htmlpages_deps="perl"
htmlpages_deps_any="makeinfo_html texi2html"
txtpages_deps="perl makeinfo"
doc_deps_any="manpages htmlpages podpages txtpages"

# default parameters

logfile="config.log"

# installation paths
prefix_default="/usr/local"
bindir_default='${prefix}/bin'
datadir_default='${prefix}/share/ffmpeg'
docdir_default='${prefix}/share/doc/ffmpeg'
incdir_default='${prefix}/include'
libdir_default='${prefix}/lib'
mandir_default='${prefix}/share/man'
shlibdir_default="$libdir_default"

# toolchain
ar_default="ar"
cc_default="gcc"
cxx_default="g++"
host_cc_default="gcc"
cp_f="cp -f"
doxygen_default="doxygen"
install="install"
ln_s="ln -s -f"
nm_default="nm -g"
objformat="elf"
pkg_config_default=pkg-config
ranlib_default="ranlib"
strip_default="strip"
yasmexe_default="yasm"
windres_default="windres"

# OS
target_os_default=$(tolower $(uname -s))
host_os=$target_os_default

# machine
if test "$target_os_default" = aix; then
    arch_default=$(uname -p)
    strip_default="strip -X32_64"
else
    arch_default=$(uname -m)
fi
cpu="generic"
intrinsics="none"

# configurable options
enable $PROGRAM_LIST
enable $DOCUMENT_LIST
enable $EXAMPLE_LIST
enable $(filter_out avresample $LIBRARY_LIST)
enable stripping

enable asm
enable debug
enable doc
enable faan faandct faanidct
enable optimizations
enable runtime_cpudetect
enable safe_bitstream_reader
enable static
enable swscale_alpha

sws_max_filter_size_default=256
set_default sws_max_filter_size

# Enable hwaccels by default.
enable dxva2 vaapi vda vdpau xvmc
enable xlib

# build settings
SHFLAGS='-shared -Wl,-soname,$$(@F)'
LIBPREF="lib"
LIBSUF=".a"
FULLNAME='$(NAME)$(BUILDSUF)'
LIBNAME='$(LIBPREF)$(FULLNAME)$(LIBSUF)'
SLIBPREF="lib"
SLIBSUF=".so"
SLIBNAME='$(SLIBPREF)$(FULLNAME)$(SLIBSUF)'
SLIBNAME_WITH_VERSION='$(SLIBNAME).$(LIBVERSION)'
SLIBNAME_WITH_MAJOR='$(SLIBNAME).$(LIBMAJOR)'
LIB_INSTALL_EXTRA_CMD='$$(RANLIB) "$(LIBDIR)/$(LIBNAME)"'
SLIB_INSTALL_NAME='$(SLIBNAME_WITH_VERSION)'
SLIB_INSTALL_LINKS='$(SLIBNAME_WITH_MAJOR) $(SLIBNAME)'

asflags_filter=echo
cflags_filter=echo
ldflags_filter=echo

AS_C='-c'
AS_O='-o $@'
CC_C='-c'
CC_E='-E -o $@'
CC_O='-o $@'
CXX_C='-c'
CXX_O='-o $@'
LD_O='-o $@'
LD_LIB='-l%'
LD_PATH='-L'
HOSTCC_C='-c'
HOSTCC_E='-E -o $@'
HOSTCC_O='-o $@'
HOSTLD_O='-o $@'

host_libs='-lm'
host_cflags_filter=echo
host_ldflags_filter=echo

target_path='$(CURDIR)'

# since the object filename is not given with the -MM flag, the compiler
# is only able to print the basename, and we must add the path ourselves
DEPCMD='$(DEP$(1)) $(DEP$(1)FLAGS) $($(1)DEP_FLAGS) $< | sed -e "/^\#.*/d" -e "s,^[[:space:]]*$(*F)\\.o,$(@D)/$(*F).o," > $(@:.o=.d)'
DEPFLAGS='-MM'

# find source path
if test -f configure; then
    source_path=.
else
    source_path=$(cd $(dirname "$0"); pwd)
    echo "$source_path" | grep -q '[[:blank:]]' &&
        die "Out of tree builds are impossible with whitespace in source path."
    test -e "$source_path/config.h" &&
        die "Out of tree builds are impossible with config.h in source dir."
fi

for v in "$@"; do
    r=${v#*=}
    l=${v%"$r"}
    r=$(sh_quote "$r")
    FFMPEG_CONFIGURATION="${FFMPEG_CONFIGURATION# } ${l}${r}"
done

find_things(){
    thing=$1
    pattern=$2
    file=$source_path/$3
    sed -n "s/^[^#]*$pattern.*([^,]*, *\([^,]*\)\(,.*\)*).*/\1_$thing/p" "$file"
}

ENCODER_LIST=$(find_things  encoder  ENC      libavcodec/allcodecs.c)
DECODER_LIST=$(find_things  decoder  DEC      libavcodec/allcodecs.c)
HWACCEL_LIST=$(find_things  hwaccel  HWACCEL  libavcodec/allcodecs.c)
PARSER_LIST=$(find_things   parser   PARSER   libavcodec/allcodecs.c)
BSF_LIST=$(find_things      bsf      BSF      libavcodec/allcodecs.c)
MUXER_LIST=$(find_things    muxer    _MUX     libavformat/allformats.c)
DEMUXER_LIST=$(find_things  demuxer  DEMUX    libavformat/allformats.c)
OUTDEV_LIST=$(find_things   outdev   OUTDEV   libavdevice/alldevices.c)
INDEV_LIST=$(find_things    indev    _IN      libavdevice/alldevices.c)
PROTOCOL_LIST=$(find_things protocol PROTOCOL libavformat/allformats.c)
FILTER_LIST=$(find_things   filter   FILTER   libavfilter/allfilters.c)

ALL_COMPONENTS="
    $BSF_LIST
    $DECODER_LIST
    $DEMUXER_LIST
    $ENCODER_LIST
    $FILTER_LIST
    $HWACCEL_LIST
    $INDEV_LIST
    $MUXER_LIST
    $OUTDEV_LIST
    $PARSER_LIST
    $PROTOCOL_LIST
"

for n in $COMPONENT_LIST; do
    v=$(toupper ${n%s})_LIST
    eval enable \$$v
    eval ${n}_if_any="\$$v"
done

enable $ARCH_EXT_LIST

die_unknown(){
    echo "Unknown option \"$1\"."
    echo "See $0 --help for available options."
    exit 1
}

print_3_columns() {
    cat | tr ' ' '\n' | sort | pr -r -3 -t
}

show_list() {
    suffix=_$1
    shift
    echo $* | sed s/$suffix//g | print_3_columns
    exit 0
}

rand_list(){
    IFS=', '
    set -- $*
    unset IFS
    for thing; do
        comp=${thing%:*}
        prob=${thing#$comp}
        prob=${prob#:}
        is_in ${comp} $COMPONENT_LIST && eval comp=\$$(toupper ${comp%s})_LIST
        echo "prob ${prob:-0.5}"
        printf '%s\n' $comp
    done
}

do_random(){
    action=$1
    shift
    random_seed=$(awk "BEGIN { srand($random_seed); print srand() }")
    $action $(rand_list "$@" | awk "BEGIN { srand($random_seed) } \$1 == \"prob\" { prob = \$2; next } rand() < prob { print }")
}

for opt do
    optval="${opt#*=}"
    case "$opt" in
        --extra-ldflags=*)
            add_ldflags $optval
        ;;
        --extra-ldexeflags=*)
            add_ldexeflags $optval
        ;;
        --extra-libs=*)
            add_extralibs $optval
        ;;
        --disable-devices)
            disable $INDEV_LIST $OUTDEV_LIST
        ;;
        --enable-debug=*)
            debuglevel="$optval"
        ;;
        --disable-programs)
            disable $PROGRAM_LIST
        ;;
        --disable-everything)
            map 'eval unset \${$(toupper ${v%s})_LIST}' $COMPONENT_LIST
        ;;
        --disable-all)
            map 'eval unset \${$(toupper ${v%s})_LIST}' $COMPONENT_LIST
            disable $LIBRARY_LIST $PROGRAM_LIST doc
        ;;
        --enable-random|--disable-random)
            action=${opt%%-random}
            do_random ${action#--} $COMPONENT_LIST
        ;;
        --enable-random=*|--disable-random=*)
            action=${opt%%-random=*}
            do_random ${action#--} $optval
        ;;
        --enable-*=*|--disable-*=*)
            eval $(echo "${opt%%=*}" | sed 's/--/action=/;s/-/ thing=/')
            is_in "${thing}s" $COMPONENT_LIST || die_unknown "$opt"
            eval list=\$$(toupper $thing)_LIST
            name=$(echo "${optval}" | sed "s/,/_${thing}|/g")_${thing}
            list=$(filter "$name" $list)
            [ "$list" = "" ] && warn "Option $opt did not match anything"
            $action $list
        ;;
        --enable-?*|--disable-?*)
            eval $(echo "$opt" | sed 's/--/action=/;s/-/ option=/;s/-/_/g')
            if is_in $option $COMPONENT_LIST; then
                test $action = disable && action=unset
                eval $action \$$(toupper ${option%s})_LIST
            elif is_in $option $CMDLINE_SELECT; then
                $action $option
            else
                die_unknown $opt
            fi
        ;;
        --list-*)
            NAME="${opt#--list-}"
            is_in $NAME $COMPONENT_LIST || die_unknown $opt
            NAME=${NAME%s}
            eval show_list $NAME \$$(toupper $NAME)_LIST
        ;;
        --help|-h) show_help
        ;;
        --fatal-warnings) enable fatal_warnings
        ;;
        *)
            optname="${opt%%=*}"
            optname="${optname#--}"
            optname=$(echo "$optname" | sed 's/-/_/g')
            if is_in $optname $CMDLINE_SET; then
                eval $optname='$optval'
            elif is_in $optname $CMDLINE_APPEND; then
                append $optname "$optval"
            else
                die_unknown $opt
            fi
        ;;
    esac
done

disabled logging && logfile=/dev/null

echo "# $0 $FFMPEG_CONFIGURATION" > $logfile
set >> $logfile

test -n "$cross_prefix" && enable cross_compile

if enabled cross_compile; then
    test -n "$arch" && test -n "$target_os" ||
        die "Must specify target arch and OS when cross-compiling"
fi

ar_default="${cross_prefix}${ar_default}"
cc_default="${cross_prefix}${cc_default}"
cxx_default="${cross_prefix}${cxx_default}"
nm_default="${cross_prefix}${nm_default}"
pkg_config_default="${cross_prefix}${pkg_config_default}"
ranlib_default="${cross_prefix}${ranlib_default}"
strip_default="${cross_prefix}${strip_default}"
windres_default="${cross_prefix}${windres_default}"

sysinclude_default="${sysroot}/usr/include"

test -n "$valgrind" && toolchain="valgrind-memcheck"

case "$toolchain" in
    clang-asan)
        cc_default="clang"
        add_cflags  -fsanitize=address
        add_ldflags -fsanitize=address
    ;;
    clang-tsan)
        cc_default="clang"
        add_cflags  -fsanitize=thread -pie
        add_ldflags -fsanitize=thread -pie
    ;;
    clang-usan)
        cc_default="clang"
        add_cflags  -fsanitize=undefined
        add_ldflags -fsanitize=undefined
    ;;
    gcc-asan)
        cc_default="gcc"
        add_cflags  -fsanitize=address
        add_ldflags -fsanitize=address
    ;;
    gcc-tsan)
        cc_default="gcc"
        add_cflags  -fsanitize=thread -pie -fPIC
        add_ldflags -fsanitize=thread -pie -fPIC
    ;;
    gcc-usan)
        cc_default="gcc"
        add_cflags  -fsanitize=undefined
        add_ldflags -fsanitize=undefined
    ;;
    valgrind-massif)
        target_exec_default=${valgrind:-"valgrind"}
        target_exec_args="--tool=massif --alloc-fn=av_malloc --alloc-fn=av_mallocz --alloc-fn=av_calloc --alloc-fn=av_fast_padded_malloc --alloc-fn=av_fast_malloc --alloc-fn=av_realloc_f --alloc-fn=av_fast_realloc --alloc-fn=av_realloc"
    ;;
    valgrind-memcheck)
        target_exec_default=${valgrind:-"valgrind"}
        target_exec_args="--error-exitcode=1 --malloc-fill=0x2a --track-origins=yes --leak-check=full --gen-suppressions=all --suppressions=$source_path/tests/fate-valgrind.supp"
    ;;
    msvc)
        # Check whether the current MSVC version needs the C99 converter.
        # From MSVC 2013 (compiler major version 18) onwards, it does actually
        # support enough of C99 to build ffmpeg. Default to the new
        # behaviour if the regexp was unable to match anything, since this
        # successfully parses the version number of existing supported
        # versions that require the converter (MSVC 2010 and 2012).
        cl_major_ver=$(cl 2>&1 | sed -n 's/.*Version \([[:digit:]]\{1,\}\)\..*/\1/p')
        if [ -z "$cl_major_ver" ] || [ $cl_major_ver -ge 18 ]; then
            cc_default="cl"
        else
            cc_default="c99wrap cl"
        fi
        ld_default="link"
        nm_default="dumpbin -symbols"
        ar_default="lib"
        target_os_default="win32"
        # Use a relative path for TMPDIR. This makes sure all the
        # ffconf temp files are written with a relative path, avoiding
        # issues with msys/win32 path conversion for MSVC parameters
        # such as -Fo<file> or -out:<file>.
        TMPDIR=.
    ;;
    icl)
        cc_default="icl"
        ld_default="xilink"
        nm_default="dumpbin -symbols"
        ar_default="xilib"
        target_os_default="win32"
        TMPDIR=.
    ;;
    gcov)
        add_cflags  -fprofile-arcs -ftest-coverage
        add_ldflags -fprofile-arcs -ftest-coverage
    ;;
    hardened)
        add_cppflags -U_FORTIFY_SOURCE -D_FORTIFY_SOURCE=2
        add_cflags   -fno-strict-overflow -fstack-protector-all
        add_ldflags  -Wl,-z,relro -Wl,-z,now
    ;;
    ?*)
        die "Unknown toolchain $toolchain"
    ;;
esac

set_default arch cc cxx doxygen pkg_config ranlib strip sysinclude \
    target_exec target_os yasmexe
enabled cross_compile || host_cc_default=$cc
set_default host_cc

pkg_config_fail_message=""
if ! $pkg_config --version >/dev/null 2>&1; then
    warn "$pkg_config not found, library detection may fail."
    pkg_config=false
elif is_in -static $cc $LDFLAGS && ! is_in --static $pkg_config $pkg_config_flags; then
    pkg_config_fail_message="
Note: When building a static binary, add --pkg-config-flags=\"--static\"."
fi

if test $doxygen != $doxygen_default && \
  ! $doxygen --version >/dev/null 2>&1; then
    warn "Specified doxygen \"$doxygen\" not found, API documentation will fail to build."
fi

exesuf() {
    case $1 in
        mingw32*|win32|win64|cygwin*|*-dos|freedos|opendos|os/2*|symbian) echo .exe ;;
    esac
}

EXESUF=$(exesuf $target_os)
HOSTEXESUF=$(exesuf $host_os)

# set temporary file name
: ${TMPDIR:=$TEMPDIR}
: ${TMPDIR:=$TMP}
: ${TMPDIR:=/tmp}

if [ -n "$tempprefix" ] ; then
    mktemp(){
        echo $tempprefix.${HOSTNAME}.${UID}
    }
elif ! check_cmd mktemp -u XXXXXX; then
    # simple replacement for missing mktemp
    # NOT SAFE FOR GENERAL USE
    mktemp(){
        echo "${2%%XXX*}.${HOSTNAME}.${UID}.$$"
    }
fi

tmpfile(){
    tmp=$(mktemp -u "${TMPDIR}/ffconf.XXXXXXXX")$2 &&
        (set -C; exec > $tmp) 2>/dev/null ||
        die "Unable to create temporary file in $TMPDIR."
    append TMPFILES $tmp
    eval $1=$tmp
}

trap 'rm -f -- $TMPFILES' EXIT

tmpfile TMPASM .asm
tmpfile TMPC   .c
tmpfile TMPCPP .cpp
tmpfile TMPE   $EXESUF
tmpfile TMPH   .h
tmpfile TMPM   .m
tmpfile TMPO   .o
tmpfile TMPS   .S
tmpfile TMPSH  .sh
tmpfile TMPV   .ver

unset -f mktemp

chmod +x $TMPE

# make sure we can execute files in $TMPDIR
cat > $TMPSH 2>> $logfile <<EOF
#! /bin/sh
EOF
chmod +x $TMPSH >> $logfile 2>&1
if ! $TMPSH >> $logfile 2>&1; then
    cat <<EOF
Unable to create and execute files in $TMPDIR.  Set the TMPDIR environment
variable to another directory and make sure that it is not mounted noexec.
EOF
    die "Sanity test failed."
fi

armasm_flags(){
    for flag; do
        case $flag in
            # Filter out MSVC cl.exe options from cflags that shouldn't
            # be passed to gas-preprocessor
            -M[TD]*)                                            ;;
            *)                  echo $flag                      ;;
        esac
   done
}

ccc_flags(){
    for flag; do
        case $flag in
            -std=c99)           echo -c99                       ;;
            -mcpu=*)            echo -arch ${flag#*=}           ;;
            -mieee)             echo -ieee                      ;;
            -O*|-fast)          echo $flag                      ;;
            -fno-math-errno)    echo -assume nomath_errno       ;;
            -g)                 echo -g3                        ;;
            -Wall)              echo -msg_enable level2         ;;
            -Wno-pointer-sign)  echo -msg_disable ptrmismatch1  ;;
            -Wl,*)              echo $flag                      ;;
            -f*|-W*)                                            ;;
            *)                  echo $flag                      ;;
        esac
   done
}

cparser_flags(){
    for flag; do
        case $flag in
            -Wno-switch)             echo -Wno-switch-enum ;;
            -Wno-format-zero-length) ;;
            -Wdisabled-optimization) ;;
            -Wno-pointer-sign)       echo -Wno-other ;;
            *)                       echo $flag ;;
        esac
    done
}

msvc_common_flags(){
    for flag; do
        case $flag in
            # In addition to specifying certain flags under the compiler
            # specific filters, they must be specified here as well or else the
            # generic catch all at the bottom will print the original flag.
            -Wall)                ;;
            -std=c99)             ;;
            # Common flags
            -fomit-frame-pointer) ;;
            -g)                   echo -Z7 ;;
            -fno-math-errno)      ;;
            -fno-common)          ;;
            -fno-signed-zeros)    ;;
            -fPIC)                ;;
            -mthumb)              ;;
            -march=*)             ;;
            -lz)                  echo zlib.lib ;;
            -lavifil32)           echo vfw32.lib ;;
            -lavicap32)           echo vfw32.lib user32.lib ;;
            -l*)                  echo ${flag#-l}.lib ;;
            *)                    echo $flag ;;
        esac
    done
}

msvc_flags(){
    msvc_common_flags "$@"
    for flag; do
        case $flag in
            -Wall)                echo -W4 -wd4244 -wd4127 -wd4018 -wd4389     \
                                       -wd4146 -wd4057 -wd4204 -wd4706 -wd4305 \
                                       -wd4152 -wd4324 -we4013 -wd4100 -wd4214 \
                                       -wd4554 \
                                       -wd4273 -wd4701 ;;
        esac
    done
}

icl_flags(){
    msvc_common_flags "$@"
    for flag; do
        case $flag in
            # Despite what Intel's documentation says -Wall, which is supported
            # on Windows, does enable remarks so disable them here.
            -Wall)                echo $flag -Qdiag-disable:remark ;;
            -std=c99)             echo -Qstd=c99 ;;
            -flto)                echo -ipo ;;
        esac
    done
}

icc_flags(){
    for flag; do
        case $flag in
            -flto)                echo -ipo ;;
            *)                    echo $flag ;;
        esac
    done
}

pgi_flags(){
    for flag; do
        case $flag in
            -flto)                echo -Mipa=fast,libopt,libinline,vestigial ;;
            -fomit-frame-pointer) echo -Mnoframe ;;
            -g)                   echo -gopt ;;
            *)                    echo $flag ;;
        esac
    done
}

suncc_flags(){
    for flag; do
        case $flag in
            -march=*|-mcpu=*)
                case "${flag#*=}" in
                    native)                   echo -xtarget=native       ;;
                    v9|niagara)               echo -xarch=sparc          ;;
                    ultrasparc)               echo -xarch=sparcvis       ;;
                    ultrasparc3|niagara2)     echo -xarch=sparcvis2      ;;
                    i586|pentium)             echo -xchip=pentium        ;;
                    i686|pentiumpro|pentium2) echo -xtarget=pentium_pro  ;;
                    pentium3*|c3-2)           echo -xtarget=pentium3     ;;
                    pentium-m)          echo -xarch=sse2 -xchip=pentium3 ;;
                    pentium4*)          echo -xtarget=pentium4           ;;
                    prescott|nocona)    echo -xarch=sse3 -xchip=pentium4 ;;
                    *-sse3)             echo -xarch=sse3                 ;;
                    core2)              echo -xarch=ssse3 -xchip=core2   ;;
                    bonnell)                   echo -xarch=ssse3         ;;
                    corei7|nehalem)            echo -xtarget=nehalem     ;;
                    westmere)                  echo -xtarget=westmere    ;;
                    silvermont)                echo -xarch=sse4_2        ;;
                    corei7-avx|sandybridge)    echo -xtarget=sandybridge ;;
                    core-avx*|ivybridge|haswell|broadwell)
                                               echo -xarch=avx           ;;
                    amdfam10|barcelona)        echo -xtarget=barcelona   ;;
                    btver1)                    echo -xarch=amdsse4a      ;;
                    btver2|bdver*)             echo -xarch=avx           ;;
                    athlon-4|athlon-[mx]p)     echo -xarch=ssea          ;;
                    k8|opteron|athlon64|athlon-fx)
                                               echo -xarch=sse2a         ;;
                    athlon*)                   echo -xarch=pentium_proa  ;;
                esac
                ;;
            -std=c99)             echo -xc99              ;;
            -fomit-frame-pointer) echo -xregs=frameptr    ;;
            -fPIC)                echo -KPIC -xcode=pic32 ;;
            -W*,*)                echo $flag              ;;
            -f*-*|-W*|-mimpure-text)                      ;;
            -shared)              echo -G                 ;;
            *)                    echo $flag              ;;
        esac
    done
}

tms470_flags(){
    for flag; do
        case $flag in
            -march=*|-mcpu=*)
                case "${flag#*=}" in
                    armv7-a|cortex-a*)      echo -mv=7a8 ;;
                    armv7-r|cortex-r*)      echo -mv=7r4 ;;
                    armv7-m|cortex-m*)      echo -mv=7m3 ;;
                    armv6*|arm11*)          echo -mv=6   ;;
                    armv5*e|arm[79]*e*|arm9[24]6*|arm96*|arm102[26])
                                            echo -mv=5e  ;;
                    armv4*|arm7*|arm9[24]*) echo -mv=4   ;;
                esac
                ;;
            -mfpu=neon)     echo --float_support=vfpv3 --neon ;;
            -mfpu=vfp)      echo --float_support=vfpv2        ;;
            -mfpu=vfpv3)    echo --float_support=vfpv3        ;;
            -mfpu=vfpv3-d16) echo --float_support=vfpv3d16    ;;
            -msoft-float)   echo --float_support=vfplib       ;;
            -O[0-3]|-mf=*)  echo $flag                        ;;
            -g)             echo -g -mn                       ;;
            -pds=*)         echo $flag                        ;;
            -D*|-I*)        echo $flag                        ;;
            --gcc|--abi=*)  echo $flag                        ;;
            -me)            echo $flag                        ;;
        esac
    done
}

probe_cc(){
    pfx=$1
    _cc=$2

    unset _type _ident _cc_c _cc_e _cc_o _flags _cflags
    unset _ld_o _ldflags _ld_lib _ld_path
    unset _depflags _DEPCMD _DEPFLAGS
    _flags_filter=echo

    if $_cc --version 2>&1 | grep -q '^GNU assembler'; then
        true # no-op to avoid reading stdin in following checks
    elif $_cc -v 2>&1 | grep -q '^gcc.*LLVM'; then
        _type=llvm_gcc
        gcc_extra_ver=$(expr "$($_cc --version | head -n1)" : '.*\((.*)\)')
        _ident="llvm-gcc $($_cc -dumpversion) $gcc_extra_ver"
        _depflags='-MMD -MF $(@:.o=.d) -MT $@'
        _cflags_speed='-O3'
        _cflags_size='-Os'
    elif $_cc -v 2>&1 | grep -qi ^gcc; then
        _type=gcc
        gcc_version=$($_cc --version | head -n1)
        gcc_basever=$($_cc -dumpversion)
        gcc_pkg_ver=$(expr "$gcc_version" : '[^ ]* \(([^)]*)\)')
        gcc_ext_ver=$(expr "$gcc_version" : ".*$gcc_pkg_ver $gcc_basever \\(.*\\)")
        _ident=$(cleanws "gcc $gcc_basever $gcc_pkg_ver $gcc_ext_ver")
        if ! $_cc -dumpversion | grep -q '^2\.'; then
            _depflags='-MMD -MF $(@:.o=.d) -MT $@'
        fi
        _cflags_speed='-O3'
        _cflags_size='-Os'
    elif $_cc --version 2>/dev/null | grep -q ^icc; then
        _type=icc
        _ident=$($_cc --version | head -n1)
        _depflags='-MMD'
        _cflags_speed='-O3'
        _cflags_size='-Os'
        _cflags_noopt='-O1'
        _flags_filter=icc_flags
    elif $_cc -v 2>&1 | grep -q xlc; then
        _type=xlc
        _ident=$($_cc -qversion 2>/dev/null | head -n1)
        _cflags_speed='-O5'
        _cflags_size='-O5 -qcompact'
    elif $_cc -V 2>/dev/null | grep -q Compaq; then
        _type=ccc
        _ident=$($_cc -V | head -n1 | cut -d' ' -f1-3)
        _DEPFLAGS='-M'
        _cflags_speed='-fast'
        _cflags_size='-O1'
        _flags_filter=ccc_flags
    elif $_cc --vsn 2>/dev/null | grep -Eq "ARM (C/C\+\+ )?Compiler"; then
        test -d "$sysroot" || die "No valid sysroot specified."
        _type=armcc
        _ident=$($_cc --vsn | grep -i build | head -n1 | sed 's/.*: //')
        armcc_conf="$PWD/armcc.conf"
        $_cc --arm_linux_configure                 \
             --arm_linux_config_file="$armcc_conf" \
             --configure_sysroot="$sysroot"        \
             --configure_cpp_headers="$sysinclude" >>$logfile 2>&1 ||
             die "Error creating armcc configuration file."
        $_cc --vsn | grep -q RVCT && armcc_opt=rvct || armcc_opt=armcc
        _flags="--arm_linux_config_file=$armcc_conf --translate_gcc"
        as_default="${cross_prefix}gcc"
        _depflags='-MMD'
        _cflags_speed='-O3'
        _cflags_size='-Os'
    elif $_cc -version 2>/dev/null | grep -Eq 'TMS470|TI ARM'; then
        _type=tms470
        _ident=$($_cc -version | head -n1 | tr -s ' ')
        _flags='--gcc --abi=eabi -me'
        _cc_e='-ppl -fe=$@'
        _cc_o='-fe=$@'
        _depflags='-ppa -ppd=$(@:.o=.d)'
        _cflags_speed='-O3 -mf=5'
        _cflags_size='-O3 -mf=2'
        _flags_filter=tms470_flags
    elif $_cc -v 2>&1 | grep -q clang; then
        _type=clang
        _ident=$($_cc --version | head -n1)
        _depflags='-MMD -MF $(@:.o=.d) -MT $@'
        _cflags_speed='-O3'
        _cflags_size='-Os'
    elif $_cc -V 2>&1 | grep -q Sun; then
        _type=suncc
        _ident=$($_cc -V 2>&1 | head -n1 | cut -d' ' -f 2-)
        _DEPCMD='$(DEP$(1)) $(DEP$(1)FLAGS) $($(1)DEP_FLAGS) $< | sed -e "1s,^.*: ,$@: ," -e "\$$!s,\$$, \\\," -e "1!s,^.*: , ," > $(@:.o=.d)'
        _DEPFLAGS='-xM1 -xc99'
        _ldflags='-std=c99'
        _cflags_speed='-O5'
        _cflags_size='-O5 -xspace'
        _flags_filter=suncc_flags
    elif $_cc -v 2>&1 | grep -q 'PathScale\|Path64'; then
        _type=pathscale
        _ident=$($_cc -v 2>&1 | head -n1 | tr -d :)
        _depflags='-MMD -MF $(@:.o=.d) -MT $@'
        _cflags_speed='-O2'
        _cflags_size='-Os'
        _flags_filter='filter_out -Wdisabled-optimization'
    elif $_cc -v 2>&1 | grep -q Open64; then
        _type=open64
        _ident=$($_cc -v 2>&1 | head -n1 | tr -d :)
        _depflags='-MMD -MF $(@:.o=.d) -MT $@'
        _cflags_speed='-O2'
        _cflags_size='-Os'
        _flags_filter='filter_out -Wdisabled-optimization|-Wtype-limits|-fno-signed-zeros'
    elif $_cc -V 2>&1 | grep -q Portland; then
        _type=pgi
        _ident="PGI $($_cc -V 2>&1 | awk '/^pgcc/ { print $2; exit }')"
        opt_common='-alias=ansi -Mdse -Mlre -Mpre'
        _cflags_speed="-O3 -Mautoinline -Munroll=c:4 $opt_common"
        _cflags_size="-O2 -Munroll=c:1 $opt_common"
        _cflags_noopt="-O"
        _flags_filter=pgi_flags
    elif $_cc 2>&1 | grep -q 'Microsoft.*ARM.*Assembler'; then
        _type=armasm
        _ident=$($_cc | head -n1)
        # 4509: "This form of conditional instruction is deprecated"
        _flags="-nologo -ignore 4509"
        _flags_filter=armasm_flags
    elif $_cc 2>&1 | grep -q Intel; then
        _type=icl
        _ident=$($cc 2>&1 | head -n1)
        _depflags='-QMMD -QMF$(@:.o=.d) -QMT$@'
        # Not only is O3 broken on 13.x+ but it is slower on all previous
        # versions (tested) as well.
        _cflags_speed="-O2"
        _cflags_size="-O1 -Oi" # -O1 without -Oi miscompiles stuff
        if $_cc 2>&1 | grep -q Linker; then
            _ld_o='-out:$@'
        else
            _ld_o='-Fe$@'
        fi
        _cc_o='-Fo$@'
        _cc_e='-P'
        _flags_filter=icl_flags
        _ld_lib='lib%.a'
        _ld_path='-libpath:'
        # -Qdiag-error to make icl error when seeing certain unknown arguments
        _flags='-nologo -Qdiag-error:4044,10157'
        # -Qvec- -Qsimd- to prevent miscompilation, -GS, fp:precise for consistency
        # with MSVC which enables it by default.
        _cflags='-D_USE_MATH_DEFINES -FIstdlib.h -Dstrtoll=_strtoi64 -Qms0 -Qvec- -Qsimd- -GS -fp:precise'
        if [ $pfx = hostcc ]; then
            append _cflags -Dsnprintf=_snprintf
        fi
        disable stripping
    elif $_cc 2>&1 | grep -q Microsoft; then
        _type=msvc
        _ident=$($cc 2>&1 | head -n1)
        _DEPCMD='$(DEP$(1)) $(DEP$(1)FLAGS) $($(1)DEP_FLAGS) $< 2>&1 | awk '\''/including/ { sub(/^.*file: */, ""); gsub(/\\/, "/"); if (!match($$0, / /)) print "$@:", $$0 }'\'' > $(@:.o=.d)'
        _DEPFLAGS='$(CPPFLAGS) $(CFLAGS) -showIncludes -Zs'
        _cflags_speed="-O2"
        _cflags_size="-O1"
        if $_cc 2>&1 | grep -q Linker; then
            _ld_o='-out:$@'
        else
            _ld_o='-Fe$@'
        fi
        _cc_o='-Fo$@'
        _cc_e='-P -Fi$@'
        _flags_filter=msvc_flags
        _ld_lib='lib%.a'
        _ld_path='-libpath:'
        _flags='-nologo'
        _cflags='-D_USE_MATH_DEFINES -D_CRT_SECURE_NO_WARNINGS -Dinline=__inline -FIstdlib.h -Dstrtoll=_strtoi64'
        if [ $pfx = hostcc ]; then
            append _cflags -Dsnprintf=_snprintf
        fi
        disable stripping
    elif $_cc --version 2>/dev/null | grep -q ^cparser; then
        _type=cparser
        _ident=$($_cc --version | head -n1)
        _depflags='-MMD'
        _cflags_speed='-O4'
        _cflags_size='-O2'
        _flags_filter=cparser_flags
    fi

    eval ${pfx}_type=\$_type
    eval ${pfx}_ident=\$_ident
}

set_ccvars(){
    eval ${1}_C=\${_cc_c-\${${1}_C}}
    eval ${1}_E=\${_cc_e-\${${1}_E}}
    eval ${1}_O=\${_cc_o-\${${1}_O}}

    if [ -n "$_depflags" ]; then
        eval ${1}_DEPFLAGS=\$_depflags
    else
        eval ${1}DEP=\${_DEPCMD:-\$DEPCMD}
        eval ${1}DEP_FLAGS=\${_DEPFLAGS:-\$DEPFLAGS}
        eval DEP${1}FLAGS=\$_flags
    fi
}

probe_cc cc "$cc"
cflags_filter=$_flags_filter
cflags_speed=$_cflags_speed
cflags_size=$_cflags_size
cflags_noopt=$_cflags_noopt
add_cflags $_flags $_cflags
cc_ldflags=$_ldflags
set_ccvars CC

probe_cc hostcc "$host_cc"
host_cflags_filter=$_flags_filter
add_host_cflags  $_flags $_cflags
set_ccvars HOSTCC

test -n "$cc_type" && enable $cc_type ||
    warn "Unknown C compiler $cc, unable to select optimal CFLAGS"

: ${as_default:=$cc}
: ${dep_cc_default:=$cc}
: ${ld_default:=$cc}
: ${host_ld_default:=$host_cc}
set_default ar as dep_cc ld host_ld windres

probe_cc as "$as"
asflags_filter=$_flags_filter
add_asflags $_flags $_cflags
set_ccvars AS

probe_cc ld "$ld"
ldflags_filter=$_flags_filter
add_ldflags $_flags $_ldflags
test "$cc_type" != "$ld_type" && add_ldflags $cc_ldflags
LD_O=${_ld_o-$LD_O}
LD_LIB=${_ld_lib-$LD_LIB}
LD_PATH=${_ld_path-$LD_PATH}

probe_cc hostld "$host_ld"
host_ldflags_filter=$_flags_filter
add_host_ldflags $_flags $_ldflags
HOSTLD_O=${_ld_o-$HOSTLD_O}

if [ -z "$CC_DEPFLAGS" ] && [ "$dep_cc" != "$cc" ]; then
    probe_cc depcc "$dep_cc"
    CCDEP=${_DEPCMD:-$DEPCMD}
    CCDEP_FLAGS=${_DEPFLAGS:=$DEPFLAGS}
    DEPCCFLAGS=$_flags
fi

if $ar 2>&1 | grep -q Microsoft; then
    arflags="-nologo"
    ar_o='-out:$@'
elif $ar 2>&1 | grep -q 'Texas Instruments'; then
    arflags="rq"
    ar_o='$@'
elif $ar 2>&1 | grep -q 'Usage: ar.*-X.*any'; then
    arflags='-Xany -r -c'
    ar_o='$@'
else
    arflags="rc"
    ar_o='$@'
fi

add_cflags $extra_cflags
add_cxxflags $extra_cxxflags
add_asflags $extra_cflags

if test -n "$sysroot"; then
    case "$cc_type" in
        gcc|llvm_gcc|clang)
            add_cppflags --sysroot="$sysroot"
            add_ldflags --sysroot="$sysroot"
# On Darwin --sysroot may be ignored, -isysroot always affects headers and linking
            add_cppflags -isysroot "$sysroot"
            add_ldflags -isysroot "$sysroot"
        ;;
        tms470)
            add_cppflags -I"$sysinclude"
            add_ldflags  --sysroot="$sysroot"
        ;;
    esac
fi

if test "$cpu" = host; then
    enabled cross_compile &&
        die "--cpu=host makes no sense when cross-compiling."

    case "$cc_type" in
        gcc|llvm_gcc)
            check_native(){
                $cc $1=native -v -c -o $TMPO $TMPC >$TMPE 2>&1 || return
                sed -n "/cc1.*$1=/{
                            s/.*$1=\\([^ ]*\\).*/\\1/
                            p
                            q
                        }" $TMPE
            }
            cpu=$(check_native -march || check_native -mcpu)
        ;;
    esac

    test "${cpu:-host}" = host &&
        die "--cpu=host not supported with compiler $cc"
fi

# Deal with common $arch aliases
case "$arch" in
    aarch64|arm64)
        arch="aarch64"
    ;;
    arm*|iPad*|iPhone*)
        arch="arm"
    ;;
    mips*|IP*)
        arch="mips"
    ;;
    parisc*|hppa*)
        arch="parisc"
    ;;
    "Power Macintosh"|ppc*|powerpc*)
        arch="ppc"
    ;;
    s390|s390x)
        arch="s390"
    ;;
    sh4|sh)
        arch="sh4"
    ;;
    sun4u|sparc*)
        arch="sparc"
    ;;
    tilegx|tile-gx)
        arch="tilegx"
    ;;
    i[3-6]86*|i86pc|BePC|x86pc|x86_64|x86_32|amd64)
        arch="x86"
    ;;
esac

is_in $arch $ARCH_LIST || warn "unknown architecture $arch"
enable $arch

# Add processor-specific flags
if enabled aarch64; then

    case $cpu in
        armv*)
            cpuflags="-march=$cpu"
        ;;
        *)
            cpuflags="-mcpu=$cpu"
        ;;
    esac

elif enabled alpha; then

    cpuflags="-mcpu=$cpu"

elif enabled arm; then

    check_arm_arch() {
        check_cpp_condition stddef.h \
            "defined __ARM_ARCH_${1}__ || defined __TARGET_ARCH_${2:-$1}" \
            $cpuflags
    }

    probe_arm_arch() {
        if   check_arm_arch 4;        then echo armv4;
        elif check_arm_arch 4T;       then echo armv4t;
        elif check_arm_arch 5;        then echo armv5;
        elif check_arm_arch 5E;       then echo armv5e;
        elif check_arm_arch 5T;       then echo armv5t;
        elif check_arm_arch 5TE;      then echo armv5te;
        elif check_arm_arch 5TEJ;     then echo armv5te;
        elif check_arm_arch 6;        then echo armv6;
        elif check_arm_arch 6J;       then echo armv6j;
        elif check_arm_arch 6K;       then echo armv6k;
        elif check_arm_arch 6Z;       then echo armv6z;
        elif check_arm_arch 6ZK;      then echo armv6zk;
        elif check_arm_arch 6T2;      then echo armv6t2;
        elif check_arm_arch 7;        then echo armv7;
        elif check_arm_arch 7A  7_A;  then echo armv7-a;
        elif check_arm_arch 7R  7_R;  then echo armv7-r;
        elif check_arm_arch 7M  7_M;  then echo armv7-m;
        elif check_arm_arch 7EM 7E_M; then echo armv7-m;
        elif check_arm_arch 8A  8_A;  then echo armv8-a;
        fi
    }

    [ "$cpu" = generic ] && cpu=$(probe_arm_arch)

    case $cpu in
        armv*)
            cpuflags="-march=$cpu"
            subarch=$(echo $cpu | sed 's/[^a-z0-9]//g')
        ;;
        *)
            cpuflags="-mcpu=$cpu"
            case $cpu in
                cortex-a*)                               subarch=armv7a  ;;
                cortex-r*)                               subarch=armv7r  ;;
                cortex-m*)                 enable thumb; subarch=armv7m  ;;
                arm11*)                                  subarch=armv6   ;;
                arm[79]*e*|arm9[24]6*|arm96*|arm102[26]) subarch=armv5te ;;
                armv4*|arm7*|arm9[24]*)                  subarch=armv4   ;;
                *)                             subarch=$(probe_arm_arch) ;;
            esac
        ;;
    esac

    case "$subarch" in
        armv5t*)    enable fast_clz                ;;
        armv[6-8]*)
            enable fast_clz
            disabled fast_unaligned || enable fast_unaligned
            ;;
    esac

elif enabled avr32; then

    case $cpu in
        ap7[02]0[0-2])
            subarch="avr32_ap"
            cpuflags="-mpart=$cpu"
        ;;
        ap)
            subarch="avr32_ap"
            cpuflags="-march=$cpu"
        ;;
        uc3[ab]*)
            subarch="avr32_uc"
            cpuflags="-mcpu=$cpu"
        ;;
        uc)
            subarch="avr32_uc"
            cpuflags="-march=$cpu"
        ;;
    esac

elif enabled bfin; then

    cpuflags="-mcpu=$cpu"

elif enabled mips; then

    cpuflags="-march=$cpu"

    case $cpu in
        24kc)
            disable mipsfpu
            disable mipsdspr1
            disable mipsdspr2
        ;;
        24kf*)
            disable mipsdspr1
            disable mipsdspr2
        ;;
        24kec|34kc|1004kc)
            disable mipsfpu
            disable mipsdspr2
        ;;
        24kef*|34kf*|1004kf*)
            disable mipsdspr2
        ;;
        74kc)
            disable mipsfpu
        ;;
    esac

elif enabled ppc; then

    disable ldbrx
    disable vsx

    case $(tolower $cpu) in
        601|ppc601|powerpc601)
            cpuflags="-mcpu=601"
            disable altivec
        ;;
        603*|ppc603*|powerpc603*)
            cpuflags="-mcpu=603"
            disable altivec
        ;;
        604*|ppc604*|powerpc604*)
            cpuflags="-mcpu=604"
            disable altivec
        ;;
        g3|75*|ppc75*|powerpc75*)
            cpuflags="-mcpu=750"
            disable altivec
        ;;
        g4|745*|ppc745*|powerpc745*)
            cpuflags="-mcpu=7450"
        ;;
        74*|ppc74*|powerpc74*)
            cpuflags="-mcpu=7400"
        ;;
        g5|970|ppc970|powerpc970)
            cpuflags="-mcpu=970"
        ;;
        power[3-8]*)
            cpuflags="-mcpu=$cpu"
        ;;
        cell)
            cpuflags="-mcpu=cell"
            enable ldbrx
        ;;
        e500mc)
            cpuflags="-mcpu=e500mc"
            disable altivec
        ;;
        e500v2)
            cpuflags="-mcpu=8548 -mhard-float -mfloat-gprs=double"
            disable altivec
            disable dcbzl
        ;;
        e500)
            cpuflags="-mcpu=8540 -mhard-float"
            disable altivec
            disable dcbzl
        ;;
    esac

elif enabled sparc; then

    case $cpu in
        cypress|f93[04]|tsc701|sparcl*|supersparc|hypersparc|niagara|v[789])
            cpuflags="-mcpu=$cpu"
        ;;
        ultrasparc*|niagara[234])
            cpuflags="-mcpu=$cpu"
        ;;
    esac

elif enabled x86; then

    case $cpu in
        i[345]86|pentium)
            cpuflags="-march=$cpu"
            disable i686
            disable mmx
        ;;
        # targets that do NOT support nopl and conditional mov (cmov)
        pentium-mmx|k6|k6-[23]|winchip-c6|winchip2|c3)
            cpuflags="-march=$cpu"
            disable i686
        ;;
        # targets that do support nopl and conditional mov (cmov)
        i686|pentiumpro|pentium[23]|pentium-m|athlon|athlon-tbird|athlon-4|athlon-[mx]p|athlon64*|k8*|opteron*|athlon-fx\
        |core*|atom|bonnell|nehalem|westmere|silvermont|sandybridge|ivybridge|haswell|broadwell|amdfam10|barcelona|b[dt]ver*)
            cpuflags="-march=$cpu"
            enable i686
            enable fast_cmov
        ;;
        # targets that do support conditional mov but on which it's slow
        pentium4|pentium4m|prescott|nocona)
            cpuflags="-march=$cpu"
            enable i686
            disable fast_cmov
        ;;
    esac

fi

if [ "$cpu" != generic ]; then
    add_cflags  $cpuflags
    add_asflags $cpuflags
fi

# compiler sanity check
check_exec <<EOF
int main(void){ return 0; }
EOF
if test "$?" != 0; then
    echo "$cc is unable to create an executable file."
    if test -z "$cross_prefix" && ! enabled cross_compile ; then
        echo "If $cc is a cross-compiler, use the --enable-cross-compile option."
        echo "Only do this if you know what cross compiling means."
    fi
    die "C compiler test failed."
fi

add_cppflags -D_ISOC99_SOURCE
add_cxxflags -D__STDC_CONSTANT_MACROS
check_cflags -std=c99
check_cc -D_FILE_OFFSET_BITS=64 <<EOF && add_cppflags -D_FILE_OFFSET_BITS=64
#include <stdlib.h>
EOF
check_cc -D_LARGEFILE_SOURCE <<EOF && add_cppflags -D_LARGEFILE_SOURCE
#include <stdlib.h>
EOF

add_host_cppflags -D_ISOC99_SOURCE
check_host_cflags -std=c99
check_host_cflags -Wall
check_host_cflags -O3

check_64bit(){
    arch32=$1
    arch64=$2
    expr=$3
    check_code cc "" "int test[2*($expr) - 1]" &&
        subarch=$arch64 || subarch=$arch32
}

case "$arch" in
    aarch64|alpha|ia64)
        spic=$shared
    ;;
    mips)
        check_64bit mips mips64 '_MIPS_SIM > 1'
        spic=$shared
    ;;
    parisc)
        check_64bit parisc parisc64 'sizeof(void *) > 4'
        spic=$shared
    ;;
    ppc)
        check_64bit ppc ppc64 'sizeof(void *) > 4'
        spic=$shared
    ;;
    s390)
        check_64bit s390 s390x 'sizeof(void *) > 4'
        spic=$shared
    ;;
    sparc)
        check_64bit sparc sparc64 'sizeof(void *) > 4'
        spic=$shared
    ;;
    x86)
        check_64bit x86_32 x86_64 'sizeof(void *) > 4'
        # Treat x32 as x64 for now. Note it also needs spic=$shared
        test "$subarch" = "x86_32" && check_cpp_condition stddef.h 'defined(__x86_64__)' &&
            subarch=x86_64
        if test "$subarch" = "x86_64"; then
            spic=$shared
        fi
    ;;
    ppc)
        check_cc <<EOF && subarch="ppc64"
        int test[(int)sizeof(char*) - 7];
EOF
    ;;
esac

enable $subarch
enabled spic && enable_weak pic

# OS specific
case $target_os in
    aix)
        SHFLAGS=-shared
        add_cppflags '-I\$(SRC_PATH)/compat/aix'
        enabled shared && add_ldflags -Wl,-brtl
        ;;
    android)
        disable symver
        enable section_data_rel_ro
        SLIB_INSTALL_NAME='$(SLIBNAME)'
        SLIB_INSTALL_LINKS=
        # soname not set on purpose
        SHFLAGS=-shared
        ;;
    haiku)
        prefix_default="/boot/common"
        network_extralibs="-lnetwork"
        host_libs=
        ;;
    sunos)
        SHFLAGS='-shared -Wl,-h,$$(@F)'
        enabled x86 && SHFLAGS="-mimpure-text $SHFLAGS"
        network_extralibs="-lsocket -lnsl"
        # When using suncc to build, the Solaris linker will mark
        # an executable with each instruction set encountered by
        # the Solaris assembler.  As our libraries contain their own
        # guards for processor-specific code, instead suppress
        # generation of the HWCAPS ELF section on Solaris x86 only.
        enabled_all suncc x86 &&
            echo "hwcap_1 = OVERRIDE;" > mapfile &&
            add_ldflags -Wl,-M,mapfile
        nm_default='nm -P -g'
        ;;
    netbsd)
        disable symver
        oss_indev_extralibs="-lossaudio"
        oss_outdev_extralibs="-lossaudio"
        enabled gcc || check_ldflags -Wl,-zmuldefs
        ;;
    openbsd|bitrig)
        disable symver
        SHFLAGS='-shared'
        SLIB_INSTALL_NAME='$(SLIBNAME).$(LIBMAJOR).$(LIBMINOR)'
        SLIB_INSTALL_LINKS=
        oss_indev_extralibs="-lossaudio"
        oss_outdev_extralibs="-lossaudio"
        ;;
    dragonfly)
        disable symver
        ;;
    freebsd)
        ;;
    bsd/os)
        add_extralibs -lpoll -lgnugetopt
        strip="strip -d"
        ;;
    darwin)
        enabled ppc && add_asflags -force_cpusubtype_ALL
        SHFLAGS='-dynamiclib -Wl,-single_module -Wl,-install_name,$(SHLIBDIR)/$(SLIBNAME_WITH_MAJOR),-current_version,$(LIBVERSION),-compatibility_version,$(LIBMAJOR)'
        enabled x86_32 && append SHFLAGS -Wl,-read_only_relocs,suppress
        strip="${strip} -x"
        add_ldflags -Wl,-dynamic,-search_paths_first
        SLIBSUF=".dylib"
        SLIBNAME_WITH_VERSION='$(SLIBPREF)$(FULLNAME).$(LIBVERSION)$(SLIBSUF)'
        SLIBNAME_WITH_MAJOR='$(SLIBPREF)$(FULLNAME).$(LIBMAJOR)$(SLIBSUF)'
        objformat="macho"
        enabled x86_64 && objformat="macho64"
        enabled_any pic shared ||
            { check_cflags -mdynamic-no-pic && add_asflags -mdynamic-no-pic; }
        ;;
    mingw32*)
        if test $target_os = "mingw32ce"; then
            disable network
        else
            target_os=mingw32
        fi
        LIBTARGET=i386
        if enabled x86_64; then
            LIBTARGET="i386:x86-64"
        elif enabled arm; then
            LIBTARGET=arm-wince
        fi
        enabled shared && ! enabled small && check_cmd $windres --version && enable gnu_windres
        check_ldflags -Wl,--nxcompat
        check_ldflags -Wl,--dynamicbase
        enabled x86_32 && check_ldflags -Wl,--large-address-aware
        shlibdir_default="$bindir_default"
        SLIBPREF=""
        SLIBSUF=".dll"
        SLIBNAME_WITH_VERSION='$(SLIBPREF)$(FULLNAME)-$(LIBVERSION)$(SLIBSUF)'
        SLIBNAME_WITH_MAJOR='$(SLIBPREF)$(FULLNAME)-$(LIBMAJOR)$(SLIBSUF)'
        dlltool="${cross_prefix}dlltool"
        if check_cmd lib.exe -list; then
            SLIB_EXTRA_CMD=-'sed -e "s/ @[^ ]*//" $$(@:$(SLIBSUF)=.orig.def) > $$(@:$(SLIBSUF)=.def); lib.exe /machine:$(LIBTARGET) /def:$$(@:$(SLIBSUF)=.def) /out:$(SUBDIR)$(SLIBNAME:$(SLIBSUF)=.lib)'
            if enabled x86_64; then
                LIBTARGET=x64
            fi
        elif check_cmd $dlltool --version; then
            SLIB_EXTRA_CMD=-'sed -e "s/ @[^ ]*//" $$(@:$(SLIBSUF)=.orig.def) > $$(@:$(SLIBSUF)=.def); $(DLLTOOL) -m $(LIBTARGET) -d $$(@:$(SLIBSUF)=.def) -l $(SUBDIR)$(SLIBNAME:$(SLIBSUF)=.lib) -D $(SLIBNAME_WITH_MAJOR)'
        fi
        SLIB_INSTALL_NAME='$(SLIBNAME_WITH_MAJOR)'
        SLIB_INSTALL_LINKS=
        SLIB_INSTALL_EXTRA_SHLIB='$(SLIBNAME:$(SLIBSUF)=.lib)'
        SLIB_INSTALL_EXTRA_LIB='lib$(SLIBNAME:$(SLIBSUF)=.dll.a) $(SLIBNAME_WITH_MAJOR:$(SLIBSUF)=.def)'
        SHFLAGS='-shared -Wl,--output-def,$$(@:$(SLIBSUF)=.orig.def) -Wl,--out-implib,$(SUBDIR)lib$(SLIBNAME:$(SLIBSUF)=.dll.a) -Wl,--enable-runtime-pseudo-reloc -Wl,--enable-auto-image-base'
        objformat="win32"
        ranlib=:
        enable dos_paths
        ;;
    win32|win64)
        disable symver
        if enabled shared; then
            # Link to the import library instead of the normal static library
            # for shared libs.
            LD_LIB='%.lib'
            # Cannot build both shared and static libs with MSVC or icl.
            disable static
        fi
        enabled x86_32 && check_ldflags -LARGEADDRESSAWARE
        shlibdir_default="$bindir_default"
        SLIBPREF=""
        SLIBSUF=".dll"
        SLIBNAME_WITH_VERSION='$(SLIBPREF)$(FULLNAME)-$(LIBVERSION)$(SLIBSUF)'
        SLIBNAME_WITH_MAJOR='$(SLIBPREF)$(FULLNAME)-$(LIBMAJOR)$(SLIBSUF)'
        SLIB_CREATE_DEF_CMD='$(SRC_PATH)/compat/windows/makedef $(SUBDIR)lib$(NAME).ver $(OBJS) > $$(@:$(SLIBSUF)=.def)'
        SLIB_INSTALL_NAME='$(SLIBNAME_WITH_MAJOR)'
        SLIB_INSTALL_LINKS=
        SLIB_INSTALL_EXTRA_SHLIB='$(SLIBNAME:$(SLIBSUF)=.lib)'
        SLIB_INSTALL_EXTRA_LIB='$(SLIBNAME_WITH_MAJOR:$(SLIBSUF)=.def)'
        SHFLAGS='-dll -def:$$(@:$(SLIBSUF)=.def) -implib:$(SUBDIR)$(SLIBNAME:$(SLIBSUF)=.lib)'
        objformat="win32"
        ranlib=:
        enable dos_paths
        ;;
    cygwin*)
        target_os=cygwin
        shlibdir_default="$bindir_default"
        SLIBPREF="cyg"
        SLIBSUF=".dll"
        SLIBNAME_WITH_VERSION='$(SLIBPREF)$(FULLNAME)-$(LIBVERSION)$(SLIBSUF)'
        SLIBNAME_WITH_MAJOR='$(SLIBPREF)$(FULLNAME)-$(LIBMAJOR)$(SLIBSUF)'
        SLIB_INSTALL_NAME='$(SLIBNAME_WITH_MAJOR)'
        SLIB_INSTALL_LINKS=
        SLIB_INSTALL_EXTRA_LIB='lib$(FULLNAME).dll.a'
        SHFLAGS='-shared -Wl,--out-implib,$(SUBDIR)lib$(FULLNAME).dll.a'
        objformat="win32"
        enable dos_paths
        enabled shared && ! enabled small && check_cmd $windres --version && enable gnu_windres
        ;;
    *-dos|freedos|opendos)
        network_extralibs="-lsocket"
        objformat="coff"
        enable dos_paths
        add_cppflags -U__STRICT_ANSI__
        ;;
    linux)
        enable dv1394
        enable section_data_rel_ro
        ;;
    irix*)
        target_os=irix
        ranlib="echo ignoring ranlib"
        ;;
    os/2*)
        strip="lxlite -CS"
        ln_s="cp -f"
        objformat="aout"
        add_cppflags -D_GNU_SOURCE
        add_ldflags -Zomf -Zbin-files -Zargs-wild -Zmap
        SHFLAGS='$(SUBDIR)$(NAME).def -Zdll -Zomf'
        LIBSUF="_s.a"
        SLIBPREF=""
        SLIBSUF=".dll"
        SLIBNAME_WITH_VERSION='$(SLIBPREF)$(NAME)-$(LIBVERSION)$(SLIBSUF)'
        SLIBNAME_WITH_MAJOR='$(SLIBPREF)$(shell echo $(NAME) | cut -c1-6)$(LIBMAJOR)$(SLIBSUF)'
        SLIB_CREATE_DEF_CMD='echo LIBRARY $(SLIBNAME_WITH_MAJOR) INITINSTANCE TERMINSTANCE > $(SUBDIR)$(NAME).def; \
            echo PROTMODE >> $(SUBDIR)$(NAME).def; \
            echo CODE PRELOAD MOVEABLE DISCARDABLE >> $(SUBDIR)$(NAME).def; \
            echo DATA PRELOAD MOVEABLE MULTIPLE NONSHARED >> $(SUBDIR)$(NAME).def; \
            echo EXPORTS >> $(SUBDIR)$(NAME).def; \
            emxexp -o $(OBJS) >> $(SUBDIR)$(NAME).def'
        SLIB_EXTRA_CMD='emximp -o $(SUBDIR)$(LIBPREF)$(NAME)_dll.a $(SUBDIR)$(NAME).def; \
            emximp -o $(SUBDIR)$(LIBPREF)$(NAME)_dll.lib $(SUBDIR)$(NAME).def;'
        SLIB_INSTALL_EXTRA_LIB='$(LIBPREF)$(NAME)_dll.a $(LIBPREF)$(NAME)_dll.lib'
        enable dos_paths
        enable_weak os2threads
        ;;
    gnu/kfreebsd)
        add_cppflags -D_BSD_SOURCE
        ;;
    gnu)
        ;;
    qnx)
        add_cppflags -D_QNX_SOURCE
        network_extralibs="-lsocket"
        ;;
    symbian)
        SLIBSUF=".dll"
        enable dos_paths
        add_cflags --include=$sysinclude/gcce/gcce.h -fvisibility=default
        add_cppflags -D__GCCE__ -D__SYMBIAN32__ -DSYMBIAN_OE_POSIX_SIGNALS
        add_ldflags -Wl,--target1-abs,--no-undefined \
                    -Wl,-Ttext,0x80000,-Tdata,0x1000000 -shared \
                    -Wl,--entry=_E32Startup -Wl,-u,_E32Startup
        add_extralibs -l:eexe.lib -l:usrt2_2.lib -l:dfpaeabi.dso \
                      -l:drtaeabi.dso -l:scppnwdl.dso -lsupc++ -lgcc \
                      -l:libc.dso -l:libm.dso -l:euser.dso -l:libcrt0.lib
        ;;
    osf1)
        add_cppflags -D_OSF_SOURCE -D_POSIX_PII -D_REENTRANT
        ;;
    minix)
        ;;
    plan9)
        add_cppflags -D_C99_SNPRINTF_EXTENSION  \
                     -D_REENTRANT_SOURCE        \
                     -D_RESEARCH_SOURCE         \
                     -DFD_SETSIZE=96            \
                     -DHAVE_SOCK_OPTS
        add_compat strtod.o strtod=avpriv_strtod
        network_extralibs='-lbsd'
        exeobjs=compat/plan9/main.o
        disable ffserver
        cp_f='cp'
        ;;
    none)
        ;;
    *)
        die "Unknown OS '$target_os'."
        ;;
esac

# determine libc flavour

probe_libc(){
    pfx=$1
    pfx_no_=${pfx%_}
    # uclibc defines __GLIBC__, so it needs to be checked before glibc.
    if check_${pfx}cpp_condition features.h "defined __UCLIBC__"; then
        eval ${pfx}libc_type=uclibc
        add_${pfx}cppflags -D_POSIX_C_SOURCE=200112 -D_XOPEN_SOURCE=600
    elif check_${pfx}cpp_condition features.h "defined __GLIBC__"; then
        eval ${pfx}libc_type=glibc
        add_${pfx}cppflags -D_POSIX_C_SOURCE=200112 -D_XOPEN_SOURCE=600
    # MinGW headers can be installed on Cygwin, so check for newlib first.
    elif check_${pfx}cpp_condition newlib.h "defined _NEWLIB_VERSION"; then
        eval ${pfx}libc_type=newlib
        add_${pfx}cppflags -U__STRICT_ANSI__
    # MinGW64 is backwards compatible with MinGW32, so check for it first.
    elif check_${pfx}cpp_condition _mingw.h "defined __MINGW64_VERSION_MAJOR"; then
        eval ${pfx}libc_type=mingw64
        if check_${pfx}cpp_condition _mingw.h "__MINGW64_VERSION_MAJOR < 3"; then
            add_compat msvcrt/snprintf.o
            add_cflags "-include $source_path/compat/msvcrt/snprintf.h"
        fi
        add_${pfx}cppflags -U__STRICT_ANSI__ -D__USE_MINGW_ANSI_STDIO=1
        eval test \$${pfx_no_}cc_type = "gcc" &&
            add_${pfx}cppflags -D__printf__=__gnu_printf__
    elif check_${pfx}cpp_condition _mingw.h "defined __MINGW_VERSION"  ||
         check_${pfx}cpp_condition _mingw.h "defined __MINGW32_VERSION"; then
        eval ${pfx}libc_type=mingw32
        check_${pfx}cpp_condition _mingw.h "__MINGW32_MAJOR_VERSION > 3 || \
            (__MINGW32_MAJOR_VERSION == 3 && __MINGW32_MINOR_VERSION >= 15)" ||
            die "ERROR: MinGW32 runtime version must be >= 3.15."
        add_${pfx}cppflags -U__STRICT_ANSI__ -D__USE_MINGW_ANSI_STDIO=1
        eval test \$${pfx_no_}cc_type = "gcc" &&
            add_${pfx}cppflags -D__printf__=__gnu_printf__
    elif check_${pfx}cpp_condition crtversion.h "defined _VC_CRT_MAJOR_VERSION"; then
        eval ${pfx}libc_type=msvcrt
        # The MSVC 2010 headers (Win 7.0 SDK) set _WIN32_WINNT to
        # 0x601 by default unless something else is set by the user.
        # This can easily lead to us detecting functions only present
        # in such new versions and producing binaries requiring windows 7.0.
        # Therefore explicitly set the default to XP unless the user has
        # set something else on the command line.
        check_${pfx}cpp_condition stdlib.h "defined(_WIN32_WINNT)" ||
            add_${pfx}cppflags -D_WIN32_WINNT=0x0502
    elif check_${pfx}cpp_condition stddef.h "defined __KLIBC__"; then
        eval ${pfx}libc_type=klibc
    elif check_${pfx}cpp_condition sys/cdefs.h "defined __BIONIC__"; then
        eval ${pfx}libc_type=bionic
    elif check_${pfx}cpp_condition sys/brand.h "defined LABELED_BRAND_NAME"; then
        eval ${pfx}libc_type=solaris
        add_${pfx}cppflags -D__EXTENSIONS__ -D_XOPEN_SOURCE=600
    fi
    check_${pfx}cc <<EOF
#include <time.h>
void *v = localtime_r;
EOF
test "$?" != 0 && check_${pfx}cc -D_POSIX_C_SOURCE=200112 -D_XOPEN_SOURCE=600 <<EOF && add_${pfx}cppflags -D_POSIX_C_SOURCE=200112 -D_XOPEN_SOURCE=600
#include <time.h>
void *v = localtime_r;
EOF

}

probe_libc
test -n "$libc_type" && enable libc_$libc_type
probe_libc host_
test -n "$host_libc_type" && enable host_libc_$host_libc_type

case $libc_type in
    bionic)
        add_compat strtod.o strtod=avpriv_strtod
        ;;
    msvcrt)
        add_compat strtod.o strtod=avpriv_strtod
        add_compat msvcrt/snprintf.o snprintf=avpriv_snprintf   \
                                     _snprintf=avpriv_snprintf  \
                                     vsnprintf=avpriv_vsnprintf
        ;;
esac

# hacks for compiler/libc/os combinations

if enabled_all tms470 libc_glibc; then
    CPPFLAGS="-I${source_path}/compat/tms470 ${CPPFLAGS}"
    add_cppflags -D__USER_LABEL_PREFIX__=
    add_cppflags -D__builtin_memset=memset
    add_cppflags -D__gnuc_va_list=va_list -D_VA_LIST_DEFINED
    add_cflags   -pds=48    # incompatible redefinition of macro
fi

if enabled_all ccc libc_glibc; then
    add_ldflags -Wl,-z,now  # calls to libots crash without this
fi

check_compile_assert flt_lim "float.h limits.h" "DBL_MAX == (double)DBL_MAX" ||
    add_cppflags '-I\$(SRC_PATH)/compat/float'

esc(){
    echo "$*" | sed 's/%/%25/g;s/:/%3a/g'
}

echo "config:$arch:$subarch:$cpu:$target_os:$(esc $cc_ident):$(esc $FFMPEG_CONFIGURATION)" >config.fate

check_cpp_condition stdlib.h "defined(__PIC__) || defined(__pic__) || defined(PIC)" && enable_weak pic

set_default $PATHS_LIST
set_default nm

# we need to build at least one lib type
if ! enabled_any static shared; then
    cat <<EOF
At least one library type must be built.
Specify --enable-static to build the static libraries or --enable-shared to
build the shared libraries as well. To only build the shared libraries specify
--disable-static in addition to --enable-shared.
EOF
    exit 1;
fi

die_license_disabled() {
    enabled $1 || { enabled $2 && die "$2 is $1 and --enable-$1 is not specified."; }
}

die_license_disabled_gpl() {
    enabled $1 || { enabled $2 && die "$2 is incompatible with the gpl and --enable-$1 is not specified."; }
}

die_license_disabled gpl frei0r
die_license_disabled gpl libcdio
die_license_disabled gpl libsmbclient
die_license_disabled gpl libutvideo
die_license_disabled gpl libvidstab
die_license_disabled gpl libx264
die_license_disabled gpl libx265
die_license_disabled gpl libxavs
die_license_disabled gpl libxvid
die_license_disabled gpl libzvbi
die_license_disabled gpl x11grab

die_license_disabled nonfree libaacplus
die_license_disabled nonfree libfaac
enabled gpl && die_license_disabled_gpl nonfree libfdk_aac
enabled gpl && die_license_disabled_gpl nonfree openssl

die_license_disabled version3 libopencore_amrnb
die_license_disabled version3 libopencore_amrwb
die_license_disabled version3 libsmbclient
die_license_disabled version3 libvo_aacenc
die_license_disabled version3 libvo_amrwbenc

enabled version3 && { enabled gpl && enable gplv3 || enable lgplv3; }

disabled optimizations || check_cflags -fomit-frame-pointer

enable_weak_pic() {
    disabled pic && return
    enable pic
    add_cppflags -DPIC
    case "$target_os" in
    mingw*|cygwin*)
        ;;
    *)
        add_cflags -fPIC
        ;;
    esac
    add_asflags  -fPIC
}

enabled pic && enable_weak_pic

check_cc <<EOF || die "Symbol mangling check failed."
int ff_extern;
EOF
sym=$($nm $TMPO | awk '/ff_extern/{ print substr($0, match($0, /[^ \t]*ff_extern/)) }')
extern_prefix=${sym%%ff_extern*}

check_cc <<EOF && enable_weak inline_asm
void foo(void) { __asm__ volatile ("" ::); }
EOF

_restrict=
for restrict_keyword in restrict __restrict__ __restrict; do
    check_cc <<EOF && _restrict=$restrict_keyword && break
void foo(char * $restrict_keyword p);
EOF
done

check_cc <<EOF && enable pragma_deprecated
void foo(void) { _Pragma("GCC diagnostic ignored \"-Wdeprecated-declarations\"") }
EOF

check_cc <<EOF && enable attribute_packed
struct { int x; } __attribute__((packed)) x;
EOF

check_cc <<EOF && enable attribute_may_alias
union { int x; } __attribute__((may_alias)) x;
EOF

check_cc <<EOF || die "endian test failed"
unsigned int endian = 'B' << 24 | 'I' << 16 | 'G' << 8 | 'E';
EOF
od -t x1 $TMPO | grep -q '42 *49 *47 *45' && enable bigendian

if  [ "$cpu" = "power7" ] || [ "$cpu" = "power8" ] ;then
    if ! enabled bigendian && enabled altivec ;then
        enable vsx
    fi
fi

check_gas() {
    log "check_gas using '$as' as AS"
    # :vararg is used on aarch64, arm and ppc altivec
    check_as <<EOF || return 1
.macro m n, y:vararg=0
\n: .int \y
.endm
m x
EOF
    # .altmacro is only used in arm asm
    ! enabled arm || check_as <<EOF || return 1
.altmacro
EOF
    enable gnu_as
    return 0
}

if enabled_any arm aarch64 || enabled_all ppc altivec && enabled asm; then
    nogas=:
    enabled_any arm aarch64 && nogas=die
    enabled_all ppc altivec && [ $target_os_default != aix ] && nogas=warn
    as_noop=-v

    case $as_type in
        arm*) gaspp_as_type=armasm; as_noop=-h ;;
        gcc)  gaspp_as_type=gas ;;
        *)    gaspp_as_type=$as_type ;;
    esac

    [ $target_os = "darwin" ] && gaspp_as_type="apple-$gaspp_as_type"

    test "${as#*gas-preprocessor.pl}" != "$as" ||
    check_cmd gas-preprocessor.pl -arch $arch -as-type $gaspp_as_type -- ${as:=$cc} $as_noop &&
        gas="${gas:=gas-preprocessor.pl} -arch $arch -as-type $gaspp_as_type -- ${as:=$cc}"

    if ! check_gas ; then
        as=${gas:=$as}
        check_gas || \
            $nogas "GNU assembler not found, install/update gas-preprocessor"
    fi

    check_as <<EOF && enable as_func
.func test
.endfunc
EOF
fi

check_inline_asm inline_asm_labels '"1:\n"'

check_inline_asm inline_asm_nonlocal_labels '"Label:\n"'

if enabled aarch64; then
    enabled armv8 && check_insn armv8 'prfm   pldl1strm, [x0]'
    # internal assembler in clang 3.3 does not support this instruction
    enabled neon && check_insn neon 'ext   v0.8B, v0.8B, v1.8B, #1'
    enabled vfp  && check_insn vfp  'fmadd d0,    d0,    d1,    d2'

    map 'enabled_any ${v}_external ${v}_inline || disable $v' $ARCH_EXT_LIST_ARM

elif enabled alpha; then

    check_cflags -mieee

elif enabled arm; then

    check_cpp_condition stddef.h "defined __thumb__" && check_cc <<EOF && enable_weak thumb
float func(float a, float b){ return a+b; }
EOF

    enabled thumb && check_cflags -mthumb || check_cflags -marm

    if     check_cpp_condition stddef.h "defined __ARM_PCS_VFP"; then
        enable vfp_args
    elif ! check_cpp_condition stddef.h "defined __ARM_PCS || defined __SOFTFP__"; then
        case "${cross_prefix:-$cc}" in
            *hardfloat*)         enable vfp_args;   fpabi=vfp ;;
            *) check_ld "cc" <<EOF && enable vfp_args && fpabi=vfp || fpabi=soft ;;
__asm__ (".eabi_attribute 28, 1");
int main(void) { return 0; }
EOF
        esac
        warn "Compiler does not indicate floating-point ABI, guessing $fpabi."
    fi

    enabled armv5te && check_insn armv5te 'qadd r0, r0, r0'
    enabled armv6   && check_insn armv6   'sadd16 r0, r0, r0'
    enabled armv6t2 && check_insn armv6t2 'movt r0, #0'
    enabled neon    && check_insn neon    'vadd.i16 q0, q0, q0'
    enabled vfp     && check_insn vfp     'fadds s0, s0, s0'
    enabled vfpv3   && check_insn vfpv3   'vmov.f32 s0, #1.0'
    enabled setend  && check_insn setend  'setend be'

    [ $target_os = linux ] || [ $target_os = android ] ||
        map 'enabled_any ${v}_external ${v}_inline || disable $v' \
            $ARCH_EXT_LIST_ARM

    check_inline_asm asm_mod_q '"add r0, %Q0, %R0" :: "r"((long long)0)'

    check_as <<EOF && enable as_dn_directive
ra .dn d0.i16
.unreq ra
EOF

    [ $target_os != win32 ] && enabled_all armv6t2 shared !pic && enable_weak_pic

elif enabled mips; then

    check_inline_asm loongson '"dmult.g $1, $2, $3"'
    enabled mips32r2  && add_cflags "-mips32r2" && add_asflags "-mips32r2" &&
     check_inline_asm mips32r2  '"rotr $t0, $t1, 1"'
    enabled mipsdspr1 && add_cflags "-mdsp" && add_asflags "-mdsp" &&
     check_inline_asm mipsdspr1 '"addu.qb $t0, $t1, $t2"'
    enabled mipsdspr2 && add_cflags "-mdspr2" && add_asflags "-mdspr2" &&
     check_inline_asm mipsdspr2 '"absq_s.qb $t0, $t1"'
    enabled mipsfpu   && add_cflags "-mhard-float" && add_asflags "-mhard-float" &&
     check_inline_asm mipsfpu   '"madd.d $f0, $f2, $f4, $f6"'

elif enabled parisc; then

    if enabled gcc; then
        case $($cc -dumpversion) in
            4.[3-9].*) check_cflags -fno-optimize-sibling-calls ;;
        esac
    fi

elif enabled ppc; then

    enable local_aligned_8 local_aligned_16 local_aligned_32

    check_inline_asm dcbzl     '"dcbzl 0, %0" :: "r"(0)'
    check_inline_asm ibm_asm   '"add 0, 0, 0"'
    check_inline_asm ppc4xx    '"maclhw r10, r11, r12"'
    check_inline_asm xform_asm '"lwzx %1, %y0" :: "Z"(*(int*)0), "r"(0)'

    # AltiVec flags: The FSF version of GCC differs from the Apple version
    if enabled altivec; then
        check_cflags -maltivec -mabi=altivec &&
        { check_header altivec.h && inc_altivec_h="#include <altivec.h>" ; } ||
        check_cflags -faltivec

        # check if our compiler supports Motorola AltiVec C API
        check_cc <<EOF || disable altivec
$inc_altivec_h
int main(void) {
    vector signed int v1 = (vector signed int) { 0 };
    vector signed int v2 = (vector signed int) { 1 };
    v1 = vec_add(v1, v2);
    return 0;
}
EOF

        enabled altivec || warn "Altivec disabled, possibly missing --cpu flag"
    fi

    if enabled vsx; then
        check_cflags -mvsx
    fi
elif enabled x86; then

    check_builtin rdtsc    intrin.h   "__rdtsc()"
    check_builtin mm_empty mmintrin.h "_mm_empty()"

    enable local_aligned_8 local_aligned_16 local_aligned_32

    # check whether EBP is available on x86
    # As 'i' is stored on the stack, this program will crash
    # if the base pointer is used to access it because the
    # base pointer is cleared in the inline assembly code.
    check_exec_crash <<EOF && enable ebp_available
volatile int i=0;
__asm__ volatile ("xorl %%ebp, %%ebp" ::: "%ebp");
return i;
EOF

    # check whether EBX is available on x86
    check_inline_asm ebx_available '""::"b"(0)' &&
        check_inline_asm ebx_available '"":::"%ebx"'

    # check whether xmm clobbers are supported
    check_inline_asm xmm_clobbers '"":::"%xmm0"'

    check_inline_asm inline_asm_direct_symbol_refs '"movl '$extern_prefix'test, %eax"' ||
        check_inline_asm inline_asm_direct_symbol_refs '"movl '$extern_prefix'test(%rip), %eax"'

    # check whether binutils is new enough to compile SSSE3/MMXEXT
    enabled ssse3  && check_inline_asm ssse3_inline  '"pabsw %xmm0, %xmm0"'
    enabled mmxext && check_inline_asm mmxext_inline '"pmaxub %mm0, %mm1"'

    if ! disabled_any asm mmx yasm; then
        if check_cmd $yasmexe --version; then
            enabled x86_64 && yasm_extra="-m amd64"
            yasm_debug="-g dwarf2"
        elif check_cmd nasm -v; then
            yasmexe=nasm
            yasm_debug="-g -F dwarf"
            if enabled x86_64; then
                case "$objformat" in
                    elf)   objformat=elf64 ;;
                    win32) objformat=win64 ;;
                esac
            fi
        fi

        YASMFLAGS="-f $objformat $yasm_extra"
        enabled pic               && append YASMFLAGS "-DPIC"
        test -n "$extern_prefix"  && append YASMFLAGS "-DPREFIX"
        case "$objformat" in
            elf*) enabled debug && append YASMFLAGS $yasm_debug ;;
        esac

        check_yasm "movbe ecx, [5]" && enable yasm ||
            die "yasm/nasm not found or too old. Use --disable-yasm for a crippled build."
        check_yasm "vextracti128 xmm0, ymm0, 0"      || disable avx2_external
        check_yasm "vpmacsdd xmm0, xmm1, xmm2, xmm3" || disable xop_external
        check_yasm "vfmaddps ymm0, ymm1, ymm2, ymm3" || disable fma4_external
        check_yasm "CPU amdnop" || disable cpunop
    fi

    case "$cpu" in
        athlon*|opteron*|k8*|pentium|pentium-mmx|prescott|nocona|atom|geode)
            disable fast_clz
        ;;
    esac

fi

check_code cc arm_neon.h "int16x8_t test = vdupq_n_s16(0)" && enable intrinsics_neon

check_ldflags -Wl,--as-needed
check_ldflags -Wl,-z,noexecstack

if check_func dlopen; then
    ldl=
elif check_func dlopen -ldl; then
    ldl=-ldl
fi

frei0r_filter_extralibs='$ldl'
frei0r_src_filter_extralibs='$ldl'
ladspa_filter_extralibs='$ldl'

if ! disabled network; then
    check_func getaddrinfo $network_extralibs
    check_func getservbyport $network_extralibs
    check_func inet_aton $network_extralibs

    check_type netdb.h "struct addrinfo"
    check_type netinet/in.h "struct group_source_req" -D_BSD_SOURCE
    check_type netinet/in.h "struct ip_mreq_source" -D_BSD_SOURCE
    check_type netinet/in.h "struct ipv6_mreq" -D_DARWIN_C_SOURCE
    check_type poll.h "struct pollfd"
    check_type netinet/sctp.h "struct sctp_event_subscribe"
    check_struct "sys/types.h sys/socket.h" "struct sockaddr" sa_len
    check_type netinet/in.h "struct sockaddr_in6"
    check_type "sys/types.h sys/socket.h" "struct sockaddr_storage"
    check_type "sys/types.h sys/socket.h" socklen_t

    # Prefer arpa/inet.h over winsock2
    if check_header arpa/inet.h ; then
        check_func closesocket
    elif check_header winsock2.h ; then
        check_func_headers winsock2.h closesocket -lws2 &&
            network_extralibs="-lws2" ||
        { check_func_headers winsock2.h closesocket -lws2_32 &&
            network_extralibs="-lws2_32"; } || disable winsock2_h network
        check_func_headers ws2tcpip.h getaddrinfo $network_extralibs

        check_type ws2tcpip.h socklen_t
        check_type ws2tcpip.h "struct addrinfo"
        check_type ws2tcpip.h "struct group_source_req"
        check_type ws2tcpip.h "struct ip_mreq_source"
        check_type ws2tcpip.h "struct ipv6_mreq"
        check_type winsock2.h "struct pollfd"
        check_struct winsock2.h "struct sockaddr" sa_len
        check_type ws2tcpip.h "struct sockaddr_in6"
        check_type ws2tcpip.h "struct sockaddr_storage"
    else
        disable network
    fi
fi

check_builtin atomic_cas_ptr atomic.h "void **ptr; void *oldval, *newval; atomic_cas_ptr(ptr, oldval, newval)"
check_builtin atomic_compare_exchange "" "int *ptr, *oldval; int newval; __atomic_compare_exchange_n(ptr, oldval, newval, 0, __ATOMIC_SEQ_CST, __ATOMIC_SEQ_CST)"
check_builtin machine_rw_barrier mbarrier.h "__machine_rw_barrier()"
check_builtin MemoryBarrier windows.h "MemoryBarrier()"
check_builtin sarestart signal.h "SA_RESTART"
check_builtin sync_val_compare_and_swap "" "int *ptr; int oldval, newval; __sync_val_compare_and_swap(ptr, oldval, newval)"

check_func_headers malloc.h _aligned_malloc     && enable aligned_malloc
check_func  ${malloc_prefix}memalign            && enable memalign
check_func  ${malloc_prefix}posix_memalign      && enable posix_memalign

check_func  access
check_func_headers time.h clock_gettime || { check_func_headers time.h clock_gettime -lrt && add_extralibs -lrt && LIBRT="-lrt"; }
check_func  fcntl
check_func  fork
check_func  gethrtime
check_func  getopt
check_func  getrusage
check_func  gettimeofday
check_func  gmtime_r
check_func  isatty
check_func  localtime_r
check_func  mach_absolute_time
check_func  mkstemp
check_func  mmap
check_func  mprotect
# Solaris has nanosleep in -lrt, OpenSolaris no longer needs that
check_func_headers time.h nanosleep || { check_func_headers time.h nanosleep -lrt && add_extralibs -lrt && LIBRT="-lrt"; }
check_func  sched_getaffinity
check_func  setrlimit
check_struct "sys/stat.h" "struct stat" st_mtim.tv_nsec -D_BSD_SOURCE
check_func  strerror_r
check_func  sysconf
check_func  sysctl
check_func  usleep

check_func_headers conio.h kbhit
check_func_headers io.h setmode
check_func_headers lzo/lzo1x.h lzo1x_999_compress
check_func_headers stdlib.h getenv

check_func_headers windows.h CoTaskMemFree -lole32
check_func_headers windows.h GetProcessAffinityMask
check_func_headers windows.h GetProcessTimes
check_func_headers windows.h GetSystemTimeAsFileTime
check_func_headers windows.h MapViewOfFile
check_func_headers windows.h MoveFileExA
check_func_headers windows.h PeekNamedPipe
check_func_headers windows.h SetConsoleTextAttribute
check_func_headers windows.h Sleep
check_func_headers windows.h VirtualAlloc
check_struct windows.h "CONDITION_VARIABLE" Ptr
check_func_headers glob.h glob
enabled xlib &&
    check_func_headers "X11/Xlib.h X11/extensions/Xvlib.h" XvGetPortAttribute -lXv -lX11 -lXext

check_header cl/cl.h
check_header direct.h
check_header dlfcn.h
check_header dxva.h
check_header dxva2api.h -D_WIN32_WINNT=0x0600
check_header io.h
check_header libcrystalhd/libcrystalhd_if.h
check_header mach/mach_time.h
check_header malloc.h
check_header net/udplite.h
check_header poll.h
check_header sys/mman.h
check_header sys/param.h
check_header sys/resource.h
check_header sys/select.h
check_header sys/time.h
check_header sys/un.h
check_header termios.h
check_header unistd.h
check_header vdpau/vdpau.h
check_header vdpau/vdpau_x11.h
check_header VideoDecodeAcceleration/VDADecoder.h
check_header windows.h
check_header X11/extensions/XvMClib.h
check_header asm/types.h

check_lib2 "windows.h shellapi.h" CommandLineToArgvW -lshell32
check_lib2 "windows.h wincrypt.h" CryptGenRandom -ladvapi32
check_lib2 "windows.h psapi.h" GetProcessMemoryInfo -lpsapi

check_struct "sys/time.h sys/resource.h" "struct rusage" ru_maxrss

if ! disabled w32threads && ! enabled pthreads; then
    check_func_headers "windows.h process.h" _beginthreadex &&
        enable w32threads || disable w32threads
fi

# check for some common methods of building with pthread support
# do this before the optional library checks as some of them require pthreads
if ! disabled pthreads && ! enabled w32threads && ! enabled os2threads; then
    enable pthreads
    if check_func pthread_join -pthread && check_func pthread_create -pthread; then
        add_cflags -pthread
        add_extralibs -pthread
    elif check_func pthread_join -pthreads && check_func pthread_create -pthreads; then
        add_cflags -pthreads
        add_extralibs -pthreads
    elif check_func pthread_join -ldl -pthread && check_func pthread_create -ldl -pthread; then
        add_cflags -ldl -pthread
        add_extralibs -ldl -pthread
    elif check_func pthread_join -lpthreadGC2 && check_func pthread_create -lpthreadGC2; then
        add_extralibs -lpthreadGC2
    elif check_lib pthread.h pthread_join -lpthread && check_lib pthread.h pthread_create -lpthread; then
        :
    elif ! check_func pthread_join && ! check_func pthread_create; then
        disable pthreads
    fi
    check_code cc "pthread.h" "static pthread_mutex_t atomic_lock = PTHREAD_MUTEX_INITIALIZER" || disable pthreads
fi


if enabled pthreads; then
  check_func pthread_cancel
fi

disabled  zlib || check_lib   zlib.h      zlibVersion -lz   || disable  zlib
disabled bzlib || check_lib2 bzlib.h BZ2_bzlibVersion -lbz2 || disable bzlib
disabled  lzma || check_lib2  lzma.h lzma_version_number -llzma || disable lzma

check_lib math.h sin -lm && LIBM="-lm"
disabled crystalhd || check_lib libcrystalhd/libcrystalhd_if.h DtsCrystalHDVersion -lcrystalhd || disable crystalhd

atan2f_args=2
ldexpf_args=2
powf_args=2

for func in $MATH_FUNCS; do
    eval check_mathfunc $func \${${func}_args:-1}
done

# these are off by default, so fail if requested and not available
enabled avfoundation_indev && { check_header_oc AVFoundation/AVFoundation.h || disable avfoundation_indev; }
enabled avisynth          && { { check_lib2 "windows.h" LoadLibrary; } ||
                               { check_lib2 "dlfcn.h" dlopen -ldl; } ||
                               die "ERROR: LoadLibrary/dlopen not found for avisynth"; }
enabled decklink          && { check_header DeckLinkAPI.h || die "ERROR: DeckLinkAPI.h header not found"; }
enabled frei0r            && { check_header frei0r.h || die "ERROR: frei0r.h header not found"; }
enabled gnutls            && require_pkg_config gnutls gnutls/gnutls.h gnutls_global_init
enabled ladspa            && { check_header ladspa.h || die "ERROR: ladspa.h header not found"; }
enabled libiec61883       && require libiec61883 libiec61883/iec61883.h iec61883_cmp_connect -lraw1394 -lavc1394 -lrom1394 -liec61883
enabled libaacplus        && require "libaacplus >= 2.0.0" aacplus.h aacplusEncOpen -laacplus
enabled libass            && require_pkg_config libass ass/ass.h ass_library_init
enabled libbluray         && require_pkg_config libbluray libbluray/bluray.h bd_open
enabled libbs2b           && require_pkg_config libbs2b bs2b.h bs2b_open
enabled libcelt           && require libcelt celt/celt.h celt_decode -lcelt0 &&
                             { check_lib celt/celt.h celt_decoder_create_custom -lcelt0 ||
                               die "ERROR: libcelt must be installed and version must be >= 0.11.0."; }
enabled libcaca           && require_pkg_config caca caca.h caca_create_canvas
enabled libfaac           && require2 libfaac "stdint.h faac.h" faacEncGetVersion -lfaac
enabled libfdk_aac        && require libfdk_aac fdk-aac/aacenc_lib.h aacEncOpen -lfdk-aac
flite_libs="-lflite_cmu_time_awb -lflite_cmu_us_awb -lflite_cmu_us_kal -lflite_cmu_us_kal16 -lflite_cmu_us_rms -lflite_cmu_us_slt -lflite_usenglish -lflite_cmulex -lflite"
enabled libflite          && require2 libflite "flite/flite.h" flite_init $flite_libs
enabled fontconfig        && enable libfontconfig
enabled libfontconfig     && require_pkg_config fontconfig "fontconfig/fontconfig.h" FcInit
enabled libfreetype       && require_libfreetype
enabled libfribidi        && require_pkg_config fribidi fribidi.h fribidi_version_info
enabled libgme            && require  libgme gme/gme.h gme_new_emu -lgme -lstdc++
enabled libgsm            && { for gsm_hdr in "gsm.h" "gsm/gsm.h"; do
                                   check_lib "${gsm_hdr}" gsm_create -lgsm && break;
                               done || die "ERROR: libgsm not found"; }
enabled libilbc           && require libilbc ilbc.h WebRtcIlbcfix_InitDecode -lilbc
enabled libmodplug        && require_pkg_config libmodplug libmodplug/modplug.h ModPlug_Load
enabled libmp3lame        && require "libmp3lame >= 3.98.3" lame/lame.h lame_set_VBR_quality -lmp3lame
enabled libnut            && require libnut libnut.h nut_demuxer_init -lnut
enabled libopencore_amrnb && require libopencore_amrnb opencore-amrnb/interf_dec.h Decoder_Interface_init -lopencore-amrnb
enabled libopencore_amrwb && require libopencore_amrwb opencore-amrwb/dec_if.h D_IF_init -lopencore-amrwb
enabled libopencv         && require_pkg_config opencv opencv/cxcore.h cvCreateImageHeader
enabled libopenjpeg       && { check_lib openjpeg.h opj_version -lopenmj2 -DOPJ_STATIC ||
                               check_lib openjpeg-1.5/openjpeg.h opj_version -lopenjpeg -DOPJ_STATIC ||
                               check_lib openjpeg.h opj_version -lopenjpeg -DOPJ_STATIC ||
                               die "ERROR: libopenjpeg not found"; }
enabled libopus           && require_pkg_config opus opus_multistream.h opus_multistream_decoder_create
enabled libpulse          && require_pkg_config libpulse pulse/pulseaudio.h pa_context_new
enabled libquvi           && require_pkg_config libquvi quvi/quvi.h quvi_init
enabled librtmp           && require_pkg_config librtmp librtmp/rtmp.h RTMP_Socket
enabled libschroedinger   && require_pkg_config schroedinger-1.0 schroedinger/schro.h schro_init
enabled libshine          && require_pkg_config shine shine/layer3.h shine_encode_buffer
enabled libsmbclient      && { use_pkg_config smbclient libsmbclient.h smbc_init ||
                               require smbclient libsmbclient.h smbc_init -lsmbclient; }
enabled libsoxr           && require libsoxr soxr.h soxr_create -lsoxr
enabled libssh            && require_pkg_config libssh libssh/sftp.h sftp_init
enabled libspeex          && require_pkg_config speex speex/speex.h speex_decoder_init -lspeex
enabled libstagefright_h264 && require_cpp libstagefright_h264 "binder/ProcessState.h media/stagefright/MetaData.h
    media/stagefright/MediaBufferGroup.h media/stagefright/MediaDebug.h media/stagefright/MediaDefs.h
    media/stagefright/OMXClient.h media/stagefright/OMXCodec.h" android::OMXClient -lstagefright -lmedia -lutils -lbinder -lgnustl_static
enabled libtheora         && require libtheora theora/theoraenc.h th_info_init -ltheoraenc -ltheoradec -logg
enabled libtwolame        && require libtwolame twolame.h twolame_init -ltwolame &&
                             { check_lib twolame.h twolame_encode_buffer_float32_interleaved -ltwolame ||
                               die "ERROR: libtwolame must be installed and version must be >= 0.3.10"; }
enabled libutvideo        && require_cpp utvideo "stdint.h stdlib.h utvideo/utvideo.h utvideo/Codec.h" 'CCodec*' -lutvideo -lstdc++
enabled libv4l2           && require_pkg_config libv4l2 libv4l2.h v4l2_ioctl
enabled libvidstab        && require_pkg_config "vidstab >= 0.98" vid.stab/libvidstab.h vsMotionDetectInit
enabled libvo_aacenc      && require libvo_aacenc vo-aacenc/voAAC.h voGetAACEncAPI -lvo-aacenc
enabled libvo_amrwbenc    && require libvo_amrwbenc vo-amrwbenc/enc_if.h E_IF_init -lvo-amrwbenc
enabled libvorbis         && require libvorbis vorbis/vorbisenc.h vorbis_info_init -lvorbisenc -lvorbis -logg
enabled libvpx            && {
    enabled libvpx_vp8_decoder && { check_lib2 "vpx/vpx_decoder.h vpx/vp8dx.h" vpx_codec_dec_init_ver -lvpx ||
                                    die "ERROR: libvpx decoder version must be >=0.9.1"; }
    enabled libvpx_vp8_encoder && { check_lib2 "vpx/vpx_encoder.h vpx/vp8cx.h" "vpx_codec_enc_init_ver VP8E_SET_MAX_INTRA_BITRATE_PCT" -lvpx ||
                                    die "ERROR: libvpx encoder version must be >=0.9.7"; }
    enabled libvpx_vp9_decoder && { check_lib2 "vpx/vpx_decoder.h vpx/vp8dx.h" "vpx_codec_vp9_dx" -lvpx || disable libvpx_vp9_decoder; }
    enabled libvpx_vp9_encoder && { check_lib2 "vpx/vpx_encoder.h vpx/vp8cx.h" "vpx_codec_vp9_cx VP9E_SET_AQ_MODE" -lvpx || disable libvpx_vp9_encoder; } }
enabled libwavpack        && require libwavpack wavpack/wavpack.h WavpackOpenFileOutput  -lwavpack
enabled libwebp           && require_pkg_config "libwebp >= 0.2.0" webp/encode.h WebPGetEncoderVersion
enabled libx264           && { use_pkg_config x264 "stdint.h x264.h" x264_encoder_encode ||
                               { require libx264 x264.h x264_encoder_encode -lx264 &&
                                 warn "using libx264 without pkg-config"; } } &&
                             { check_cpp_condition x264.h "X264_BUILD >= 118" ||
                               die "ERROR: libx264 must be installed and version must be >= 0.118."; }
enabled libx265           && require_pkg_config x265 x265.h x265_encoder_encode &&
                             { check_cpp_condition x265.h "X265_BUILD >= 17" ||
                               die "ERROR: libx265 version must be >= 17."; }
enabled libxavs           && require libxavs xavs.h xavs_encoder_encode -lxavs
enabled libxvid           && require libxvid xvid.h xvid_global -lxvidcore
enabled libzmq            && require_pkg_config libzmq zmq.h zmq_ctx_new
enabled libzvbi           && require libzvbi libzvbi.h vbi_decoder_new -lzvbi
enabled openal            && { { for al_libs in "${OPENAL_LIBS}" "-lopenal" "-lOpenAL32"; do
                               check_lib 'AL/al.h' alGetError "${al_libs}" && break; done } ||
                               die "ERROR: openal not found"; } &&
                             { check_cpp_condition "AL/al.h" "defined(AL_VERSION_1_1)" ||
                               die "ERROR: openal must be installed and version must be 1.1 or compatible"; }
enabled opencl            && { check_lib2 OpenCL/cl.h clEnqueueNDRangeKernel -Wl,-framework,OpenCL ||
                               check_lib2 CL/cl.h clEnqueueNDRangeKernel -lOpenCL ||
                               die "ERROR: opencl not found"; } &&
                             { check_cpp_condition "OpenCL/cl.h" "defined(CL_VERSION_1_2)" ||
                               check_cpp_condition "CL/cl.h" "defined(CL_VERSION_1_2)" ||
                               die "ERROR: opencl must be installed and version must be 1.2 or compatible"; }
enabled opengl            && { check_lib GL/glx.h glXGetProcAddress "-lGL" ||
                               check_lib2 windows.h wglGetProcAddress "-lopengl32 -lgdi32" ||
                               check_lib2 OpenGL/gl3.h glGetError "-Wl,-framework,OpenGL" ||
                               check_lib2 ES2/gl.h glGetError "-isysroot=${sysroot} -Wl,-framework,OpenGLES" ||
                               die "ERROR: opengl not found."
                             }
enabled openssl           && { check_lib openssl/ssl.h SSL_library_init -lssl -lcrypto ||
                               check_lib openssl/ssl.h SSL_library_init -lssl32 -leay32 ||
                               check_lib openssl/ssl.h SSL_library_init -lssl -lcrypto -lws2_32 -lgdi32 ||
                               die "ERROR: openssl not found"; }
enabled qtkit_indev      && { check_header_oc QTKit/QTKit.h || disable qtkit_indev; }

if enabled gnutls; then
    { check_lib nettle/bignum.h nettle_mpz_get_str_256 -lnettle -lhogweed -lgmp && enable nettle; } ||
    { check_lib gcrypt.h gcry_mpi_new -lgcrypt && enable gcrypt; }
fi

# libdc1394 check
if enabled libdc1394; then
    { check_lib dc1394/dc1394.h dc1394_new -ldc1394 -lraw1394 &&
        enable libdc1394_2; } ||
    { check_lib libdc1394/dc1394_control.h dc1394_create_handle -ldc1394_control -lraw1394 &&
        enable libdc1394_1; } ||
    die "ERROR: No version of libdc1394 found "
fi
if ! disabled sdl; then
    SDL_CONFIG="${cross_prefix}sdl-config"
    if check_pkg_config sdl SDL_events.h SDL_PollEvent; then
        check_cpp_condition SDL.h "(SDL_MAJOR_VERSION<<16 | SDL_MINOR_VERSION<<8 | SDL_PATCHLEVEL) >= 0x010201" $sdl_cflags &&
        check_cpp_condition SDL.h "(SDL_MAJOR_VERSION<<16 | SDL_MINOR_VERSION<<8 | SDL_PATCHLEVEL) < 0x010300" $sdl_cflags &&
        enable sdl
    else
        if "${SDL_CONFIG}" --version > /dev/null 2>&1; then
            sdl_cflags=$("${SDL_CONFIG}" --cflags)
            sdl_libs=$("${SDL_CONFIG}" --libs)
            check_func_headers SDL_version.h SDL_Linked_Version $sdl_cflags $sdl_libs &&
            check_cpp_condition SDL.h "(SDL_MAJOR_VERSION<<16 | SDL_MINOR_VERSION<<8 | SDL_PATCHLEVEL) >= 0x010201" $sdl_cflags &&
            check_cpp_condition SDL.h "(SDL_MAJOR_VERSION<<16 | SDL_MINOR_VERSION<<8 | SDL_PATCHLEVEL) < 0x010300" $sdl_cflags &&
            enable sdl
        elif enabled sdl ; then
            die "ERROR: SDL not found"
        else
            disable sdl
        fi
    fi
fi
enabled sdl && add_cflags $sdl_cflags && add_extralibs $sdl_libs

makeinfo --version > /dev/null 2>&1 && enable makeinfo  || disable makeinfo
enabled makeinfo && (makeinfo --version | \
                     grep -q 'makeinfo (GNU texinfo) 5' > /dev/null 2>&1) \
    && enable makeinfo_html || disable makeinfo_html
disabled makeinfo_html && texi2html --help 2> /dev/null | grep -q 'init-file' && enable texi2html || disable texi2html
perl -v            > /dev/null 2>&1 && enable perl      || disable perl
pod2man --help     > /dev/null 2>&1 && enable pod2man   || disable pod2man
rsync --help 2> /dev/null | grep -q 'contimeout' && enable rsync_contimeout || disable rsync_contimeout

check_header linux/fb.h
check_header linux/videodev.h
check_header linux/videodev2.h
check_code cc linux/videodev2.h "struct v4l2_frmsizeenum vfse; vfse.discrete.width = 0;" && enable_safe struct_v4l2_frmivalenum_discrete

check_header sys/videoio.h
check_code cc sys/videoio.h "struct v4l2_frmsizeenum vfse; vfse.discrete.width = 0;" && enable_safe struct_v4l2_frmivalenum_discrete

check_func_headers "windows.h vfw.h" capCreateCaptureWindow "$vfwcap_indev_extralibs"
# check that WM_CAP_DRIVER_CONNECT is defined to the proper value
# w32api 3.12 had it defined wrong
check_cpp_condition vfw.h "WM_CAP_DRIVER_CONNECT > WM_USER" && enable vfwcap_defines

check_type "dshow.h" IBaseFilter

# check for ioctl_meteor.h, ioctl_bt848.h and alternatives
{ check_header dev/bktr/ioctl_meteor.h &&
  check_header dev/bktr/ioctl_bt848.h; } ||
{ check_header machine/ioctl_meteor.h &&
  check_header machine/ioctl_bt848.h; } ||
{ check_header dev/video/meteor/ioctl_meteor.h &&
  check_header dev/video/bktr/ioctl_bt848.h; } ||
check_header dev/ic/bt8xx.h

check_header sndio.h
if check_struct sys/soundcard.h audio_buf_info bytes; then
    enable_safe sys/soundcard.h
else
    check_cc -D__BSD_VISIBLE -D__XSI_VISIBLE <<EOF && add_cppflags -D__BSD_VISIBLE -D__XSI_VISIBLE && enable_safe sys/soundcard.h
    #include <sys/soundcard.h>
    audio_buf_info abc;
EOF
fi
check_header soundcard.h

enabled_any alsa_indev alsa_outdev &&
    check_lib2 alsa/asoundlib.h snd_pcm_htimestamp -lasound

enabled jack_indev && check_lib2 jack/jack.h jack_client_open -ljack && check_func sem_timedwait &&
    check_func jack_port_get_latency_range -ljack

enabled_any sndio_indev sndio_outdev && check_lib2 sndio.h sio_open -lsndio

if enabled libcdio; then
    check_lib2 "cdio/cdda.h cdio/paranoia.h" cdio_cddap_open -lcdio_paranoia -lcdio_cdda -lcdio ||
    check_lib2 "cdio/paranoia/cdda.h cdio/paranoia/paranoia.h" cdio_cddap_open -lcdio_paranoia -lcdio_cdda -lcdio ||
    die "ERROR: libcdio-paranoia not found"
fi

enabled xlib &&
    check_lib X11/Xlib.h XOpenDisplay -lX11 || disable xlib

if ! disabled libxcb; then
    check_pkg_config xcb xcb/xcb.h xcb_connect || {
        enabled libxcb && die "ERROR: libxcb not found";
    } && disable x11grab && enable libxcb

if enabled libxcb; then
    disabled libxcb_shm || {
        check_pkg_config xcb-shm xcb/shm.h xcb_shm_attach || {
            enabled libxcb_shm && die "ERROR: libxcb_shm not found";
        } && check_header sys/shm.h && enable libxcb_shm; }

    disabled libxcb_xfixes || {
        check_pkg_config xcb-xfixes xcb/xfixes.h xcb_xfixes_get_cursor_image || {
            enabled libxcb_xfixes && die "ERROR: libxcb_xfixes not found";
        } && enable libxcb_xfixes; }

    disabled libxcb_shape || {
        check_pkg_config xcb-shape xcb/shape.h xcb_shape_get_rectangles || {
            enabled libxcb_shape && die "ERROR: libxcb_shape not found";
        } && enable libxcb_shape; }

    add_cflags $xcb_cflags $xcb_shm_cflags $xcb_xfixes_cflags $xcb_shape_cflags
    add_extralibs $xcb_libs $xcb_shm_libs $xcb_xfixes_libs $xcb_shape_libs
fi
fi

if enabled x11grab; then
    enabled xlib || die "ERROR: Xlib not found"
    require Xext X11/extensions/XShm.h XShmCreateImage -lXext
    require Xfixes X11/extensions/Xfixes.h XFixesGetCursorImage -lXfixes
fi

check_func_headers "windows.h" CreateDIBSection "$gdigrab_indev_extralibs"

enabled dxva2api_h &&
    check_cc <<EOF && enable dxva2api_cobj
#define _WIN32_WINNT 0x0600
#define COBJMACROS
#include <windows.h>
#include <d3d9.h>
#include <dxva2api.h>
int main(void) { IDirectXVideoDecoder *o = NULL; IDirectXVideoDecoder_Release(o); return 0; }
EOF

enabled vaapi &&
    check_lib va/va.h vaInitialize -lva ||
    disable vaapi

enabled vdpau &&
    check_cpp_condition vdpau/vdpau.h "defined VDP_DECODER_PROFILE_MPEG4_PART2_ASP" ||
    disable vdpau

enabled vdpau && enabled xlib &&
    check_func_headers "vdpau/vdpau.h vdpau/vdpau_x11.h" vdp_device_create_x11 -lvdpau &&
    prepend ffmpeg_libs $($ldflags_filter "-lvdpau") &&
    enable vdpau_x11

# Funny iconv installations are not unusual, so check it after all flags have been set
disabled iconv || check_func_headers iconv.h iconv || check_lib2 iconv.h iconv -liconv || disable iconv

enabled debug && add_cflags -g"$debuglevel" && add_asflags -g"$debuglevel"

# add some useful compiler flags if supported
check_cflags -Wdeclaration-after-statement
check_cflags -Wall
check_cflags -Wdisabled-optimization
check_cflags -Wpointer-arith
check_cflags -Wredundant-decls
check_cflags -Wwrite-strings
check_cflags -Wtype-limits
check_cflags -Wundef
check_cflags -Wmissing-prototypes
check_cflags -Wno-pointer-to-int-cast
check_cflags -Wstrict-prototypes
check_cflags -Wempty-body
enabled extra_warnings && check_cflags -Winline

check_disable_warning(){
    warning_flag=-W${1#-Wno-}
    test_cflags $warning_flag && add_cflags $1
}

check_disable_warning -Wno-parentheses
check_disable_warning -Wno-switch
check_disable_warning -Wno-format-zero-length
check_disable_warning -Wno-pointer-sign

# add some linker flags
check_ldflags -Wl,--warn-common
check_ldflags -Wl,-rpath-link=libpostproc:libswresample:libswscale:libavfilter:libavdevice:libavformat:libavcodec:libavutil:libavresample
enabled rpath && add_ldexeflags -Wl,-rpath,$libdir
test_ldflags -Wl,-Bsymbolic && append SHFLAGS -Wl,-Bsymbolic

# add some strip flags
# -wN '..@*' is more selective than -x, but not available everywhere.
check_stripflags -wN \'..@*\' || check_stripflags -x

enabled neon_clobber_test &&
    check_ldflags -Wl,--wrap,avcodec_open2              \
                  -Wl,--wrap,avcodec_decode_audio4      \
                  -Wl,--wrap,avcodec_decode_video2      \
                  -Wl,--wrap,avcodec_decode_subtitle2   \
                  -Wl,--wrap,avcodec_encode_audio2      \
                  -Wl,--wrap,avcodec_encode_video2      \
                  -Wl,--wrap,avcodec_encode_subtitle    \
                  -Wl,--wrap,swr_convert                \
                  -Wl,--wrap,avresample_convert ||
    disable neon_clobber_test

enabled xmm_clobber_test &&
    check_ldflags -Wl,--wrap,avcodec_open2              \
                  -Wl,--wrap,avcodec_decode_audio4      \
                  -Wl,--wrap,avcodec_decode_video2      \
                  -Wl,--wrap,avcodec_decode_subtitle2   \
                  -Wl,--wrap,avcodec_encode_audio2      \
                  -Wl,--wrap,avcodec_encode_video       \
                  -Wl,--wrap,avcodec_encode_video2      \
                  -Wl,--wrap,avcodec_encode_subtitle    \
                  -Wl,--wrap,swr_convert                \
                  -Wl,--wrap,avresample_convert         \
                  -Wl,--wrap,sws_scale ||
    disable xmm_clobber_test

echo "X{};" > $TMPV
if test_ldflags -Wl,--version-script,$TMPV; then
    append SHFLAGS '-Wl,--version-script,\$(SUBDIR)lib\$(NAME).ver'
    check_cc <<EOF && enable symver_asm_label
void ff_foo(void) __asm__ ("av_foo@VERSION");
void ff_foo(void) { ${inline_asm+__asm__($quotes);} }
EOF
    check_cc <<EOF && enable symver_gnu_asm
__asm__(".symver ff_foo,av_foo@VERSION");
void ff_foo(void) {}
EOF
fi

if [ -z "$optflags" ]; then
    if enabled small; then
        optflags=$cflags_size
    elif enabled optimizations; then
        optflags=$cflags_speed
    else
        optflags=$cflags_noopt
    fi
fi

check_optflags(){
    check_cflags "$@"
    enabled lto && check_ldflags "$@"
}


if enabled lto; then
    test "$cc_type" != "$ld_type" && die "LTO requires same compiler and linker"
    check_cflags  -flto
    check_ldflags -flto $cpuflags
    disable inline_asm_direct_symbol_refs
fi

check_optflags $optflags
check_optflags -fno-math-errno
check_optflags -fno-signed-zeros

enabled ftrapv && check_cflags -ftrapv

check_cc -mno-red-zone <<EOF && noredzone_flags="-mno-red-zone"
int x;
EOF


if enabled icc; then
    # Just warnings, no remarks
    check_cflags -w1
    # -wd: Disable following warnings
    # 144, 167, 556: -Wno-pointer-sign
    # 188: enumerated type mixed with another type
    # 1292: attribute "foo" ignored
    # 1419: external declaration in primary source file
    # 10006: ignoring unknown option -fno-signed-zeros
    # 10148: ignoring unknown option -Wno-parentheses
    # 10156: ignoring option '-W'; no argument required
    check_cflags -wd144,167,188,556,1292,1419,10006,10148,10156
    # 11030: Warning unknown option --as-needed
    # 10156: ignoring option '-export'; no argument required
    check_ldflags -wd10156,11030
    # icc 11.0 and 11.1 work with ebp_available, but don't pass the test
    enable ebp_available
    # The test above does not test linking
    enabled lto && disable symver_asm_label
    if enabled x86_32; then
        icc_version=$($cc -dumpversion)
        test ${icc_version%%.*} -ge 11 &&
            check_cflags -falign-stack=maintain-16-byte ||
            disable aligned_stack
    fi
elif enabled ccc; then
    # disable some annoying warnings
    add_cflags -msg_disable bitnotint
    add_cflags -msg_disable mixfuncvoid
    add_cflags -msg_disable nonstandcast
    add_cflags -msg_disable unsupieee
elif enabled gcc; then
    check_optflags -fno-tree-vectorize
    check_cflags -Werror=format-security
    check_cflags -Werror=implicit-function-declaration
    check_cflags -Werror=missing-prototypes
    check_cflags -Werror=return-type
    check_cflags -Werror=vla
    check_cflags -Wformat
    enabled extra_warnings || check_disable_warning -Wno-maybe-uninitialized
elif enabled llvm_gcc; then
    check_cflags -mllvm -stack-alignment=16
elif enabled clang; then
    check_cflags -mllvm -stack-alignment=16
    check_cflags -Qunused-arguments
    check_cflags -Werror=implicit-function-declaration
    check_cflags -Werror=missing-prototypes
    check_cflags -Werror=return-type
elif enabled cparser; then
    add_cflags -Wno-missing-variable-declarations
    add_cflags -Wno-empty-statement
elif enabled armcc; then
    add_cflags -W${armcc_opt},--diag_suppress=4343 # hardfp compat
    add_cflags -W${armcc_opt},--diag_suppress=3036 # using . as system include dir
    # 2523: use of inline assembly is deprecated
    add_cflags -W${armcc_opt},--diag_suppress=2523
    add_cflags -W${armcc_opt},--diag_suppress=1207
    add_cflags -W${armcc_opt},--diag_suppress=1293 # assignment in condition
    add_cflags -W${armcc_opt},--diag_suppress=3343 # hardfp compat
    add_cflags -W${armcc_opt},--diag_suppress=167  # pointer sign
    add_cflags -W${armcc_opt},--diag_suppress=513  # pointer sign
elif enabled tms470; then
    add_cflags -pds=824 -pds=837
    disable inline_asm
elif enabled pathscale; then
    add_cflags -fstrict-overflow -OPT:wrap_around_unsafe_opt=OFF
elif enabled_any msvc icl; then
    enabled x86_32 && disable aligned_stack
    enabled_all x86_32 debug && add_cflags -Oy-
    enabled debug && add_ldflags -debug
    enable pragma_deprecated
    if enabled icl; then
        # -Qansi-alias is basically -fstrict-aliasing, but does not work
        # (correctly) on icl 13.x.
        check_cpp_condition "windows.h" "__ICL < 1300 || __ICL >= 1400" &&
            add_cflags -Qansi-alias
        # Some inline asm is not compilable in debug
        if enabled debug; then
            disable ebp_available
            disable ebx_available
        fi
    fi
    # msvcrt10 x64 incorrectly enables log2, only msvcrt12 onwards actually has log2.
    check_cpp_condition crtversion.h "_VC_CRT_MAJOR_VERSION >= 12" || disable log2
fi

case $as_type in
    clang)
        add_asflags -Qunused-arguments
    ;;
esac

case $ld_type in
    clang)
        check_ldflags -Qunused-arguments
    ;;
esac

case $target_os in
    osf1)
        enabled ccc && add_ldflags '-Wl,-expect_unresolved,*'
    ;;
    plan9)
        add_cppflags -Dmain=plan9_main
    ;;
esac

enable frame_thread_encoder

enabled asm || { arch=c; disable $ARCH_LIST $ARCH_EXT_LIST; }

check_deps $CONFIG_LIST       \
           $CONFIG_EXTRA      \
           $HAVE_LIST         \
           $ALL_COMPONENTS    \

enabled threads && ! enabled pthreads && ! enabled atomics_native && die "non pthread threading without atomics not supported, try adding --enable-pthreads or --cpu=i486 or higher if you are on x86"


if test $target_os = "haiku"; then
    disable memalign
    disable posix_memalign
fi

enabled_all dxva2 dxva2api_cobj CoTaskMemFree &&
    prepend ffmpeg_libs $($ldflags_filter "-lole32") &&
    enable dxva2_lib

! enabled_any memalign posix_memalign aligned_malloc &&
    enabled simd_align_16 && enable memalign_hack

# add_dep lib dep
# -> enable ${lib}_deps_${dep}
# -> add $dep to ${lib}_deps only once
add_dep() {
    lib=$1
    dep=$2
    enabled "${lib}_deps_${dep}" && return 0
    enable  "${lib}_deps_${dep}"
    prepend "${lib}_deps" $dep
}

# merge deps lib components
# merge all ${component}_deps into ${lib}_deps and ${lib}_deps_*
merge_deps() {
    lib=$1
    shift
    for comp in $*; do
        enabled $comp || continue
        eval "dep=\"\$${comp}_deps\""
        for d in $dep; do
            add_dep $lib $d
        done
    done
}

merge_deps libavfilter $FILTER_LIST

map 'enabled $v && intrinsics=${v#intrinsics_}' $INTRINSICS_LIST

for thread in $THREADS_LIST; do
    if enabled $thread; then
        test -n "$thread_type" &&
            die "ERROR: Only one thread type must be selected." ||
            thread_type="$thread"
    fi
done

enabled zlib && add_cppflags -DZLIB_CONST

# conditional library dependencies, in linking order
enabled amovie_filter       && prepend avfilter_deps "avformat avcodec"
enabled aresample_filter    && prepend avfilter_deps "swresample"
enabled asyncts_filter      && prepend avfilter_deps "avresample"
enabled atempo_filter       && prepend avfilter_deps "avcodec"
enabled ebur128_filter && enabled swresample && prepend avfilter_deps "swresample"
enabled elbg_filter         && prepend avfilter_deps "avcodec"
enabled mcdeint_filter      && prepend avfilter_deps "avcodec"
enabled movie_filter    && prepend avfilter_deps "avformat avcodec"
enabled mp_filter           && prepend avfilter_deps "avcodec"
enabled pan_filter          && prepend avfilter_deps "swresample"
enabled pp_filter           && prepend avfilter_deps "postproc"
enabled removelogo_filter   && prepend avfilter_deps "avformat avcodec swscale"
enabled resample_filter && prepend avfilter_deps "avresample"
enabled sab_filter          && prepend avfilter_deps "swscale"
enabled scale_filter    && prepend avfilter_deps "swscale"
enabled showspectrum_filter && prepend avfilter_deps "avcodec"
enabled smartblur_filter    && prepend avfilter_deps "swscale"
enabled subtitles_filter    && prepend avfilter_deps "avformat avcodec"

enabled lavfi_indev         && prepend avdevice_deps "avfilter"

enabled opus_decoder    && prepend avcodec_deps "swresample"

expand_deps(){
    lib_deps=${1}_deps
    eval "deps=\$$lib_deps"
    append $lib_deps $(map 'eval echo \$${v}_deps' $deps)
    unique $lib_deps
}

#we have to remove gpl from the deps here as some code assumes all lib deps are libs
postproc_deps="$(filter_out 'gpl' $postproc_deps)"

map 'expand_deps $v' $LIBRARY_LIST

echo "install prefix            $prefix"
echo "source path               $source_path"
echo "C compiler                $cc"
echo "C library                 $libc_type"
if test "$host_cc" != "$cc"; then
    echo "host C compiler           $host_cc"
    echo "host C library            $host_libc_type"
fi
echo "ARCH                      $arch ($cpu)"
if test "$build_suffix" != ""; then
    echo "build suffix              $build_suffix"
fi
if test "$progs_suffix" != ""; then
    echo "progs suffix              $progs_suffix"
fi
if test "$extra_version" != ""; then
    echo "version string suffix     $extra_version"
fi
echo "big-endian                ${bigendian-no}"
echo "runtime cpu detection     ${runtime_cpudetect-no}"
if enabled x86; then
    echo "${yasmexe}                      ${yasm-no}"
    echo "MMX enabled               ${mmx-no}"
    echo "MMXEXT enabled            ${mmxext-no}"
    echo "3DNow! enabled            ${amd3dnow-no}"
    echo "3DNow! extended enabled   ${amd3dnowext-no}"
    echo "SSE enabled               ${sse-no}"
    echo "SSSE3 enabled             ${ssse3-no}"
    echo "AVX enabled               ${avx-no}"
    echo "XOP enabled               ${xop-no}"
    echo "FMA3 enabled              ${fma3-no}"
    echo "FMA4 enabled              ${fma4-no}"
    echo "i686 features enabled     ${i686-no}"
    echo "CMOV is fast              ${fast_cmov-no}"
    echo "EBX available             ${ebx_available-no}"
    echo "EBP available             ${ebp_available-no}"
fi
if enabled aarch64; then
    echo "NEON enabled              ${neon-no}"
    echo "VFP enabled               ${vfp-no}"
fi
if enabled arm; then
    echo "ARMv5TE enabled           ${armv5te-no}"
    echo "ARMv6 enabled             ${armv6-no}"
    echo "ARMv6T2 enabled           ${armv6t2-no}"
    echo "VFP enabled               ${vfp-no}"
    echo "NEON enabled              ${neon-no}"
    echo "THUMB enabled             ${thumb-no}"
fi
if enabled mips; then
    echo "MIPS FPU enabled          ${mipsfpu-no}"
    echo "MIPS32R2 enabled          ${mips32r2-no}"
    echo "MIPS DSP R1 enabled       ${mipsdspr1-no}"
    echo "MIPS DSP R2 enabled       ${mipsdspr2-no}"
fi
if enabled ppc; then
    echo "AltiVec enabled           ${altivec-no}"
    echo "PPC 4xx optimizations     ${ppc4xx-no}"
    echo "PPC VSX optimizations     ${vsx-no}"
    echo "dcbzl available           ${dcbzl-no}"
fi
echo "debug symbols             ${debug-no}"
echo "strip symbols             ${stripping-no}"
echo "optimize for size         ${small-no}"
echo "optimizations             ${optimizations-no}"
echo "static                    ${static-no}"
echo "shared                    ${shared-no}"
echo "postprocessing support    ${postproc-no}"
echo "new filter support        ${avfilter-no}"
echo "network support           ${network-no}"
echo "threading support         ${thread_type-no}"
echo "safe bitstream reader     ${safe_bitstream_reader-no}"
echo "SDL support               ${sdl-no}"
echo "opencl enabled            ${opencl-no}"
echo "texi2html enabled         ${texi2html-no}"
echo "perl enabled              ${perl-no}"
echo "pod2man enabled           ${pod2man-no}"
echo "makeinfo enabled          ${makeinfo-no}"
echo "makeinfo supports HTML    ${makeinfo_html-no}"
test -n "$random_seed" &&
    echo "random seed               ${random_seed}"
echo

echo "External libraries:"
print_enabled '' $EXTERNAL_LIBRARY_LIST | print_3_columns
echo

for type in decoder encoder hwaccel parser demuxer muxer protocol filter bsf indev outdev; do
    echo "Enabled ${type}s:"
    eval list=\$$(toupper $type)_LIST
    print_enabled '_*' $list | print_3_columns
    echo
done

license="LGPL version 2.1 or later"
if enabled nonfree; then
    license="nonfree and unredistributable"
elif enabled gplv3; then
    license="GPL version 3 or later"
elif enabled lgplv3; then
    license="LGPL version 3 or later"
elif enabled gpl; then
    license="GPL version 2 or later"
fi

echo "License: $license"

echo "Creating config.mak, config.h, and doc/config.texi..."

test -e Makefile || echo "include $source_path/Makefile" > Makefile

enabled stripping || strip="echo skipping strip"

config_files="$TMPH config.mak doc/config.texi"

cat > config.mak <<EOF
# Automatically generated by configure - do not modify!
ifndef FFMPEG_CONFIG_MAK
FFMPEG_CONFIG_MAK=1
FFMPEG_CONFIGURATION=$FFMPEG_CONFIGURATION
prefix=$prefix
LIBDIR=\$(DESTDIR)$libdir
SHLIBDIR=\$(DESTDIR)$shlibdir
INCDIR=\$(DESTDIR)$incdir
BINDIR=\$(DESTDIR)$bindir
DATADIR=\$(DESTDIR)$datadir
DOCDIR=\$(DESTDIR)$docdir
MANDIR=\$(DESTDIR)$mandir
SRC_PATH=$source_path
ifndef MAIN_MAKEFILE
SRC_PATH:=\$(SRC_PATH:.%=..%)
endif
CC_IDENT=$cc_ident
ARCH=$arch
INTRINSICS=$intrinsics
CC=$cc
CXX=$cxx
AS=$as
LD=$ld
DEPCC=$dep_cc
DEPCCFLAGS=$DEPCCFLAGS \$(CPPFLAGS)
DEPAS=$as
DEPASFLAGS=$DEPASFLAGS \$(CPPFLAGS)
YASM=$yasmexe
DEPYASM=$yasmexe
AR=$ar
ARFLAGS=$arflags
AR_O=$ar_o
RANLIB=$ranlib
STRIP=$strip
CP=cp -p
LN_S=$ln_s
CPPFLAGS=$CPPFLAGS
CFLAGS=$CFLAGS
CXXFLAGS=$CXXFLAGS
ASFLAGS=$ASFLAGS
AS_C=$AS_C
AS_O=$AS_O
CC_C=$CC_C
CC_E=$CC_E
CC_O=$CC_O
CXX_C=$CXX_C
CXX_O=$CXX_O
LD_O=$LD_O
LD_LIB=$LD_LIB
LD_PATH=$LD_PATH
DLLTOOL=$dlltool
WINDRES=$windres
DEPWINDRES=$dep_cc
DOXYGEN=$doxygen
LDFLAGS=$LDFLAGS
LDEXEFLAGS=$LDEXEFLAGS
SHFLAGS=$(echo $($ldflags_filter $SHFLAGS))
ASMSTRIPFLAGS=$ASMSTRIPFLAGS
YASMFLAGS=$YASMFLAGS
BUILDSUF=$build_suffix
PROGSSUF=$progs_suffix
FULLNAME=$FULLNAME
LIBPREF=$LIBPREF
LIBSUF=$LIBSUF
LIBNAME=$LIBNAME
SLIBPREF=$SLIBPREF
SLIBSUF=$SLIBSUF
EXESUF=$EXESUF
EXTRA_VERSION=$extra_version
CCDEP=$CCDEP
CXXDEP=$CXXDEP
CCDEP_FLAGS=$CCDEP_FLAGS
ASDEP=$ASDEP
ASDEP_FLAGS=$ASDEP_FLAGS
CC_DEPFLAGS=$CC_DEPFLAGS
AS_DEPFLAGS=$AS_DEPFLAGS
HOSTCC=$host_cc
HOSTLD=$host_ld
HOSTCFLAGS=$host_cflags
HOSTCPPFLAGS=$host_cppflags
HOSTEXESUF=$HOSTEXESUF
HOSTLDFLAGS=$host_ldflags
HOSTLIBS=$host_libs
DEPHOSTCC=$host_cc
DEPHOSTCCFLAGS=$DEPHOSTCCFLAGS \$(HOSTCCFLAGS)
HOSTCCDEP=$HOSTCCDEP
HOSTCCDEP_FLAGS=$HOSTCCDEP_FLAGS
HOSTCC_DEPFLAGS=$HOSTCC_DEPFLAGS
HOSTCC_C=$HOSTCC_C
HOSTCC_O=$HOSTCC_O
HOSTLD_O=$HOSTLD_O
TARGET_EXEC=$target_exec $target_exec_args
TARGET_PATH=$target_path
TARGET_SAMPLES=${target_samples:-\$(SAMPLES)}
CFLAGS-ffplay=$sdl_cflags
ZLIB=$($ldflags_filter -lz)
LIB_INSTALL_EXTRA_CMD=$LIB_INSTALL_EXTRA_CMD
EXTRALIBS=$extralibs
COMPAT_OBJS=$compat_objs
EXEOBJS=$exeobjs
INSTALL=$install
LIBTARGET=${LIBTARGET}
SLIBNAME=${SLIBNAME}
SLIBNAME_WITH_VERSION=${SLIBNAME_WITH_VERSION}
SLIBNAME_WITH_MAJOR=${SLIBNAME_WITH_MAJOR}
SLIB_CREATE_DEF_CMD=${SLIB_CREATE_DEF_CMD}
SLIB_EXTRA_CMD=${SLIB_EXTRA_CMD}
SLIB_INSTALL_NAME=${SLIB_INSTALL_NAME}
SLIB_INSTALL_LINKS=${SLIB_INSTALL_LINKS}
SLIB_INSTALL_EXTRA_LIB=${SLIB_INSTALL_EXTRA_LIB}
SLIB_INSTALL_EXTRA_SHLIB=${SLIB_INSTALL_EXTRA_SHLIB}
SAMPLES:=${samples:-\$(FATE_SAMPLES)}
NOREDZONE_FLAGS=$noredzone_flags
EOF

get_version(){
    lcname=lib${1}
    name=$(toupper $lcname)
    file=$source_path/$lcname/version.h
    eval $(awk "/#define ${name}_VERSION_M/ { print \$2 \"=\" \$3 }" "$file")
    enabled raise_major && eval ${name}_VERSION_MAJOR=$((${name}_VERSION_MAJOR+100))
    eval ${name}_VERSION=\$${name}_VERSION_MAJOR.\$${name}_VERSION_MINOR.\$${name}_VERSION_MICRO
    eval echo "${lcname}_VERSION=\$${name}_VERSION" >> config.mak
    eval echo "${lcname}_VERSION_MAJOR=\$${name}_VERSION_MAJOR" >> config.mak
    eval echo "${lcname}_VERSION_MINOR=\$${name}_VERSION_MINOR" >> config.mak
}

map 'get_version $v' $LIBRARY_LIST

map 'eval echo "${v}_FFLIBS=\$${v}_deps" >> config.mak' $LIBRARY_LIST

print_program_libs(){
    eval "program_libs=\$${1}_libs"
    eval echo "LIBS-${1}=${program_libs}" >> config.mak
}

map 'print_program_libs $v' $PROGRAM_LIST

cat > $TMPH <<EOF
/* Automatically generated by configure - do not modify! */
#ifndef FFMPEG_CONFIG_H
#define FFMPEG_CONFIG_H
#define FFMPEG_CONFIGURATION "$(c_escape $FFMPEG_CONFIGURATION)"
#define FFMPEG_LICENSE "$(c_escape $license)"
#define CONFIG_THIS_YEAR 2014
#define FFMPEG_DATADIR "$(eval c_escape $datadir)"
#define AVCONV_DATADIR "$(eval c_escape $datadir)"
#define CC_IDENT "$(c_escape ${cc_ident:-Unknown compiler})"
#define av_restrict $_restrict
#define EXTERN_PREFIX "${extern_prefix}"
#define EXTERN_ASM ${extern_prefix}
#define BUILDSUF "$build_suffix"
#define SLIBSUF "$SLIBSUF"
#define HAVE_MMX2 HAVE_MMXEXT
#define SWS_MAX_FILTER_SIZE $sws_max_filter_size
EOF

test -n "$assert_level" &&
    echo "#define ASSERT_LEVEL $assert_level" >>$TMPH

test -n "$malloc_prefix" &&
    echo "#define MALLOC_PREFIX $malloc_prefix" >>$TMPH

if enabled yasm; then
    append config_files $TMPASM
    printf '' >$TMPASM
fi

enabled getenv || echo "#define getenv(x) NULL" >> $TMPH


mkdir -p doc
echo "@c auto-generated by configure" > doc/config.texi

print_config ARCH_   "$config_files" $ARCH_LIST
print_config HAVE_   "$config_files" $HAVE_LIST
print_config CONFIG_ "$config_files" $CONFIG_LIST       \
                                     $CONFIG_EXTRA      \
                                     $ALL_COMPONENTS    \

echo "#endif /* FFMPEG_CONFIG_H */" >> $TMPH
echo "endif # FFMPEG_CONFIG_MAK" >> config.mak

# Do not overwrite an unchanged config.h to avoid superfluous rebuilds.
cp_if_changed $TMPH config.h
touch .config

enabled yasm && cp_if_changed $TMPASM config.asm

cat > $TMPH <<EOF
/* Generated by ffconf */
#ifndef AVUTIL_AVCONFIG_H
#define AVUTIL_AVCONFIG_H
EOF

print_config AV_HAVE_ $TMPH $HAVE_LIST_PUB

echo "#endif /* AVUTIL_AVCONFIG_H */" >> $TMPH

cp_if_changed $TMPH libavutil/avconfig.h

if test -n "$WARNINGS"; then
    printf "\n$WARNINGS"
    enabled fatal_warnings && exit 1
fi

# build pkg-config files

lib_version(){
    eval printf "\"lib${1}${build_suffix} >= \$LIB$(toupper ${1})_VERSION, \""
}

pkgconfig_generate(){
    name=$1
    shortname=${name#lib}${build_suffix}
    comment=$2
    version=$3
    libs=$4
    requires=$(map 'lib_version $v' $(eval echo \$${name#lib}_deps))
    requires=${requires%, }
    enabled ${name#lib} || return 0
    mkdir -p $name
    cat <<EOF > $name/$name${build_suffix}.pc
prefix=$prefix
exec_prefix=\${prefix}
libdir=$libdir
includedir=$incdir

Name: $name
Description: $comment
Version: $version
Requires: $(enabled shared || echo $requires)
Requires.private: $(enabled shared && echo $requires)
Conflicts:
Libs: -L\${libdir} $(enabled rpath && echo "-Wl,-rpath,\${libdir}") -l${shortname} $(enabled shared || echo $libs)
Libs.private: $(enabled shared && echo $libs)
Cflags: -I\${includedir}
EOF

mkdir -p doc/examples/pc-uninstalled
includedir=${source_path}
[ "$includedir" = . ] && includedir="\${pcfiledir}/../../.."
    cat <<EOF > doc/examples/pc-uninstalled/$name.pc
prefix=
exec_prefix=
libdir=\${pcfiledir}/../../../$name
includedir=${includedir}

Name: $name
Description: $comment
Version: $version
Requires: $requires
Conflicts:
Libs: -L\${libdir} -Wl,-rpath,\${libdir} -l${shortname} $(enabled shared || echo $libs)
Cflags: -I\${includedir}
EOF
}

pkgconfig_generate libavutil     "FFmpeg utility library"               "$LIBAVUTIL_VERSION"     "$LIBRT $LIBM"
pkgconfig_generate libavcodec    "FFmpeg codec library"                 "$LIBAVCODEC_VERSION"    "$extralibs"
pkgconfig_generate libavformat   "FFmpeg container format library"      "$LIBAVFORMAT_VERSION"   "$extralibs"
pkgconfig_generate libavdevice   "FFmpeg device handling library"       "$LIBAVDEVICE_VERSION"   "$extralibs"
pkgconfig_generate libavfilter   "FFmpeg audio/video filtering library" "$LIBAVFILTER_VERSION"   "$extralibs"
pkgconfig_generate libpostproc   "FFmpeg postprocessing library"        "$LIBPOSTPROC_VERSION"   ""
pkgconfig_generate libavresample "Libav audio resampling library"       "$LIBAVRESAMPLE_VERSION" "$LIBM"
pkgconfig_generate libswscale    "FFmpeg image rescaling library"       "$LIBSWSCALE_VERSION"    "$LIBM"
pkgconfig_generate libswresample "FFmpeg audio resampling library"      "$LIBSWRESAMPLE_VERSION" "$LIBM"<|MERGE_RESOLUTION|>--- conflicted
+++ resolved
@@ -1829,11 +1829,8 @@
     perl
     pod2man
     sdl
-<<<<<<< HEAD
+    section_data_rel_ro
     texi2html
-=======
-    section_data_rel_ro
->>>>>>> f963f803
     threads
     vdpau_x11
     xlib
