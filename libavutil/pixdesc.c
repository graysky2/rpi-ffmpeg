--- conflicted
+++ resolved
@@ -2169,9 +2169,6 @@
             { 1, 2, 1, 0, 8, 1, 7, 2 },        /* V */
         },
         .flags = 0,
-<<<<<<< HEAD
-    }
-=======
     },
     [AV_PIX_FMT_SAND64_10] = {
         .name = "sand64_10",
@@ -2185,7 +2182,6 @@
         },
         .flags = 0,
     },
->>>>>>> 60d5b6b8
 };
 #if FF_API_PLUS1_MINUS1
 FF_ENABLE_DEPRECATION_WARNINGS
