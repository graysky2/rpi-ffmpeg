/*
 * This file is part of FFmpeg.
 *
 * FFmpeg is free software; you can redistribute it and/or
 * modify it under the terms of the GNU Lesser General Public
 * License as published by the Free Software Foundation; either
 * version 2.1 of the License, or (at your option) any later version.
 *
 * FFmpeg is distributed in the hope that it will be useful,
 * but WITHOUT ANY WARRANTY; without even the implied warranty of
 * MERCHANTABILITY or FITNESS FOR A PARTICULAR PURPOSE.  See the GNU
 * Lesser General Public License for more details.
 *
 * You should have received a copy of the GNU Lesser General Public
 * License along with FFmpeg; if not, write to the Free Software
 * Foundation, Inc., 51 Franklin Street, Fifth Floor, Boston, MA 02110-1301 USA
 */

/**
 * @file
 * @ingroup lavu_frame
 * reference-counted frame API
 */

#ifndef AVUTIL_FRAME_H
#define AVUTIL_FRAME_H

#include <stddef.h>
#include <stdint.h>

#include "avutil.h"
#include "buffer.h"
#include "dict.h"
#include "rational.h"
#include "samplefmt.h"
#include "pixfmt.h"
#include "version.h"


/**
 * @defgroup lavu_frame AVFrame
 * @ingroup lavu_data
 *
 * @{
 * AVFrame is an abstraction for reference-counted raw multimedia data.
 */

enum AVFrameSideDataType {
    /**
     * The data is the AVPanScan struct defined in libavcodec.
     */
    AV_FRAME_DATA_PANSCAN,
    /**
     * ATSC A53 Part 4 Closed Captions.
     * A53 CC bitstream is stored as uint8_t in AVFrameSideData.data.
     * The number of bytes of CC data is AVFrameSideData.size.
     */
    AV_FRAME_DATA_A53_CC,
    /**
     * Stereoscopic 3d metadata.
     * The data is the AVStereo3D struct defined in libavutil/stereo3d.h.
     */
    AV_FRAME_DATA_STEREO3D,
    /**
     * The data is the AVMatrixEncoding enum defined in libavutil/channel_layout.h.
     */
    AV_FRAME_DATA_MATRIXENCODING,
    /**
     * Metadata relevant to a downmix procedure.
     * The data is the AVDownmixInfo struct defined in libavutil/downmix_info.h.
     */
    AV_FRAME_DATA_DOWNMIX_INFO,
    /**
     * ReplayGain information in the form of the AVReplayGain struct.
     */
    AV_FRAME_DATA_REPLAYGAIN,
    /**
     * This side data contains a 3x3 transformation matrix describing an affine
     * transformation that needs to be applied to the frame for correct
     * presentation.
     *
     * See libavutil/display.h for a detailed description of the data.
     */
    AV_FRAME_DATA_DISPLAYMATRIX,
    /**
     * Active Format Description data consisting of a single byte as specified
     * in ETSI TS 101 154 using AVActiveFormatDescription enum.
     */
    AV_FRAME_DATA_AFD,
    /**
     * Motion vectors exported by some codecs (on demand through the export_mvs
     * flag set in the libavcodec AVCodecContext flags2 option).
     * The data is the AVMotionVector struct defined in
     * libavutil/motion_vector.h.
     */
    AV_FRAME_DATA_MOTION_VECTORS,
    /**
     * Recommmends skipping the specified number of samples. This is exported
     * only if the "skip_manual" AVOption is set in libavcodec.
     * This has the same format as AV_PKT_DATA_SKIP_SAMPLES.
     * @code
     * u32le number of samples to skip from start of this packet
     * u32le number of samples to skip from end of this packet
     * u8    reason for start skip
     * u8    reason for end   skip (0=padding silence, 1=convergence)
     * @endcode
     */
    AV_FRAME_DATA_SKIP_SAMPLES,
    /**
     * This side data must be associated with an audio frame and corresponds to
     * enum AVAudioServiceType defined in avcodec.h.
     */
    AV_FRAME_DATA_AUDIO_SERVICE_TYPE,
    /**
     * Mastering display metadata associated with a video frame. The payload is
     * an AVMasteringDisplayMetadata type and contains information about the
     * mastering display color volume.
     */
    AV_FRAME_DATA_MASTERING_DISPLAY_METADATA,
    /**
     * The GOP timecode in 25 bit timecode format. Data format is 64-bit integer.
     * This is set on the first frame of a GOP that has a temporal reference of 0.
     */
    AV_FRAME_DATA_GOP_TIMECODE,

    /**
     * The data represents the AVSphericalMapping structure defined in
     * libavutil/spherical.h.
     */
    AV_FRAME_DATA_SPHERICAL,

    /**
<<<<<<< HEAD
     * Extra data required to deal with a cropped Sand frame
     * AVFrame holds the cropped size, but we cannot simply offset the start
     * address to get the picture as we can for planar formats
     */
    AV_FRAME_DATA_SAND_INFO,
=======
     * Content light level (based on CTA-861.3). This payload contains data in
     * the form of the AVContentLightMetadata struct.
     */
    AV_FRAME_DATA_CONTENT_LIGHT_LEVEL,

    /**
     * The data contains an ICC profile as an opaque octet buffer following the
     * format described by ISO 15076-1 with an optional name defined in the
     * metadata key entry "name".
     */
    AV_FRAME_DATA_ICC_PROFILE,
>>>>>>> 01e291a5
};

enum AVActiveFormatDescription {
    AV_AFD_SAME         = 8,
    AV_AFD_4_3          = 9,
    AV_AFD_16_9         = 10,
    AV_AFD_14_9         = 11,
    AV_AFD_4_3_SP_14_9  = 13,
    AV_AFD_16_9_SP_14_9 = 14,
    AV_AFD_SP_4_3       = 15,
};

typedef struct AVFrameDataSandInfo
{
    unsigned int left_offset;
    unsigned int top_offset;
    unsigned int pic_width;
    unsigned int pic_height;
} AVFrameDataSandInfo;

/**
 * Structure to hold side data for an AVFrame.
 *
 * sizeof(AVFrameSideData) is not a part of the public ABI, so new fields may be added
 * to the end with a minor bump.
 */
typedef struct AVFrameSideData {
    enum AVFrameSideDataType type;
    uint8_t *data;
    int      size;
    AVDictionary *metadata;
    AVBufferRef *buf;
} AVFrameSideData;

/**
 * This structure describes decoded (raw) audio or video data.
 *
 * AVFrame must be allocated using av_frame_alloc(). Note that this only
 * allocates the AVFrame itself, the buffers for the data must be managed
 * through other means (see below).
 * AVFrame must be freed with av_frame_free().
 *
 * AVFrame is typically allocated once and then reused multiple times to hold
 * different data (e.g. a single AVFrame to hold frames received from a
 * decoder). In such a case, av_frame_unref() will free any references held by
 * the frame and reset it to its original clean state before it
 * is reused again.
 *
 * The data described by an AVFrame is usually reference counted through the
 * AVBuffer API. The underlying buffer references are stored in AVFrame.buf /
 * AVFrame.extended_buf. An AVFrame is considered to be reference counted if at
 * least one reference is set, i.e. if AVFrame.buf[0] != NULL. In such a case,
 * every single data plane must be contained in one of the buffers in
 * AVFrame.buf or AVFrame.extended_buf.
 * There may be a single buffer for all the data, or one separate buffer for
 * each plane, or anything in between.
 *
 * sizeof(AVFrame) is not a part of the public ABI, so new fields may be added
 * to the end with a minor bump.
 *
 * Fields can be accessed through AVOptions, the name string used, matches the
 * C structure field name for fields accessible through AVOptions. The AVClass
 * for AVFrame can be obtained from avcodec_get_frame_class()
 */
typedef struct AVFrame {
#define AV_NUM_DATA_POINTERS 8
    /**
     * pointer to the picture/channel planes.
     * This might be different from the first allocated byte
     *
     * Some decoders access areas outside 0,0 - width,height, please
     * see avcodec_align_dimensions2(). Some filters and swscale can read
     * up to 16 bytes beyond the planes, if these filters are to be used,
     * then 16 extra bytes must be allocated.
     *
     * NOTE: Except for hwaccel formats, pointers not needed by the format
     * MUST be set to NULL.
     */
    uint8_t *data[AV_NUM_DATA_POINTERS];

    /**
     * For video, size in bytes of each picture line.
     * For audio, size in bytes of each plane.
     *
     * For audio, only linesize[0] may be set. For planar audio, each channel
     * plane must be the same size.
     *
     * For video the linesizes should be multiples of the CPUs alignment
     * preference, this is 16 or 32 for modern desktop CPUs.
     * Some code requires such alignment other code can be slower without
     * correct alignment, for yet other it makes no difference.
     *
     * @note The linesize may be larger than the size of usable data -- there
     * may be extra padding present for performance reasons.
     */
    int linesize[AV_NUM_DATA_POINTERS];

    /**
     * pointers to the data planes/channels.
     *
     * For video, this should simply point to data[].
     *
     * For planar audio, each channel has a separate data pointer, and
     * linesize[0] contains the size of each channel buffer.
     * For packed audio, there is just one data pointer, and linesize[0]
     * contains the total size of the buffer for all channels.
     *
     * Note: Both data and extended_data should always be set in a valid frame,
     * but for planar audio with more channels that can fit in data,
     * extended_data must be used in order to access all channels.
     */
    uint8_t **extended_data;

    /**
     * @name Video dimensions
     * Video frames only. The coded dimensions (in pixels) of the video frame,
     * i.e. the size of the rectangle that contains some well-defined values.
     *
     * @note The part of the frame intended for display/presentation is further
     * restricted by the @ref cropping "Cropping rectangle".
     * @{
     */
    int width, height;
    /**
     * @}
     */

    /**
     * number of audio samples (per channel) described by this frame
     */
    int nb_samples;

    /**
     * format of the frame, -1 if unknown or unset
     * Values correspond to enum AVPixelFormat for video frames,
     * enum AVSampleFormat for audio)
     */
    int format;

    /**
     * 1 -> keyframe, 0-> not
     */
    int key_frame;

    /**
     * Picture type of the frame.
     */
    enum AVPictureType pict_type;

    /**
     * Sample aspect ratio for the video frame, 0/1 if unknown/unspecified.
     */
    AVRational sample_aspect_ratio;

    /**
     * Presentation timestamp in time_base units (time when frame should be shown to user).
     */
    int64_t pts;

#if FF_API_PKT_PTS
    /**
     * PTS copied from the AVPacket that was decoded to produce this frame.
     * @deprecated use the pts field instead
     */
    attribute_deprecated
    int64_t pkt_pts;
#endif

    /**
     * DTS copied from the AVPacket that triggered returning this frame. (if frame threading isn't used)
     * This is also the Presentation time of this AVFrame calculated from
     * only AVPacket.dts values without pts values.
     */
    int64_t pkt_dts;

    /**
     * picture number in bitstream order
     */
    int coded_picture_number;
    /**
     * picture number in display order
     */
    int display_picture_number;

    /**
     * quality (between 1 (good) and FF_LAMBDA_MAX (bad))
     */
    int quality;

    /**
     * for some private data of the user
     */
    void *opaque;

#if FF_API_ERROR_FRAME
    /**
     * @deprecated unused
     */
    attribute_deprecated
    uint64_t error[AV_NUM_DATA_POINTERS];
#endif

    /**
     * When decoding, this signals how much the picture must be delayed.
     * extra_delay = repeat_pict / (2*fps)
     */
    int repeat_pict;

    /**
     * The content of the picture is interlaced.
     */
    int interlaced_frame;

    /**
     * If the content is interlaced, is top field displayed first.
     */
    int top_field_first;

    /**
     * Tell user application that palette has changed from previous frame.
     */
    int palette_has_changed;

    /**
     * reordered opaque 64 bits (generally an integer or a double precision float
     * PTS but can be anything).
     * The user sets AVCodecContext.reordered_opaque to represent the input at
     * that time,
     * the decoder reorders values as needed and sets AVFrame.reordered_opaque
     * to exactly one of the values provided by the user through AVCodecContext.reordered_opaque
     * @deprecated in favor of pkt_pts
     */
    int64_t reordered_opaque;

    /**
     * Sample rate of the audio data.
     */
    int sample_rate;

    /**
     * Channel layout of the audio data.
     */
    uint64_t channel_layout;

    /**
     * AVBuffer references backing the data for this frame. If all elements of
     * this array are NULL, then this frame is not reference counted. This array
     * must be filled contiguously -- if buf[i] is non-NULL then buf[j] must
     * also be non-NULL for all j < i.
     *
     * There may be at most one AVBuffer per data plane, so for video this array
     * always contains all the references. For planar audio with more than
     * AV_NUM_DATA_POINTERS channels, there may be more buffers than can fit in
     * this array. Then the extra AVBufferRef pointers are stored in the
     * extended_buf array.
     */
    AVBufferRef *buf[AV_NUM_DATA_POINTERS];

    /**
     * For planar audio which requires more than AV_NUM_DATA_POINTERS
     * AVBufferRef pointers, this array will hold all the references which
     * cannot fit into AVFrame.buf.
     *
     * Note that this is different from AVFrame.extended_data, which always
     * contains all the pointers. This array only contains the extra pointers,
     * which cannot fit into AVFrame.buf.
     *
     * This array is always allocated using av_malloc() by whoever constructs
     * the frame. It is freed in av_frame_unref().
     */
    AVBufferRef **extended_buf;
    /**
     * Number of elements in extended_buf.
     */
    int        nb_extended_buf;

    AVFrameSideData **side_data;
    int            nb_side_data;

/**
 * @defgroup lavu_frame_flags AV_FRAME_FLAGS
 * @ingroup lavu_frame
 * Flags describing additional frame properties.
 *
 * @{
 */

/**
 * The frame data may be corrupted, e.g. due to decoding errors.
 */
#define AV_FRAME_FLAG_CORRUPT       (1 << 0)
/**
 * A flag to mark the frames which need to be decoded, but shouldn't be output.
 */
#define AV_FRAME_FLAG_DISCARD   (1 << 2)
/**
 * @}
 */

    /**
     * Frame flags, a combination of @ref lavu_frame_flags
     */
    int flags;

    /**
     * MPEG vs JPEG YUV range.
     * - encoding: Set by user
     * - decoding: Set by libavcodec
     */
    enum AVColorRange color_range;

    enum AVColorPrimaries color_primaries;

    enum AVColorTransferCharacteristic color_trc;

    /**
     * YUV colorspace type.
     * - encoding: Set by user
     * - decoding: Set by libavcodec
     */
    enum AVColorSpace colorspace;

    enum AVChromaLocation chroma_location;

    /**
     * frame timestamp estimated using various heuristics, in stream time base
     * - encoding: unused
     * - decoding: set by libavcodec, read by user.
     */
    int64_t best_effort_timestamp;

    /**
     * reordered pos from the last AVPacket that has been input into the decoder
     * - encoding: unused
     * - decoding: Read by user.
     */
    int64_t pkt_pos;

    /**
     * duration of the corresponding packet, expressed in
     * AVStream->time_base units, 0 if unknown.
     * - encoding: unused
     * - decoding: Read by user.
     */
    int64_t pkt_duration;

    /**
     * metadata.
     * - encoding: Set by user.
     * - decoding: Set by libavcodec.
     */
    AVDictionary *metadata;

    /**
     * decode error flags of the frame, set to a combination of
     * FF_DECODE_ERROR_xxx flags if the decoder produced a frame, but there
     * were errors during the decoding.
     * - encoding: unused
     * - decoding: set by libavcodec, read by user.
     */
    int decode_error_flags;
#define FF_DECODE_ERROR_INVALID_BITSTREAM   1
#define FF_DECODE_ERROR_MISSING_REFERENCE   2

    /**
     * number of audio channels, only used for audio.
     * - encoding: unused
     * - decoding: Read by user.
     */
    int channels;

    /**
     * size of the corresponding packet containing the compressed
     * frame.
     * It is set to a negative value if unknown.
     * - encoding: unused
     * - decoding: set by libavcodec, read by user.
     */
    int pkt_size;

#if FF_API_FRAME_QP
    /**
     * QP table
     */
    attribute_deprecated
    int8_t *qscale_table;
    /**
     * QP store stride
     */
    attribute_deprecated
    int qstride;

    attribute_deprecated
    int qscale_type;

    AVBufferRef *qp_table_buf;
#endif
    /**
     * For hwaccel-format frames, this should be a reference to the
     * AVHWFramesContext describing the frame.
     */
    AVBufferRef *hw_frames_ctx;

    /**
     * AVBufferRef for free use by the API user. FFmpeg will never check the
     * contents of the buffer ref. FFmpeg calls av_buffer_unref() on it when
     * the frame is unreferenced. av_frame_copy_props() calls create a new
     * reference with av_buffer_ref() for the target frame's opaque_ref field.
     *
     * This is unrelated to the opaque field, although it serves a similar
     * purpose.
     */
    AVBufferRef *opaque_ref;

    /**
     * @anchor cropping
     * @name Cropping
     * Video frames only. The number of pixels to discard from the the
     * top/bottom/left/right border of the frame to obtain the sub-rectangle of
     * the frame intended for presentation.
     * @{
     */
    size_t crop_top;
    size_t crop_bottom;
    size_t crop_left;
    size_t crop_right;
    /**
     * @}
     */
} AVFrame;

/**
 * Accessors for some AVFrame fields. These used to be provided for ABI
 * compatibility, and do not need to be used anymore.
 */
int64_t av_frame_get_best_effort_timestamp(const AVFrame *frame);
void    av_frame_set_best_effort_timestamp(AVFrame *frame, int64_t val);
int64_t av_frame_get_pkt_duration         (const AVFrame *frame);
void    av_frame_set_pkt_duration         (AVFrame *frame, int64_t val);
int64_t av_frame_get_pkt_pos              (const AVFrame *frame);
void    av_frame_set_pkt_pos              (AVFrame *frame, int64_t val);
int64_t av_frame_get_channel_layout       (const AVFrame *frame);
void    av_frame_set_channel_layout       (AVFrame *frame, int64_t val);
int     av_frame_get_channels             (const AVFrame *frame);
void    av_frame_set_channels             (AVFrame *frame, int     val);
int     av_frame_get_sample_rate          (const AVFrame *frame);
void    av_frame_set_sample_rate          (AVFrame *frame, int     val);
AVDictionary *av_frame_get_metadata       (const AVFrame *frame);
void          av_frame_set_metadata       (AVFrame *frame, AVDictionary *val);
int     av_frame_get_decode_error_flags   (const AVFrame *frame);
void    av_frame_set_decode_error_flags   (AVFrame *frame, int     val);
int     av_frame_get_pkt_size(const AVFrame *frame);
void    av_frame_set_pkt_size(AVFrame *frame, int val);
AVDictionary **avpriv_frame_get_metadatap(AVFrame *frame);
#if FF_API_FRAME_QP
int8_t *av_frame_get_qp_table(AVFrame *f, int *stride, int *type);
int av_frame_set_qp_table(AVFrame *f, AVBufferRef *buf, int stride, int type);
#endif
enum AVColorSpace av_frame_get_colorspace(const AVFrame *frame);
void    av_frame_set_colorspace(AVFrame *frame, enum AVColorSpace val);
enum AVColorRange av_frame_get_color_range(const AVFrame *frame);
void    av_frame_set_color_range(AVFrame *frame, enum AVColorRange val);

/**
 * Get the name of a colorspace.
 * @return a static string identifying the colorspace; can be NULL.
 */
const char *av_get_colorspace_name(enum AVColorSpace val);

/**
 * Allocate an AVFrame and set its fields to default values.  The resulting
 * struct must be freed using av_frame_free().
 *
 * @return An AVFrame filled with default values or NULL on failure.
 *
 * @note this only allocates the AVFrame itself, not the data buffers. Those
 * must be allocated through other means, e.g. with av_frame_get_buffer() or
 * manually.
 */
AVFrame *av_frame_alloc(void);

/**
 * Free the frame and any dynamically allocated objects in it,
 * e.g. extended_data. If the frame is reference counted, it will be
 * unreferenced first.
 *
 * @param frame frame to be freed. The pointer will be set to NULL.
 */
void av_frame_free(AVFrame **frame);

/**
 * Set up a new reference to the data described by the source frame.
 *
 * Copy frame properties from src to dst and create a new reference for each
 * AVBufferRef from src.
 *
 * If src is not reference counted, new buffers are allocated and the data is
 * copied.
 *
 * @warning: dst MUST have been either unreferenced with av_frame_unref(dst),
 *           or newly allocated with av_frame_alloc() before calling this
 *           function, or undefined behavior will occur.
 *
 * @return 0 on success, a negative AVERROR on error
 */
int av_frame_ref(AVFrame *dst, const AVFrame *src);

/**
 * Create a new frame that references the same data as src.
 *
 * This is a shortcut for av_frame_alloc()+av_frame_ref().
 *
 * @return newly created AVFrame on success, NULL on error.
 */
AVFrame *av_frame_clone(const AVFrame *src);

/**
 * Unreference all the buffers referenced by frame and reset the frame fields.
 */
void av_frame_unref(AVFrame *frame);

/**
 * Move everything contained in src to dst and reset src.
 *
 * @warning: dst is not unreferenced, but directly overwritten without reading
 *           or deallocating its contents. Call av_frame_unref(dst) manually
 *           before calling this function to ensure that no memory is leaked.
 */
void av_frame_move_ref(AVFrame *dst, AVFrame *src);

/**
 * Allocate new buffer(s) for audio or video data.
 *
 * The following fields must be set on frame before calling this function:
 * - format (pixel format for video, sample format for audio)
 * - width and height for video
 * - nb_samples and channel_layout for audio
 *
 * This function will fill AVFrame.data and AVFrame.buf arrays and, if
 * necessary, allocate and fill AVFrame.extended_data and AVFrame.extended_buf.
 * For planar formats, one buffer will be allocated for each plane.
 *
 * @warning: if frame already has been allocated, calling this function will
 *           leak memory. In addition, undefined behavior can occur in certain
 *           cases.
 *
 * @param frame frame in which to store the new buffers.
 * @param align Required buffer size alignment. If equal to 0, alignment will be
 *              chosen automatically for the current CPU. It is highly
 *              recommended to pass 0 here unless you know what you are doing.
 *
 * @return 0 on success, a negative AVERROR on error.
 */
int av_frame_get_buffer(AVFrame *frame, int align);

/**
 * Check if the frame data is writable.
 *
 * @return A positive value if the frame data is writable (which is true if and
 * only if each of the underlying buffers has only one reference, namely the one
 * stored in this frame). Return 0 otherwise.
 *
 * If 1 is returned the answer is valid until av_buffer_ref() is called on any
 * of the underlying AVBufferRefs (e.g. through av_frame_ref() or directly).
 *
 * @see av_frame_make_writable(), av_buffer_is_writable()
 */
int av_frame_is_writable(AVFrame *frame);

/**
 * Ensure that the frame data is writable, avoiding data copy if possible.
 *
 * Do nothing if the frame is writable, allocate new buffers and copy the data
 * if it is not.
 *
 * @return 0 on success, a negative AVERROR on error.
 *
 * @see av_frame_is_writable(), av_buffer_is_writable(),
 * av_buffer_make_writable()
 */
int av_frame_make_writable(AVFrame *frame);

/**
 * Copy the frame data from src to dst.
 *
 * This function does not allocate anything, dst must be already initialized and
 * allocated with the same parameters as src.
 *
 * This function only copies the frame data (i.e. the contents of the data /
 * extended data arrays), not any other properties.
 *
 * @return >= 0 on success, a negative AVERROR on error.
 */
int av_frame_copy(AVFrame *dst, const AVFrame *src);

/**
 * Copy only "metadata" fields from src to dst.
 *
 * Metadata for the purpose of this function are those fields that do not affect
 * the data layout in the buffers.  E.g. pts, sample rate (for audio) or sample
 * aspect ratio (for video), but not width/height or channel layout.
 * Side data is also copied.
 */
int av_frame_copy_props(AVFrame *dst, const AVFrame *src);

/**
 * Get the buffer reference a given data plane is stored in.
 *
 * @param plane index of the data plane of interest in frame->extended_data.
 *
 * @return the buffer reference that contains the plane or NULL if the input
 * frame is not valid.
 */
AVBufferRef *av_frame_get_plane_buffer(AVFrame *frame, int plane);

/**
 * Add a new side data to a frame.
 *
 * @param frame a frame to which the side data should be added
 * @param type type of the added side data
 * @param size size of the side data
 *
 * @return newly added side data on success, NULL on error
 */
AVFrameSideData *av_frame_new_side_data(AVFrame *frame,
                                        enum AVFrameSideDataType type,
                                        int size);

/**
 * @return a pointer to the side data of a given type on success, NULL if there
 * is no side data with such type in this frame.
 */
AVFrameSideData *av_frame_get_side_data(const AVFrame *frame,
                                        enum AVFrameSideDataType type);

/**
 * If side data of the supplied type exists in the frame, free it and remove it
 * from the frame.
 */
void av_frame_remove_side_data(AVFrame *frame, enum AVFrameSideDataType type);


/**
 * Flags for frame cropping.
 */
enum {
    /**
     * Apply the maximum possible cropping, even if it requires setting the
     * AVFrame.data[] entries to unaligned pointers. Passing unaligned data
     * to FFmpeg API is generally not allowed, and causes undefined behavior
     * (such as crashes). You can pass unaligned data only to FFmpeg APIs that
     * are explicitly documented to accept it. Use this flag only if you
     * absolutely know what you are doing.
     */
    AV_FRAME_CROP_UNALIGNED     = 1 << 0,
};

/**
 * Crop the given video AVFrame according to its crop_left/crop_top/crop_right/
 * crop_bottom fields. If cropping is successful, the function will adjust the
 * data pointers and the width/height fields, and set the crop fields to 0.
 *
 * In all cases, the cropping boundaries will be rounded to the inherent
 * alignment of the pixel format. In some cases, such as for opaque hwaccel
 * formats, the left/top cropping is ignored. The crop fields are set to 0 even
 * if the cropping was rounded or ignored.
 *
 * @param frame the frame which should be cropped
 * @param flags Some combination of AV_FRAME_CROP_* flags, or 0.
 *
 * @return >= 0 on success, a negative AVERROR on error. If the cropping fields
 * were invalid, AVERROR(ERANGE) is returned, and nothing is changed.
 */
int av_frame_apply_cropping(AVFrame *frame, int flags);

/**
 * @return a string identifying the side data type
 */
const char *av_frame_side_data_name(enum AVFrameSideDataType type);

/**
 * @}
 */

#endif /* AVUTIL_FRAME_H */<|MERGE_RESOLUTION|>--- conflicted
+++ resolved
@@ -130,25 +130,24 @@
     AV_FRAME_DATA_SPHERICAL,
 
     /**
-<<<<<<< HEAD
+     * Content light level (based on CTA-861.3). This payload contains data in
+     * the form of the AVContentLightMetadata struct.
+     */
+    AV_FRAME_DATA_CONTENT_LIGHT_LEVEL,
+
+    /**
+     * The data contains an ICC profile as an opaque octet buffer following the
+     * format described by ISO 15076-1 with an optional name defined in the
+     * metadata key entry "name".
+     */
+    AV_FRAME_DATA_ICC_PROFILE,
+
+    /**
      * Extra data required to deal with a cropped Sand frame
      * AVFrame holds the cropped size, but we cannot simply offset the start
      * address to get the picture as we can for planar formats
      */
     AV_FRAME_DATA_SAND_INFO,
-=======
-     * Content light level (based on CTA-861.3). This payload contains data in
-     * the form of the AVContentLightMetadata struct.
-     */
-    AV_FRAME_DATA_CONTENT_LIGHT_LEVEL,
-
-    /**
-     * The data contains an ICC profile as an opaque octet buffer following the
-     * format described by ISO 15076-1 with an optional name defined in the
-     * metadata key entry "name".
-     */
-    AV_FRAME_DATA_ICC_PROFILE,
->>>>>>> 01e291a5
 };
 
 enum AVActiveFormatDescription {
