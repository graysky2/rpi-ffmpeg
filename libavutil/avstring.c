--- conflicted
+++ resolved
@@ -231,8 +231,6 @@
     return c1 - c2;
 }
 
-<<<<<<< HEAD
-=======
 char *av_strireplace(const char *str, const char *from, const char *to)
 {
     char *ret = NULL;
@@ -256,7 +254,6 @@
     return ret;
 }
 
->>>>>>> 01e291a5
 const char *av_basename(const char *path)
 {
     char *p = strrchr(path, '/');
