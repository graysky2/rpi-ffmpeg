/*
 * RIFF common functions and data
 * Copyright (c) 2000 Fabrice Bellard
 *
 * This file is part of FFmpeg.
 *
 * FFmpeg is free software; you can redistribute it and/or
 * modify it under the terms of the GNU Lesser General Public
 * License as published by the Free Software Foundation; either
 * version 2.1 of the License, or (at your option) any later version.
 *
 * FFmpeg is distributed in the hope that it will be useful,
 * but WITHOUT ANY WARRANTY; without even the implied warranty of
 * MERCHANTABILITY or FITNESS FOR A PARTICULAR PURPOSE.  See the GNU
 * Lesser General Public License for more details.
 *
 * You should have received a copy of the GNU Lesser General Public
 * License along with FFmpeg; if not, write to the Free Software
 * Foundation, Inc., 51 Franklin Street, Fifth Floor, Boston, MA 02110-1301 USA
 */

#include "libavutil/mathematics.h"
#include "libavcodec/avcodec.h"
#include "avformat.h"
#include "avio_internal.h"
#include "riff.h"
#include "libavcodec/bytestream.h"
#include "libavutil/avassert.h"

/* Note: When encoding, the first matching tag is used, so order is
 * important if multiple tags are possible for a given codec.
 * Note also that this list is used for more than just riff, other
 * files use it as well.
 */
const AVCodecTag ff_codec_bmp_tags[] = {
    { AV_CODEC_ID_H264,         MKTAG('H', '2', '6', '4') },
    { AV_CODEC_ID_H264,         MKTAG('h', '2', '6', '4') },
    { AV_CODEC_ID_H264,         MKTAG('X', '2', '6', '4') },
    { AV_CODEC_ID_H264,         MKTAG('x', '2', '6', '4') },
    { AV_CODEC_ID_H264,         MKTAG('a', 'v', 'c', '1') },
    { AV_CODEC_ID_H264,         MKTAG('D', 'A', 'V', 'C') },
    { AV_CODEC_ID_H264,         MKTAG('S', 'M', 'V', '2') },
    { AV_CODEC_ID_H264,         MKTAG('V', 'S', 'S', 'H') },
    { AV_CODEC_ID_H264,         MKTAG('Q', '2', '6', '4') }, /* QNAP surveillance system */
    { AV_CODEC_ID_H264,         MKTAG('V', '2', '6', '4') },
    { AV_CODEC_ID_H263,         MKTAG('H', '2', '6', '3') },
    { AV_CODEC_ID_H263,         MKTAG('X', '2', '6', '3') },
    { AV_CODEC_ID_H263,         MKTAG('T', '2', '6', '3') },
    { AV_CODEC_ID_H263,         MKTAG('L', '2', '6', '3') },
    { AV_CODEC_ID_H263,         MKTAG('V', 'X', '1', 'K') },
    { AV_CODEC_ID_H263,         MKTAG('Z', 'y', 'G', 'o') },
    { AV_CODEC_ID_H263,         MKTAG('M', '2', '6', '3') },
    { AV_CODEC_ID_H263,         MKTAG('l', 's', 'v', 'm') },
    { AV_CODEC_ID_H263P,        MKTAG('H', '2', '6', '3') },
    { AV_CODEC_ID_H263I,        MKTAG('I', '2', '6', '3') }, /* Intel H.263 */
    { AV_CODEC_ID_H261,         MKTAG('H', '2', '6', '1') },
    { AV_CODEC_ID_H263,         MKTAG('U', '2', '6', '3') },
    { AV_CODEC_ID_MPEG4,        MKTAG('F', 'M', 'P', '4') },
    { AV_CODEC_ID_MPEG4,        MKTAG('D', 'I', 'V', 'X') },
    { AV_CODEC_ID_MPEG4,        MKTAG('D', 'X', '5', '0') },
    { AV_CODEC_ID_MPEG4,        MKTAG('X', 'V', 'I', 'D') },
    { AV_CODEC_ID_MPEG4,        MKTAG('M', 'P', '4', 'S') },
    { AV_CODEC_ID_MPEG4,        MKTAG('M', '4', 'S', '2') },
    /* some broken AVIs use this */
    { AV_CODEC_ID_MPEG4,        MKTAG( 4 ,  0 ,  0 ,  0 ) },
    /* some broken AVIs use this */
    { AV_CODEC_ID_MPEG4,        MKTAG('Z', 'M', 'P', '4') },
    { AV_CODEC_ID_MPEG4,        MKTAG('D', 'I', 'V', '1') },
    { AV_CODEC_ID_MPEG4,        MKTAG('B', 'L', 'Z', '0') },
    { AV_CODEC_ID_MPEG4,        MKTAG('m', 'p', '4', 'v') },
    { AV_CODEC_ID_MPEG4,        MKTAG('U', 'M', 'P', '4') },
    { AV_CODEC_ID_MPEG4,        MKTAG('W', 'V', '1', 'F') },
    { AV_CODEC_ID_MPEG4,        MKTAG('S', 'E', 'D', 'G') },
    { AV_CODEC_ID_MPEG4,        MKTAG('R', 'M', 'P', '4') },
    { AV_CODEC_ID_MPEG4,        MKTAG('3', 'I', 'V', '2') },
    /* WaWv MPEG-4 Video Codec */
    { AV_CODEC_ID_MPEG4,        MKTAG('W', 'A', 'W', 'V') },
    { AV_CODEC_ID_MPEG4,        MKTAG('F', 'F', 'D', 'S') },
    { AV_CODEC_ID_MPEG4,        MKTAG('F', 'V', 'F', 'W') },
    { AV_CODEC_ID_MPEG4,        MKTAG('D', 'C', 'O', 'D') },
    { AV_CODEC_ID_MPEG4,        MKTAG('M', 'V', 'X', 'M') },
    { AV_CODEC_ID_MPEG4,        MKTAG('P', 'M', '4', 'V') },
    { AV_CODEC_ID_MPEG4,        MKTAG('S', 'M', 'P', '4') },
    { AV_CODEC_ID_MPEG4,        MKTAG('D', 'X', 'G', 'M') },
    { AV_CODEC_ID_MPEG4,        MKTAG('V', 'I', 'D', 'M') },
    { AV_CODEC_ID_MPEG4,        MKTAG('M', '4', 'T', '3') },
    { AV_CODEC_ID_MPEG4,        MKTAG('G', 'E', 'O', 'X') },
    /* flipped video */
    { AV_CODEC_ID_MPEG4,        MKTAG('H', 'D', 'X', '4') },
    { AV_CODEC_ID_MPEG4,        MKTAG('D', 'M', 'K', '2') },
    { AV_CODEC_ID_MPEG4,        MKTAG('D', 'I', 'G', 'I') },
    { AV_CODEC_ID_MPEG4,        MKTAG('I', 'N', 'M', 'C') },
    /* Ephv MPEG-4 */
    { AV_CODEC_ID_MPEG4,        MKTAG('E', 'P', 'H', 'V') },
    { AV_CODEC_ID_MPEG4,        MKTAG('E', 'M', '4', 'A') },
    /* Divio MPEG-4 */
    { AV_CODEC_ID_MPEG4,        MKTAG('M', '4', 'C', 'C') },
    { AV_CODEC_ID_MPEG4,        MKTAG('S', 'N', '4', '0') },
    { AV_CODEC_ID_MPEG4,        MKTAG('V', 'S', 'P', 'X') },
    { AV_CODEC_ID_MPEG4,        MKTAG('U', 'L', 'D', 'X') },
    { AV_CODEC_ID_MPEG4,        MKTAG('G', 'E', 'O', 'V') },
    /* Samsung SHR-6040 */
    { AV_CODEC_ID_MPEG4,        MKTAG('S', 'I', 'P', 'P') },
    { AV_CODEC_ID_MPEG4,        MKTAG('S', 'M', '4', 'V') },
    { AV_CODEC_ID_MPEG4,        MKTAG('X', 'V', 'I', 'X') },
    { AV_CODEC_ID_MPEG4,        MKTAG('D', 'r', 'e', 'X') },
    { AV_CODEC_ID_MPEG4,        MKTAG('Q', 'M', 'P', '4') }, /* QNAP Systems */
    { AV_CODEC_ID_MPEG4,        MKTAG('P', 'L', 'V', '1') }, /* Pelco DVR MPEG-4 */
    { AV_CODEC_ID_MSMPEG4V3,    MKTAG('M', 'P', '4', '3') },
    { AV_CODEC_ID_MSMPEG4V3,    MKTAG('D', 'I', 'V', '3') },
    { AV_CODEC_ID_MSMPEG4V3,    MKTAG('M', 'P', 'G', '3') },
    { AV_CODEC_ID_MSMPEG4V3,    MKTAG('D', 'I', 'V', '5') },
    { AV_CODEC_ID_MSMPEG4V3,    MKTAG('D', 'I', 'V', '6') },
    { AV_CODEC_ID_MSMPEG4V3,    MKTAG('D', 'I', 'V', '4') },
    { AV_CODEC_ID_MSMPEG4V3,    MKTAG('D', 'V', 'X', '3') },
    { AV_CODEC_ID_MSMPEG4V3,    MKTAG('A', 'P', '4', '1') },
    { AV_CODEC_ID_MSMPEG4V3,    MKTAG('C', 'O', 'L', '1') },
    { AV_CODEC_ID_MSMPEG4V3,    MKTAG('C', 'O', 'L', '0') },
    { AV_CODEC_ID_MSMPEG4V2,    MKTAG('M', 'P', '4', '2') },
    { AV_CODEC_ID_MSMPEG4V2,    MKTAG('D', 'I', 'V', '2') },
    { AV_CODEC_ID_MSMPEG4V1,    MKTAG('M', 'P', 'G', '4') },
    { AV_CODEC_ID_MSMPEG4V1,    MKTAG('M', 'P', '4', '1') },
    { AV_CODEC_ID_WMV1,         MKTAG('W', 'M', 'V', '1') },
    { AV_CODEC_ID_WMV2,         MKTAG('W', 'M', 'V', '2') },
    { AV_CODEC_ID_WMV2,         MKTAG('G', 'X', 'V', 'E') },
    { AV_CODEC_ID_DVVIDEO,      MKTAG('d', 'v', 's', 'd') },
    { AV_CODEC_ID_DVVIDEO,      MKTAG('d', 'v', 'h', 'd') },
    { AV_CODEC_ID_DVVIDEO,      MKTAG('d', 'v', 'h', '1') },
    { AV_CODEC_ID_DVVIDEO,      MKTAG('d', 'v', 's', 'l') },
    { AV_CODEC_ID_DVVIDEO,      MKTAG('d', 'v', '2', '5') },
    { AV_CODEC_ID_DVVIDEO,      MKTAG('d', 'v', '5', '0') },
    /* Canopus DV */
    { AV_CODEC_ID_DVVIDEO,      MKTAG('c', 'd', 'v', 'c') },
    /* Canopus DV */
    { AV_CODEC_ID_DVVIDEO,      MKTAG('C', 'D', 'V', 'H') },
    /* Canopus DV */
    { AV_CODEC_ID_DVVIDEO,      MKTAG('C', 'D', 'V', '5') },
    { AV_CODEC_ID_DVVIDEO,      MKTAG('d', 'v', 'c', ' ') },
    { AV_CODEC_ID_DVVIDEO,      MKTAG('d', 'v', 'c', 's') },
    { AV_CODEC_ID_DVVIDEO,      MKTAG('d', 'v', 'h', '1') },
    { AV_CODEC_ID_DVVIDEO,      MKTAG('d', 'v', 'i', 's') },
    { AV_CODEC_ID_DVVIDEO,      MKTAG('p', 'd', 'v', 'c') },
    { AV_CODEC_ID_DVVIDEO,      MKTAG('S', 'L', '2', '5') },
    { AV_CODEC_ID_DVVIDEO,      MKTAG('S', 'L', 'D', 'V') },
    { AV_CODEC_ID_MPEG1VIDEO,   MKTAG('m', 'p', 'g', '1') },
    { AV_CODEC_ID_MPEG1VIDEO,   MKTAG('m', 'p', 'g', '2') },
    { AV_CODEC_ID_MPEG2VIDEO,   MKTAG('m', 'p', 'g', '2') },
    { AV_CODEC_ID_MPEG2VIDEO,   MKTAG('M', 'P', 'E', 'G') },
    { AV_CODEC_ID_MPEG1VIDEO,   MKTAG('P', 'I', 'M', '1') },
    { AV_CODEC_ID_MPEG2VIDEO,   MKTAG('P', 'I', 'M', '2') },
    { AV_CODEC_ID_MPEG1VIDEO,   MKTAG('V', 'C', 'R', '2') },
    { AV_CODEC_ID_MPEG1VIDEO,   MKTAG( 1 ,  0 ,  0 ,  16) },
    { AV_CODEC_ID_MPEG2VIDEO,   MKTAG( 2 ,  0 ,  0 ,  16) },
    { AV_CODEC_ID_MPEG4,        MKTAG( 4 ,  0 ,  0 ,  16) },
    { AV_CODEC_ID_MPEG2VIDEO,   MKTAG('D', 'V', 'R', ' ') },
    { AV_CODEC_ID_MPEG2VIDEO,   MKTAG('M', 'M', 'E', 'S') },
    /* Lead MPEG-2 in AVI */
    { AV_CODEC_ID_MPEG2VIDEO,   MKTAG('L', 'M', 'P', '2') },
    { AV_CODEC_ID_MPEG2VIDEO,   MKTAG('s', 'l', 'i', 'f') },
    { AV_CODEC_ID_MPEG2VIDEO,   MKTAG('E', 'M', '2', 'V') },
    /* Matrox MPEG-2 intra-only */
    { AV_CODEC_ID_MPEG2VIDEO,   MKTAG('M', '7', '0', '1') },
    { AV_CODEC_ID_MPEG2VIDEO,   MKTAG('m', 'p', 'g', 'v') },
    { AV_CODEC_ID_MPEG1VIDEO,   MKTAG('B', 'W', '1', '0') },
    { AV_CODEC_ID_MPEG1VIDEO,   MKTAG('X', 'M', 'P', 'G') }, /* Xing MPEG intra only */
    { AV_CODEC_ID_MJPEG,        MKTAG('M', 'J', 'P', 'G') },
    { AV_CODEC_ID_MJPEG,        MKTAG('L', 'J', 'P', 'G') },
    { AV_CODEC_ID_MJPEG,        MKTAG('d', 'm', 'b', '1') },
    { AV_CODEC_ID_MJPEG,        MKTAG('m', 'j', 'p', 'a') },
    { AV_CODEC_ID_LJPEG,        MKTAG('L', 'J', 'P', 'G') },
    /* Pegasus lossless JPEG */
    { AV_CODEC_ID_MJPEG,        MKTAG('J', 'P', 'G', 'L') },
    /* JPEG-LS custom FOURCC for AVI - encoder */
    { AV_CODEC_ID_JPEGLS,       MKTAG('M', 'J', 'L', 'S') },
    { AV_CODEC_ID_JPEGLS,       MKTAG('M', 'J', 'P', 'G') },
    /* JPEG-LS custom FOURCC for AVI - decoder */
    { AV_CODEC_ID_MJPEG,        MKTAG('M', 'J', 'L', 'S') },
    { AV_CODEC_ID_MJPEG,        MKTAG('j', 'p', 'e', 'g') },
    { AV_CODEC_ID_MJPEG,        MKTAG('I', 'J', 'P', 'G') },
    { AV_CODEC_ID_AVRN,         MKTAG('A', 'V', 'R', 'n') },
    { AV_CODEC_ID_MJPEG,        MKTAG('A', 'C', 'D', 'V') },
    { AV_CODEC_ID_MJPEG,        MKTAG('Q', 'I', 'V', 'G') },
    /* SL M-JPEG */
    { AV_CODEC_ID_MJPEG,        MKTAG('S', 'L', 'M', 'J') },
    /* Creative Webcam JPEG */
    { AV_CODEC_ID_MJPEG,        MKTAG('C', 'J', 'P', 'G') },
    /* Intel JPEG Library Video Codec */
    { AV_CODEC_ID_MJPEG,        MKTAG('I', 'J', 'L', 'V') },
    /* Midvid JPEG Video Codec */
    { AV_CODEC_ID_MJPEG,        MKTAG('M', 'V', 'J', 'P') },
    { AV_CODEC_ID_MJPEG,        MKTAG('A', 'V', 'I', '1') },
    { AV_CODEC_ID_MJPEG,        MKTAG('A', 'V', 'I', '2') },
    { AV_CODEC_ID_MJPEG,        MKTAG('M', 'T', 'S', 'J') },
    /* Paradigm Matrix M-JPEG Codec */
    { AV_CODEC_ID_MJPEG,        MKTAG('Z', 'J', 'P', 'G') },
    { AV_CODEC_ID_MJPEG,        MKTAG('M', 'M', 'J', 'P') },
    { AV_CODEC_ID_HUFFYUV,      MKTAG('H', 'F', 'Y', 'U') },
    { AV_CODEC_ID_FFVHUFF,      MKTAG('F', 'F', 'V', 'H') },
    { AV_CODEC_ID_CYUV,         MKTAG('C', 'Y', 'U', 'V') },
    { AV_CODEC_ID_RAWVIDEO,     MKTAG( 0 ,  0 ,  0 ,  0 ) },
    { AV_CODEC_ID_RAWVIDEO,     MKTAG( 3 ,  0 ,  0 ,  0 ) },
    { AV_CODEC_ID_RAWVIDEO,     MKTAG('I', '4', '2', '0') },
    { AV_CODEC_ID_RAWVIDEO,     MKTAG('Y', 'U', 'Y', '2') },
    { AV_CODEC_ID_RAWVIDEO,     MKTAG('Y', '4', '2', '2') },
    { AV_CODEC_ID_RAWVIDEO,     MKTAG('V', '4', '2', '2') },
    { AV_CODEC_ID_RAWVIDEO,     MKTAG('Y', 'U', 'N', 'V') },
    { AV_CODEC_ID_RAWVIDEO,     MKTAG('U', 'Y', 'N', 'V') },
    { AV_CODEC_ID_RAWVIDEO,     MKTAG('U', 'Y', 'N', 'Y') },
    { AV_CODEC_ID_RAWVIDEO,     MKTAG('u', 'y', 'v', '1') },
    { AV_CODEC_ID_RAWVIDEO,     MKTAG('2', 'V', 'u', '1') },
    { AV_CODEC_ID_RAWVIDEO,     MKTAG('2', 'v', 'u', 'y') },
    { AV_CODEC_ID_RAWVIDEO,     MKTAG('y', 'u', 'v', 's') },
    { AV_CODEC_ID_RAWVIDEO,     MKTAG('y', 'u', 'v', '2') },
    { AV_CODEC_ID_RAWVIDEO,     MKTAG('P', '4', '2', '2') },
    { AV_CODEC_ID_RAWVIDEO,     MKTAG('Y', 'V', '1', '2') },
    { AV_CODEC_ID_RAWVIDEO,     MKTAG('Y', 'V', '1', '6') },
    { AV_CODEC_ID_RAWVIDEO,     MKTAG('Y', 'V', '2', '4') },
    { AV_CODEC_ID_RAWVIDEO,     MKTAG('U', 'Y', 'V', 'Y') },
    { AV_CODEC_ID_RAWVIDEO,     MKTAG('V', 'Y', 'U', 'Y') },
    { AV_CODEC_ID_RAWVIDEO,     MKTAG('I', 'Y', 'U', 'V') },
    { AV_CODEC_ID_RAWVIDEO,     MKTAG('Y', '8', '0', '0') },
    { AV_CODEC_ID_RAWVIDEO,     MKTAG('Y', '8', ' ', ' ') },
    { AV_CODEC_ID_RAWVIDEO,     MKTAG('H', 'D', 'Y', 'C') },
    { AV_CODEC_ID_RAWVIDEO,     MKTAG('Y', 'V', 'U', '9') },
    /* SoftLab-NSK VideoTizer */
    { AV_CODEC_ID_RAWVIDEO,     MKTAG('V', 'D', 'T', 'Z') },
    { AV_CODEC_ID_RAWVIDEO,     MKTAG('Y', '4', '1', '1') },
    { AV_CODEC_ID_RAWVIDEO,     MKTAG('N', 'V', '1', '2') },
    { AV_CODEC_ID_RAWVIDEO,     MKTAG('N', 'V', '2', '1') },
    { AV_CODEC_ID_RAWVIDEO,     MKTAG('Y', '4', '1', 'B') },
    { AV_CODEC_ID_RAWVIDEO,     MKTAG('Y', '4', '2', 'B') },
    { AV_CODEC_ID_RAWVIDEO,     MKTAG('Y', 'U', 'V', '9') },
    { AV_CODEC_ID_RAWVIDEO,     MKTAG('Y', 'V', 'U', '9') },
    { AV_CODEC_ID_RAWVIDEO,     MKTAG('a', 'u', 'v', '2') },
    { AV_CODEC_ID_RAWVIDEO,     MKTAG('Y', 'V', 'Y', 'U') },
    { AV_CODEC_ID_FRWU,         MKTAG('F', 'R', 'W', 'U') },
    { AV_CODEC_ID_R10K,         MKTAG('R', '1', '0', 'k') },
    { AV_CODEC_ID_R210,         MKTAG('r', '2', '1', '0') },
    { AV_CODEC_ID_V210,         MKTAG('v', '2', '1', '0') },
    { AV_CODEC_ID_V308,         MKTAG('v', '3', '0', '8') },
    { AV_CODEC_ID_V408,         MKTAG('v', '4', '0', '8') },
    { AV_CODEC_ID_AYUV,         MKTAG('A', 'Y', 'U', 'V') },
    { AV_CODEC_ID_V410,         MKTAG('v', '4', '1', '0') },
    { AV_CODEC_ID_YUV4,         MKTAG('y', 'u', 'v', '4') },
    { AV_CODEC_ID_INDEO3,       MKTAG('I', 'V', '3', '1') },
    { AV_CODEC_ID_INDEO3,       MKTAG('I', 'V', '3', '2') },
    { AV_CODEC_ID_INDEO4,       MKTAG('I', 'V', '4', '1') },
    { AV_CODEC_ID_INDEO5,       MKTAG('I', 'V', '5', '0') },
    { AV_CODEC_ID_VP3,          MKTAG('V', 'P', '3', '1') },
    { AV_CODEC_ID_VP3,          MKTAG('V', 'P', '3', '0') },
    { AV_CODEC_ID_VP5,          MKTAG('V', 'P', '5', '0') },
    { AV_CODEC_ID_VP6,          MKTAG('V', 'P', '6', '0') },
    { AV_CODEC_ID_VP6,          MKTAG('V', 'P', '6', '1') },
    { AV_CODEC_ID_VP6,          MKTAG('V', 'P', '6', '2') },
    { AV_CODEC_ID_VP6F,         MKTAG('V', 'P', '6', 'F') },
    { AV_CODEC_ID_VP6F,         MKTAG('F', 'L', 'V', '4') },
    { AV_CODEC_ID_VP8,          MKTAG('V', 'P', '8', '0') },
    { AV_CODEC_ID_ASV1,         MKTAG('A', 'S', 'V', '1') },
    { AV_CODEC_ID_ASV2,         MKTAG('A', 'S', 'V', '2') },
    { AV_CODEC_ID_VCR1,         MKTAG('V', 'C', 'R', '1') },
    { AV_CODEC_ID_FFV1,         MKTAG('F', 'F', 'V', '1') },
    { AV_CODEC_ID_XAN_WC4,      MKTAG('X', 'x', 'a', 'n') },
    { AV_CODEC_ID_MIMIC,        MKTAG('L', 'M', '2', '0') },
    { AV_CODEC_ID_MSRLE,        MKTAG('m', 'r', 'l', 'e') },
    { AV_CODEC_ID_MSRLE,        MKTAG( 1 ,  0 ,  0 ,  0 ) },
    { AV_CODEC_ID_MSRLE,        MKTAG( 2 ,  0 ,  0 ,  0 ) },
    { AV_CODEC_ID_MSVIDEO1,     MKTAG('M', 'S', 'V', 'C') },
    { AV_CODEC_ID_MSVIDEO1,     MKTAG('m', 's', 'v', 'c') },
    { AV_CODEC_ID_MSVIDEO1,     MKTAG('C', 'R', 'A', 'M') },
    { AV_CODEC_ID_MSVIDEO1,     MKTAG('c', 'r', 'a', 'm') },
    { AV_CODEC_ID_MSVIDEO1,     MKTAG('W', 'H', 'A', 'M') },
    { AV_CODEC_ID_MSVIDEO1,     MKTAG('w', 'h', 'a', 'm') },
    { AV_CODEC_ID_CINEPAK,      MKTAG('c', 'v', 'i', 'd') },
    { AV_CODEC_ID_TRUEMOTION1,  MKTAG('D', 'U', 'C', 'K') },
    { AV_CODEC_ID_TRUEMOTION1,  MKTAG('P', 'V', 'E', 'Z') },
    { AV_CODEC_ID_MSZH,         MKTAG('M', 'S', 'Z', 'H') },
    { AV_CODEC_ID_ZLIB,         MKTAG('Z', 'L', 'I', 'B') },
    { AV_CODEC_ID_SNOW,         MKTAG('S', 'N', 'O', 'W') },
    { AV_CODEC_ID_4XM,          MKTAG('4', 'X', 'M', 'V') },
    { AV_CODEC_ID_FLV1,         MKTAG('F', 'L', 'V', '1') },
    { AV_CODEC_ID_FLV1,         MKTAG('S', '2', '6', '3') },
    { AV_CODEC_ID_FLASHSV,      MKTAG('F', 'S', 'V', '1') },
    { AV_CODEC_ID_SVQ1,         MKTAG('s', 'v', 'q', '1') },
    { AV_CODEC_ID_TSCC,         MKTAG('t', 's', 'c', 'c') },
    { AV_CODEC_ID_ULTI,         MKTAG('U', 'L', 'T', 'I') },
    { AV_CODEC_ID_VIXL,         MKTAG('V', 'I', 'X', 'L') },
    { AV_CODEC_ID_QPEG,         MKTAG('Q', 'P', 'E', 'G') },
    { AV_CODEC_ID_QPEG,         MKTAG('Q', '1', '.', '0') },
    { AV_CODEC_ID_QPEG,         MKTAG('Q', '1', '.', '1') },
    { AV_CODEC_ID_WMV3,         MKTAG('W', 'M', 'V', '3') },
    { AV_CODEC_ID_WMV3IMAGE,    MKTAG('W', 'M', 'V', 'P') },
    { AV_CODEC_ID_VC1,          MKTAG('W', 'V', 'C', '1') },
    { AV_CODEC_ID_VC1,          MKTAG('W', 'M', 'V', 'A') },
    { AV_CODEC_ID_VC1IMAGE,     MKTAG('W', 'V', 'P', '2') },
    { AV_CODEC_ID_LOCO,         MKTAG('L', 'O', 'C', 'O') },
    { AV_CODEC_ID_WNV1,         MKTAG('W', 'N', 'V', '1') },
    { AV_CODEC_ID_WNV1,         MKTAG('Y', 'U', 'V', '8') },
    { AV_CODEC_ID_AASC,         MKTAG('A', 'A', 'S', '4') },
    { AV_CODEC_ID_AASC,         MKTAG('A', 'A', 'S', 'C') },
    { AV_CODEC_ID_INDEO2,       MKTAG('R', 'T', '2', '1') },
    { AV_CODEC_ID_FRAPS,        MKTAG('F', 'P', 'S', '1') },
    { AV_CODEC_ID_THEORA,       MKTAG('t', 'h', 'e', 'o') },
    { AV_CODEC_ID_TRUEMOTION2,  MKTAG('T', 'M', '2', '0') },
    { AV_CODEC_ID_CSCD,         MKTAG('C', 'S', 'C', 'D') },
    { AV_CODEC_ID_ZMBV,         MKTAG('Z', 'M', 'B', 'V') },
    { AV_CODEC_ID_KMVC,         MKTAG('K', 'M', 'V', 'C') },
    { AV_CODEC_ID_CAVS,         MKTAG('C', 'A', 'V', 'S') },
    { AV_CODEC_ID_JPEG2000,     MKTAG('m', 'j', 'p', '2') },
    { AV_CODEC_ID_JPEG2000,     MKTAG('M', 'J', '2', 'C') },
    { AV_CODEC_ID_JPEG2000,     MKTAG('L', 'J', '2', 'C') },
    { AV_CODEC_ID_JPEG2000,     MKTAG('L', 'J', '2', 'K') },
    { AV_CODEC_ID_JPEG2000,     MKTAG('I', 'P', 'J', '2') },
    { AV_CODEC_ID_VMNC,         MKTAG('V', 'M', 'n', 'c') },
    { AV_CODEC_ID_TARGA,        MKTAG('t', 'g', 'a', ' ') },
    { AV_CODEC_ID_PNG,          MKTAG('M', 'P', 'N', 'G') },
    { AV_CODEC_ID_PNG,          MKTAG('P', 'N', 'G', '1') },
    { AV_CODEC_ID_CLJR,         MKTAG('C', 'L', 'J', 'R') },
    { AV_CODEC_ID_DIRAC,        MKTAG('d', 'r', 'a', 'c') },
    { AV_CODEC_ID_RPZA,         MKTAG('a', 'z', 'p', 'r') },
    { AV_CODEC_ID_RPZA,         MKTAG('R', 'P', 'Z', 'A') },
    { AV_CODEC_ID_RPZA,         MKTAG('r', 'p', 'z', 'a') },
    { AV_CODEC_ID_SP5X,         MKTAG('S', 'P', '5', '4') },
    { AV_CODEC_ID_AURA,         MKTAG('A', 'U', 'R', 'A') },
    { AV_CODEC_ID_AURA2,        MKTAG('A', 'U', 'R', '2') },
    { AV_CODEC_ID_DPX,          MKTAG('d', 'p', 'x', ' ') },
    { AV_CODEC_ID_KGV1,         MKTAG('K', 'G', 'V', '1') },
    { AV_CODEC_ID_LAGARITH,     MKTAG('L', 'A', 'G', 'S') },
    { AV_CODEC_ID_G2M,          MKTAG('G', '2', 'M', '2') },
    { AV_CODEC_ID_G2M,          MKTAG('G', '2', 'M', '3') },
    { AV_CODEC_ID_G2M,          MKTAG('G', '2', 'M', '4') },
    { AV_CODEC_ID_AMV,          MKTAG('A', 'M', 'V', 'F') },
    { AV_CODEC_ID_UTVIDEO,      MKTAG('U', 'L', 'R', 'A') },
    { AV_CODEC_ID_UTVIDEO,      MKTAG('U', 'L', 'R', 'G') },
    { AV_CODEC_ID_UTVIDEO,      MKTAG('U', 'L', 'Y', '0') },
    { AV_CODEC_ID_UTVIDEO,      MKTAG('U', 'L', 'Y', '2') },
    { AV_CODEC_ID_VBLE,         MKTAG('V', 'B', 'L', 'E') },
    { AV_CODEC_ID_ESCAPE130,    MKTAG('E', '1', '3', '0') },
    { AV_CODEC_ID_DXTORY,       MKTAG('x', 't', 'o', 'r') },
    { AV_CODEC_ID_ZEROCODEC,    MKTAG('Z', 'E', 'C', 'O') },
    { AV_CODEC_ID_Y41P,         MKTAG('Y', '4', '1', 'P') },
    { AV_CODEC_ID_FLIC,         MKTAG('A', 'F', 'L', 'C') },
    { AV_CODEC_ID_EXR,          MKTAG('e', 'x', 'r', ' ') },
    { AV_CODEC_ID_MSS1,         MKTAG('M', 'S', 'S', '1') },
    { AV_CODEC_ID_MSA1,         MKTAG('M', 'S', 'A', '1') },
    { AV_CODEC_ID_TSCC2,        MKTAG('T', 'S', 'C', '2') },
    { AV_CODEC_ID_MTS2,         MKTAG('M', 'T', 'S', '2') },
    { AV_CODEC_ID_CLLC,         MKTAG('C', 'L', 'L', 'C') },
    { AV_CODEC_ID_MSS2,         MKTAG('M', 'S', 'S', '2') },
    { AV_CODEC_ID_SVQ3,         MKTAG('S', 'V', 'Q', '3') },
<<<<<<< HEAD
    { AV_CODEC_ID_012V,         MKTAG('0', '1', '2', 'v') },
    { AV_CODEC_ID_012V,         MKTAG('a', '1', '2', 'v') },
=======
    { AV_CODEC_ID_G2M,          MKTAG('G', '2', 'M', '2') },
    { AV_CODEC_ID_G2M,          MKTAG('G', '2', 'M', '3') },
    { AV_CODEC_ID_G2M,          MKTAG('G', '2', 'M', '4') },
>>>>>>> 2d66a58c
    { AV_CODEC_ID_NONE,         0 }
};

const AVCodecTag ff_codec_wav_tags[] = {
    { AV_CODEC_ID_PCM_S16LE,       0x0001 },
    /* must come after s16le in this list */
    { AV_CODEC_ID_PCM_U8,          0x0001 },
    { AV_CODEC_ID_PCM_S24LE,       0x0001 },
    { AV_CODEC_ID_PCM_S32LE,       0x0001 },
    { AV_CODEC_ID_ADPCM_MS,        0x0002 },
    { AV_CODEC_ID_PCM_F32LE,       0x0003 },
    /* must come after f32le in this list */
    { AV_CODEC_ID_PCM_F64LE,       0x0003 },
    { AV_CODEC_ID_PCM_ALAW,        0x0006 },
    { AV_CODEC_ID_PCM_MULAW,       0x0007 },
    { AV_CODEC_ID_WMAVOICE,        0x000A },
    { AV_CODEC_ID_ADPCM_IMA_OKI,   0x0010 },
    { AV_CODEC_ID_ADPCM_IMA_WAV,   0x0011 },
    /* must come after adpcm_ima_wav in this list */
    { AV_CODEC_ID_PCM_ZORK,        0x0011 },
    { AV_CODEC_ID_ADPCM_IMA_OKI,   0x0017 },
    { AV_CODEC_ID_ADPCM_YAMAHA,    0x0020 },
    { AV_CODEC_ID_TRUESPEECH,      0x0022 },
    { AV_CODEC_ID_GSM_MS,          0x0031 },
    { AV_CODEC_ID_AMR_NB,          0x0038 },  /* rogue format number */
    { AV_CODEC_ID_G723_1,          0x0042 },
    { AV_CODEC_ID_ADPCM_G726,      0x0045 },
    { AV_CODEC_ID_MP2,             0x0050 },
    { AV_CODEC_ID_MP3,             0x0055 },
    { AV_CODEC_ID_AMR_NB,          0x0057 },
    { AV_CODEC_ID_AMR_WB,          0x0058 },
    /* rogue format number */
    { AV_CODEC_ID_ADPCM_IMA_DK4,   0x0061 },
    /* rogue format number */
    { AV_CODEC_ID_ADPCM_IMA_DK3,   0x0062 },
    { AV_CODEC_ID_ADPCM_IMA_WAV,   0x0069 },
    { AV_CODEC_ID_VOXWARE,         0x0075 },
    { AV_CODEC_ID_AAC,             0x00ff },
    { AV_CODEC_ID_SIPR,            0x0130 },
    { AV_CODEC_ID_WMAV1,           0x0160 },
    { AV_CODEC_ID_WMAV2,           0x0161 },
    { AV_CODEC_ID_WMAPRO,          0x0162 },
    { AV_CODEC_ID_WMALOSSLESS,     0x0163 },
    { AV_CODEC_ID_ADPCM_CT,        0x0200 },
    { AV_CODEC_ID_ATRAC3,          0x0270 },
    { AV_CODEC_ID_ADPCM_G722,      0x028F },
    { AV_CODEC_ID_IMC,             0x0401 },
    { AV_CODEC_ID_IAC,             0x0402 },
    { AV_CODEC_ID_GSM_MS,          0x1500 },
    { AV_CODEC_ID_TRUESPEECH,      0x1501 },
    /* ADTS AAC */
    { AV_CODEC_ID_AAC,             0x1600 },
    { AV_CODEC_ID_AAC_LATM,        0x1602 },
    { AV_CODEC_ID_AC3,             0x2000 },
    { AV_CODEC_ID_DTS,             0x2001 },
    { AV_CODEC_ID_SONIC,           0x2048 },
    { AV_CODEC_ID_SONIC_LS,        0x2048 },
    { AV_CODEC_ID_PCM_MULAW,       0x6c75 },
    { AV_CODEC_ID_AAC,             0x706d },
    { AV_CODEC_ID_AAC,             0x4143 },
    { AV_CODEC_ID_G723_1,          0xA100 },
    { AV_CODEC_ID_AAC,             0xA106 },
    { AV_CODEC_ID_SPEEX,           0xA109 },
    { AV_CODEC_ID_FLAC,            0xF1AC },
    { AV_CODEC_ID_ADPCM_SWF,       ('S' << 8) + 'F' },
    /* HACK/FIXME: Does Vorbis in WAV/AVI have an (in)official ID? */
    { AV_CODEC_ID_VORBIS,          ('V' << 8) + 'o' },
    { AV_CODEC_ID_NONE,      0 },
};

const AVCodecGuid ff_codec_wav_guids[] = {
    { AV_CODEC_ID_AC3,      { 0x2C, 0x80, 0x6D, 0xE0, 0x46, 0xDB, 0xCF, 0x11, 0xB4, 0xD1, 0x00, 0x80, 0x5F, 0x6C, 0xBB, 0xEA } },
    { AV_CODEC_ID_ATRAC3P,  { 0xBF, 0xAA, 0x23, 0xE9, 0x58, 0xCB, 0x71, 0x44, 0xA1, 0x19, 0xFF, 0xFA, 0x01, 0xE4, 0xCE, 0x62 } },
    { AV_CODEC_ID_EAC3,     { 0xAF, 0x87, 0xFB, 0xA7, 0x02, 0x2D, 0xFB, 0x42, 0xA4, 0xD4, 0x05, 0xCD, 0x93, 0x84, 0x3B, 0xDD } },
    { AV_CODEC_ID_MP2,      { 0x2B, 0x80, 0x6D, 0xE0, 0x46, 0xDB, 0xCF, 0x11, 0xB4, 0xD1, 0x00, 0x80, 0x5F, 0x6C, 0xBB, 0xEA } },
    { AV_CODEC_ID_NONE }
};

const AVMetadataConv ff_riff_info_conv[] = {
    { "IART", "artist"     },
    { "ICMT", "comment"    },
    { "ICOP", "copyright"  },
    { "ICRD", "date"       },
    { "IGNR", "genre"      },
    { "ILNG", "language"   },
    { "INAM", "title"      },
    { "IPRD", "album"      },
    { "IPRT", "track"      },
    { "ISFT", "encoder"    },
    { "ISMP", "timecode"   },
    { "ITCH", "encoded_by" },
    { 0 },
};

void ff_get_guid(AVIOContext *s, ff_asf_guid *g)
{
    av_assert0(sizeof(*g) == 16); //compiler will optimize this out
    if (avio_read(s, *g, sizeof(*g)) < (int)sizeof(*g))
        memset(*g, 0, sizeof(*g));
}

enum AVCodecID ff_codec_guid_get_id(const AVCodecGuid *guids, ff_asf_guid guid)
{
    int i;
    for (i = 0; guids[i].id != AV_CODEC_ID_NONE; i++)
        if (!ff_guidcmp(guids[i].guid, guid))
            return guids[i].id;
    return AV_CODEC_ID_NONE;
}

#if CONFIG_MUXERS
int64_t ff_start_tag(AVIOContext *pb, const char *tag)
{
    ffio_wfourcc(pb, tag);
    avio_wl32(pb, 0);
    return avio_tell(pb);
}

void ff_end_tag(AVIOContext *pb, int64_t start)
{
    int64_t pos;

    av_assert0((start&1) == 0);

    pos = avio_tell(pb);
    if (pos & 1)
        avio_w8(pb, 0);
    avio_seek(pb, start - 4, SEEK_SET);
    avio_wl32(pb, (uint32_t)(pos - start));
    avio_seek(pb, FFALIGN(pos, 2), SEEK_SET);
}

/* WAVEFORMATEX header */
/* returns the size or -1 on error */
int ff_put_wav_header(AVIOContext *pb, AVCodecContext *enc)
{
    int bps, blkalign, bytespersec, frame_size;
    int hdrsize = 18;
    int waveformatextensible;
    uint8_t temp[256];
    uint8_t *riff_extradata       = temp;
    uint8_t *riff_extradata_start = temp;

    if (!enc->codec_tag || enc->codec_tag > 0xffff)
        return -1;

    /* We use the known constant frame size for the codec if known, otherwise
     * fall back on using AVCodecContext.frame_size, which is not as reliable
     * for indicating packet duration. */
    frame_size = av_get_audio_frame_duration(enc, 0);
    if (!frame_size)
        frame_size = enc->frame_size;

    waveformatextensible = (enc->channels > 2 && enc->channel_layout) ||
                           enc->sample_rate > 48000 ||
                           av_get_bits_per_sample(enc->codec_id) > 16;

    if (waveformatextensible)
        avio_wl16(pb, 0xfffe);
    else
        avio_wl16(pb, enc->codec_tag);

    avio_wl16(pb, enc->channels);
    avio_wl32(pb, enc->sample_rate);
    if (enc->codec_id == AV_CODEC_ID_ATRAC3 ||
        enc->codec_id == AV_CODEC_ID_G723_1 ||
        enc->codec_id == AV_CODEC_ID_MP2    ||
        enc->codec_id == AV_CODEC_ID_MP3    ||
        enc->codec_id == AV_CODEC_ID_GSM_MS) {
        bps = 0;
    } else {
        if (!(bps = av_get_bits_per_sample(enc->codec_id))) {
            if (enc->bits_per_coded_sample)
                bps = enc->bits_per_coded_sample;
            else
                bps = 16;  // default to 16
        }
    }
    if (bps != enc->bits_per_coded_sample && enc->bits_per_coded_sample) {
        av_log(enc, AV_LOG_WARNING,
               "requested bits_per_coded_sample (%d) "
               "and actually stored (%d) differ\n",
               enc->bits_per_coded_sample, bps);
    }

    if (enc->codec_id == AV_CODEC_ID_MP2 ||
        enc->codec_id == AV_CODEC_ID_MP3) {
        /* This is wrong, but it seems many demuxers do not work if this
         * is set correctly. */
        blkalign = frame_size;
        // blkalign = 144 * enc->bit_rate/enc->sample_rate;
    } else if (enc->codec_id == AV_CODEC_ID_AC3) {
        blkalign = 3840;                /* maximum bytes per frame */
    } else if (enc->codec_id == AV_CODEC_ID_AAC) {
        blkalign = 768 * enc->channels; /* maximum bytes per frame */
    } else if (enc->codec_id == AV_CODEC_ID_G723_1) {
        blkalign = 24;
    } else if (enc->block_align != 0) { /* specified by the codec */
        blkalign = enc->block_align;
    } else
        blkalign = bps * enc->channels / av_gcd(8, bps);
    if (enc->codec_id == AV_CODEC_ID_PCM_U8 ||
        enc->codec_id == AV_CODEC_ID_PCM_S24LE ||
        enc->codec_id == AV_CODEC_ID_PCM_S32LE ||
        enc->codec_id == AV_CODEC_ID_PCM_F32LE ||
        enc->codec_id == AV_CODEC_ID_PCM_F64LE ||
        enc->codec_id == AV_CODEC_ID_PCM_S16LE) {
        bytespersec = enc->sample_rate * blkalign;
    } else if (enc->codec_id == AV_CODEC_ID_G723_1) {
        bytespersec = 800;
    } else {
        bytespersec = enc->bit_rate / 8;
    }
    avio_wl32(pb, bytespersec); /* bytes per second */
    avio_wl16(pb, blkalign);    /* block align */
    avio_wl16(pb, bps);         /* bits per sample */
    if (enc->codec_id == AV_CODEC_ID_MP3) {
        hdrsize += 12;
        bytestream_put_le16(&riff_extradata, 1);    /* wID */
        bytestream_put_le32(&riff_extradata, 2);    /* fdwFlags */
        bytestream_put_le16(&riff_extradata, 1152); /* nBlockSize */
        bytestream_put_le16(&riff_extradata, 1);    /* nFramesPerBlock */
        bytestream_put_le16(&riff_extradata, 1393); /* nCodecDelay */
    } else if (enc->codec_id == AV_CODEC_ID_MP2) {
        hdrsize += 22;
        /* fwHeadLayer */
        bytestream_put_le16(&riff_extradata, 2);
        /* dwHeadBitrate */
        bytestream_put_le32(&riff_extradata, enc->bit_rate);
        /* fwHeadMode */
        bytestream_put_le16(&riff_extradata, enc->channels == 2 ? 1 : 8);
        /* fwHeadModeExt */
        bytestream_put_le16(&riff_extradata, 0);
        /* wHeadEmphasis */
        bytestream_put_le16(&riff_extradata, 1);
        /* fwHeadFlags */
        bytestream_put_le16(&riff_extradata, 16);
        /* dwPTSLow */
        bytestream_put_le32(&riff_extradata, 0);
        /* dwPTSHigh */
        bytestream_put_le32(&riff_extradata, 0);
    } else if (enc->codec_id == AV_CODEC_ID_G723_1) {
        hdrsize += 20;
        bytestream_put_le32(&riff_extradata, 0x9ace0002); /* extradata needed for msacm g723.1 codec */
        bytestream_put_le32(&riff_extradata, 0xaea2f732);
        bytestream_put_le16(&riff_extradata, 0xacde);
    } else if (enc->codec_id == AV_CODEC_ID_GSM_MS ||
               enc->codec_id == AV_CODEC_ID_ADPCM_IMA_WAV) {
        hdrsize += 2;
        /* wSamplesPerBlock */
        bytestream_put_le16(&riff_extradata, frame_size);
    } else if (enc->extradata_size) {
        riff_extradata_start = enc->extradata;
        riff_extradata       = enc->extradata + enc->extradata_size;
        hdrsize             += enc->extradata_size;
    }
    /* write WAVEFORMATEXTENSIBLE extensions */
    if (waveformatextensible) {
        hdrsize += 22;
        /* 22 is WAVEFORMATEXTENSIBLE size */
        avio_wl16(pb, riff_extradata - riff_extradata_start + 22);
        /* ValidBitsPerSample || SamplesPerBlock || Reserved */
        avio_wl16(pb, bps);
        /* dwChannelMask */
        avio_wl32(pb, enc->channel_layout);
        /* GUID + next 3 */
        avio_wl32(pb, enc->codec_tag);
        avio_wl32(pb, 0x00100000);
        avio_wl32(pb, 0xAA000080);
        avio_wl32(pb, 0x719B3800);
    } else {
        avio_wl16(pb, riff_extradata - riff_extradata_start); /* cbSize */
    }
    avio_write(pb, riff_extradata_start, riff_extradata - riff_extradata_start);
    if (hdrsize & 1) {
        hdrsize++;
        avio_w8(pb, 0);
    }

    return hdrsize;
}

/* BITMAPINFOHEADER header */
void ff_put_bmp_header(AVIOContext *pb, AVCodecContext *enc,
                       const AVCodecTag *tags, int for_asf)
{
    /* size */
    avio_wl32(pb, 40 + enc->extradata_size);
    avio_wl32(pb, enc->width);
    //We always store RGB TopDown
    avio_wl32(pb, enc->codec_tag ? enc->height : -enc->height);
    /* planes */
    avio_wl16(pb, 1);
    /* depth */
    avio_wl16(pb, enc->bits_per_coded_sample ? enc->bits_per_coded_sample : 24);
    /* compression type */
    avio_wl32(pb, enc->codec_tag);
    avio_wl32(pb, (enc->width * enc->height * (enc->bits_per_coded_sample ? enc->bits_per_coded_sample : 24)+7) / 8);
    avio_wl32(pb, 0);
    avio_wl32(pb, 0);
    avio_wl32(pb, 0);
    avio_wl32(pb, 0);

    avio_write(pb, enc->extradata, enc->extradata_size);

    if (!for_asf && enc->extradata_size & 1)
        avio_w8(pb, 0);
}

void ff_parse_specific_params(AVCodecContext *stream, int *au_rate,
                              int *au_ssize, int *au_scale)
{
    int gcd;
    int audio_frame_size;

    /* We use the known constant frame size for the codec if known, otherwise
     * fall back on using AVCodecContext.frame_size, which is not as reliable
     * for indicating packet duration. */
    audio_frame_size = av_get_audio_frame_duration(stream, 0);
    if (!audio_frame_size)
        audio_frame_size = stream->frame_size;

    *au_ssize = stream->block_align;
    if (audio_frame_size && stream->sample_rate) {
        *au_scale = audio_frame_size;
        *au_rate  = stream->sample_rate;
    } else if (stream->codec_type == AVMEDIA_TYPE_VIDEO ||
               stream->codec_type == AVMEDIA_TYPE_DATA ||
               stream->codec_type == AVMEDIA_TYPE_SUBTITLE) {
        *au_scale = stream->time_base.num;
        *au_rate  = stream->time_base.den;
    } else {
        *au_scale = stream->block_align ? stream->block_align * 8 : 8;
        *au_rate  = stream->bit_rate ? stream->bit_rate :
                    8 * stream->sample_rate;
    }
    gcd        = av_gcd(*au_scale, *au_rate);
    *au_scale /= gcd;
    *au_rate  /= gcd;
}

void ff_riff_write_info_tag(AVIOContext *pb, const char *tag, const char *str)
{
    int len = strlen(str);
    if (len > 0) {
        len++;
        ffio_wfourcc(pb, tag);
        avio_wl32(pb, len);
        avio_put_str(pb, str);
        if (len & 1)
            avio_w8(pb, 0);
    }
}

static const char riff_tags[][5] = {
    "IARL", "IART", "ICMS", "ICMT", "ICOP", "ICRD", "ICRP", "IDIM", "IDPI",
    "IENG", "IGNR", "IKEY", "ILGT", "ILNG", "IMED", "INAM", "IPLT", "IPRD",
    "IPRT", "ISBJ", "ISFT", "ISHP", "ISMP", "ISRC", "ISRF", "ITCH",
    { 0 }
};

static int riff_has_valid_tags(AVFormatContext *s)
{
    int i;

    for (i = 0; *riff_tags[i]; i++)
        if (av_dict_get(s->metadata, riff_tags[i], NULL, AV_DICT_MATCH_CASE))
            return 1;

    return 0;
}

void ff_riff_write_info(AVFormatContext *s)
{
    AVIOContext *pb = s->pb;
    int i;
    int64_t list_pos;
    AVDictionaryEntry *t = NULL;

    ff_metadata_conv(&s->metadata, ff_riff_info_conv, NULL);

    /* writing empty LIST is not nice and may cause problems */
    if (!riff_has_valid_tags(s))
        return;

    list_pos = ff_start_tag(pb, "LIST");
    ffio_wfourcc(pb, "INFO");
    for (i = 0; *riff_tags[i]; i++)
        if ((t = av_dict_get(s->metadata, riff_tags[i],
                             NULL, AV_DICT_MATCH_CASE)))
            ff_riff_write_info_tag(s->pb, t->key, t->value);
    ff_end_tag(pb, list_pos);
}
#endif /* CONFIG_MUXERS */

#if CONFIG_DEMUXERS
/* We could be given one of the three possible structures here:
 * WAVEFORMAT, PCMWAVEFORMAT or WAVEFORMATEX. Each structure
 * is an expansion of the previous one with the fields added
 * at the bottom. PCMWAVEFORMAT adds 'WORD wBitsPerSample' and
 * WAVEFORMATEX adds 'WORD  cbSize' and basically makes itself
 * an openended structure.
 */

static void parse_waveformatex(AVIOContext *pb, AVCodecContext *c)
{
    ff_asf_guid subformat;
    int bps = avio_rl16(pb);
    if (bps)
        c->bits_per_coded_sample = bps;

    c->channel_layout        = avio_rl32(pb); /* dwChannelMask */

    ff_get_guid(pb, &subformat);
    if (!memcmp(subformat + 4,
                (const uint8_t[]){ FF_MEDIASUBTYPE_BASE_GUID }, 12)) {
        c->codec_tag = AV_RL32(subformat);
        c->codec_id  = ff_wav_codec_get_id(c->codec_tag,
                                           c->bits_per_coded_sample);
    } else {
        c->codec_id = ff_codec_guid_get_id(ff_codec_wav_guids, subformat);
        if (!c->codec_id)
            av_log(c, AV_LOG_WARNING,
                   "unknown subformat:"FF_PRI_GUID"\n",
                   FF_ARG_GUID(subformat));
    }
}

int ff_get_wav_header(AVIOContext *pb, AVCodecContext *codec, int size)
{
    int id;

    id                 = avio_rl16(pb);
    codec->codec_type  = AVMEDIA_TYPE_AUDIO;
    codec->channels    = avio_rl16(pb);
    codec->sample_rate = avio_rl32(pb);
    codec->bit_rate    = avio_rl32(pb) * 8;
    codec->block_align = avio_rl16(pb);
    if (size == 14) {  /* We're dealing with plain vanilla WAVEFORMAT */
        codec->bits_per_coded_sample = 8;
    } else
        codec->bits_per_coded_sample = avio_rl16(pb);
    if (id == 0xFFFE) {
        codec->codec_tag = 0;
    } else {
        codec->codec_tag = id;
        codec->codec_id  = ff_wav_codec_get_id(id,
                                               codec->bits_per_coded_sample);
    }
    if (size >= 18) {  /* We're obviously dealing with WAVEFORMATEX */
        int cbSize = avio_rl16(pb); /* cbSize */
        size  -= 18;
        cbSize = FFMIN(size, cbSize);
        if (cbSize >= 22 && id == 0xfffe) { /* WAVEFORMATEXTENSIBLE */
            parse_waveformatex(pb, codec);
            cbSize -= 22;
            size   -= 22;
        }
        codec->extradata_size = cbSize;
        if (cbSize > 0) {
            av_free(codec->extradata);
            codec->extradata = av_mallocz(codec->extradata_size +
                                          FF_INPUT_BUFFER_PADDING_SIZE);
            if (!codec->extradata)
                return AVERROR(ENOMEM);
            avio_read(pb, codec->extradata, codec->extradata_size);
            size -= cbSize;
        }

        /* It is possible for the chunk to contain garbage at the end */
        if (size > 0)
            avio_skip(pb, size);
    }
    if (codec->codec_id == AV_CODEC_ID_AAC_LATM) {
        /* Channels and sample_rate values are those prior to applying SBR
         * and/or PS. */
        codec->channels    = 0;
        codec->sample_rate = 0;
    }
    /* override bits_per_coded_sample for G.726 */
    if (codec->codec_id == AV_CODEC_ID_ADPCM_G726 && codec->sample_rate)
        codec->bits_per_coded_sample = codec->bit_rate / codec->sample_rate;

    return 0;
}

enum AVCodecID ff_wav_codec_get_id(unsigned int tag, int bps)
{
    enum AVCodecID id;
    id = ff_codec_get_id(ff_codec_wav_tags, tag);
    if (id <= 0)
        return id;

    if (id == AV_CODEC_ID_PCM_S16LE)
        id = ff_get_pcm_codec_id(bps, 0, 0, ~1);
    else if (id == AV_CODEC_ID_PCM_F32LE)
        id = ff_get_pcm_codec_id(bps, 1, 0,  0);

    if (id == AV_CODEC_ID_ADPCM_IMA_WAV && bps == 8)
        id = AV_CODEC_ID_PCM_ZORK;
    return id;
}

int ff_get_bmp_header(AVIOContext *pb, AVStream *st, unsigned *esize)
{
    int tag1;
    if(esize) *esize  = avio_rl32(pb);
    else                avio_rl32(pb);
    st->codec->width  = avio_rl32(pb);
    st->codec->height = (int32_t)avio_rl32(pb);
    avio_rl16(pb); /* planes */
    st->codec->bits_per_coded_sample = avio_rl16(pb); /* depth */
    tag1                             = avio_rl32(pb);
    avio_rl32(pb); /* ImageSize */
    avio_rl32(pb); /* XPelsPerMeter */
    avio_rl32(pb); /* YPelsPerMeter */
    avio_rl32(pb); /* ClrUsed */
    avio_rl32(pb); /* ClrImportant */
    return tag1;
}

int ff_read_riff_info(AVFormatContext *s, int64_t size)
{
    int64_t start, end, cur;
    AVIOContext *pb = s->pb;

    start = avio_tell(pb);
    end   = start + size;

    while ((cur = avio_tell(pb)) >= 0 &&
           cur <= end - 8 /* = tag + size */) {
        uint32_t chunk_code;
        int64_t chunk_size;
        char key[5] = { 0 };
        char *value;

        chunk_code = avio_rl32(pb);
        chunk_size = avio_rl32(pb);
        if (url_feof(pb)) {
            if (chunk_code || chunk_size) {
                av_log(s, AV_LOG_WARNING, "INFO subchunk truncated\n");
                return AVERROR_INVALIDDATA;
            }
            return AVERROR_EOF;
        }
        if (chunk_size > end ||
            end - chunk_size < cur ||
            chunk_size == UINT_MAX) {
            avio_seek(pb, -9, SEEK_CUR);
            chunk_code = avio_rl32(pb);
            chunk_size = avio_rl32(pb);
            if (chunk_size > end || end - chunk_size < cur || chunk_size == UINT_MAX) {
                av_log(s, AV_LOG_WARNING, "too big INFO subchunk\n");
                return AVERROR_INVALIDDATA;
            }
        }

        chunk_size += (chunk_size & 1);

        if (!chunk_code) {
            if (chunk_size)
                avio_skip(pb, chunk_size);
            else if (pb->eof_reached) {
                av_log(s, AV_LOG_WARNING, "truncated file\n");
                return AVERROR_EOF;
            }
            continue;
        }

        value = av_mallocz(chunk_size + 1);
        if (!value) {
            av_log(s, AV_LOG_ERROR,
                   "out of memory, unable to read INFO tag\n");
            return AVERROR(ENOMEM);
        }

        AV_WL32(key, chunk_code);

        if (avio_read(pb, value, chunk_size) != chunk_size) {
            av_log(s, AV_LOG_WARNING,
                   "premature end of file while reading INFO tag\n");
        }

        av_dict_set(&s->metadata, key, value, AV_DICT_DONT_STRDUP_VAL);
    }

    return 0;
}
#endif /* CONFIG_DEMUXERS */<|MERGE_RESOLUTION|>--- conflicted
+++ resolved
@@ -325,9 +325,6 @@
     { AV_CODEC_ID_DPX,          MKTAG('d', 'p', 'x', ' ') },
     { AV_CODEC_ID_KGV1,         MKTAG('K', 'G', 'V', '1') },
     { AV_CODEC_ID_LAGARITH,     MKTAG('L', 'A', 'G', 'S') },
-    { AV_CODEC_ID_G2M,          MKTAG('G', '2', 'M', '2') },
-    { AV_CODEC_ID_G2M,          MKTAG('G', '2', 'M', '3') },
-    { AV_CODEC_ID_G2M,          MKTAG('G', '2', 'M', '4') },
     { AV_CODEC_ID_AMV,          MKTAG('A', 'M', 'V', 'F') },
     { AV_CODEC_ID_UTVIDEO,      MKTAG('U', 'L', 'R', 'A') },
     { AV_CODEC_ID_UTVIDEO,      MKTAG('U', 'L', 'R', 'G') },
@@ -347,14 +344,11 @@
     { AV_CODEC_ID_CLLC,         MKTAG('C', 'L', 'L', 'C') },
     { AV_CODEC_ID_MSS2,         MKTAG('M', 'S', 'S', '2') },
     { AV_CODEC_ID_SVQ3,         MKTAG('S', 'V', 'Q', '3') },
-<<<<<<< HEAD
     { AV_CODEC_ID_012V,         MKTAG('0', '1', '2', 'v') },
     { AV_CODEC_ID_012V,         MKTAG('a', '1', '2', 'v') },
-=======
     { AV_CODEC_ID_G2M,          MKTAG('G', '2', 'M', '2') },
     { AV_CODEC_ID_G2M,          MKTAG('G', '2', 'M', '3') },
     { AV_CODEC_ID_G2M,          MKTAG('G', '2', 'M', '4') },
->>>>>>> 2d66a58c
     { AV_CODEC_ID_NONE,         0 }
 };
 
