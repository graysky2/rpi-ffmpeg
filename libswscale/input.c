/*
 * Copyright (C) 2001-2012 Michael Niedermayer <michaelni@gmx.at>
 *
 * This file is part of FFmpeg.
 *
 * FFmpeg is free software; you can redistribute it and/or
 * modify it under the terms of the GNU Lesser General Public
 * License as published by the Free Software Foundation; either
 * version 2.1 of the License, or (at your option) any later version.
 *
 * FFmpeg is distributed in the hope that it will be useful,
 * but WITHOUT ANY WARRANTY; without even the implied warranty of
 * MERCHANTABILITY or FITNESS FOR A PARTICULAR PURPOSE.  See the GNU
 * Lesser General Public License for more details.
 *
 * You should have received a copy of the GNU Lesser General Public
 * License along with FFmpeg; if not, write to the Free Software
 * Foundation, Inc., 51 Franklin Street, Fifth Floor, Boston, MA 02110-1301 USA
 */

#include <math.h>
#include <stdint.h>
#include <stdio.h>
#include <string.h>

#include "libavutil/avutil.h"
#include "libavutil/bswap.h"
#include "libavutil/cpu.h"
#include "libavutil/intreadwrite.h"
#include "libavutil/mathematics.h"
#include "libavutil/pixdesc.h"
#include "libavutil/avassert.h"
#include "config.h"
#include "rgb2rgb.h"
#include "swscale.h"
#include "swscale_internal.h"

#define input_pixel(pos) (isBE(origin) ? AV_RB16(pos) : AV_RL16(pos))

#define r ((origin == AV_PIX_FMT_BGR48BE || origin == AV_PIX_FMT_BGR48LE || origin == AV_PIX_FMT_BGRA64BE || origin == AV_PIX_FMT_BGRA64LE) ? b_r : r_b)
#define b ((origin == AV_PIX_FMT_BGR48BE || origin == AV_PIX_FMT_BGR48LE || origin == AV_PIX_FMT_BGRA64BE || origin == AV_PIX_FMT_BGRA64LE) ? r_b : b_r)

static av_always_inline void
rgb64ToY_c_template(uint16_t *dst, const uint16_t *src, int width,
                    enum AVPixelFormat origin, int32_t *rgb2yuv)
{
    int32_t ry = rgb2yuv[RY_IDX], gy = rgb2yuv[GY_IDX], by = rgb2yuv[BY_IDX];
    int i;
    for (i = 0; i < width; i++) {
        unsigned int r_b = input_pixel(&src[i*4+0]);
        unsigned int   g = input_pixel(&src[i*4+1]);
        unsigned int b_r = input_pixel(&src[i*4+2]);

        dst[i] = (ry*r + gy*g + by*b + (0x2001<<(RGB2YUV_SHIFT-1))) >> RGB2YUV_SHIFT;
    }
}

static av_always_inline void
rgb64ToUV_c_template(uint16_t *dstU, uint16_t *dstV,
                    const uint16_t *src1, const uint16_t *src2,
                    int width, enum AVPixelFormat origin, int32_t *rgb2yuv)
{
    int i;
    int32_t ru = rgb2yuv[RU_IDX], gu = rgb2yuv[GU_IDX], bu = rgb2yuv[BU_IDX];
    int32_t rv = rgb2yuv[RV_IDX], gv = rgb2yuv[GV_IDX], bv = rgb2yuv[BV_IDX];
    av_assert1(src1==src2);
    for (i = 0; i < width; i++) {
        int r_b = input_pixel(&src1[i*4+0]);
        int   g = input_pixel(&src1[i*4+1]);
        int b_r = input_pixel(&src1[i*4+2]);

        dstU[i] = (ru*r + gu*g + bu*b + (0x10001<<(RGB2YUV_SHIFT-1))) >> RGB2YUV_SHIFT;
        dstV[i] = (rv*r + gv*g + bv*b + (0x10001<<(RGB2YUV_SHIFT-1))) >> RGB2YUV_SHIFT;
    }
}

static av_always_inline void
rgb64ToUV_half_c_template(uint16_t *dstU, uint16_t *dstV,
                          const uint16_t *src1, const uint16_t *src2,
                          int width, enum AVPixelFormat origin, int32_t *rgb2yuv)
{
    int i;
    int32_t ru = rgb2yuv[RU_IDX], gu = rgb2yuv[GU_IDX], bu = rgb2yuv[BU_IDX];
    int32_t rv = rgb2yuv[RV_IDX], gv = rgb2yuv[GV_IDX], bv = rgb2yuv[BV_IDX];
    av_assert1(src1==src2);
    for (i = 0; i < width; i++) {
        int r_b = (input_pixel(&src1[8 * i + 0]) + input_pixel(&src1[8 * i + 4]) + 1) >> 1;
        int   g = (input_pixel(&src1[8 * i + 1]) + input_pixel(&src1[8 * i + 5]) + 1) >> 1;
        int b_r = (input_pixel(&src1[8 * i + 2]) + input_pixel(&src1[8 * i + 6]) + 1) >> 1;

        dstU[i]= (ru*r + gu*g + bu*b + (0x10001<<(RGB2YUV_SHIFT-1))) >> RGB2YUV_SHIFT;
        dstV[i]= (rv*r + gv*g + bv*b + (0x10001<<(RGB2YUV_SHIFT-1))) >> RGB2YUV_SHIFT;
    }
}

#define rgb64funcs(pattern, BE_LE, origin) \
static void pattern ## 64 ## BE_LE ## ToY_c(uint8_t *_dst, const uint8_t *_src, const uint8_t *unused0, const uint8_t *unused1,\
                                    int width, uint32_t *rgb2yuv) \
{ \
    const uint16_t *src = (const uint16_t *) _src; \
    uint16_t *dst = (uint16_t *) _dst; \
    rgb64ToY_c_template(dst, src, width, origin, rgb2yuv); \
} \
 \
static void pattern ## 64 ## BE_LE ## ToUV_c(uint8_t *_dstU, uint8_t *_dstV, \
                                    const uint8_t *unused0, const uint8_t *_src1, const uint8_t *_src2, \
                                    int width, uint32_t *rgb2yuv) \
{ \
    const uint16_t *src1 = (const uint16_t *) _src1, \
                   *src2 = (const uint16_t *) _src2; \
    uint16_t *dstU = (uint16_t *) _dstU, *dstV = (uint16_t *) _dstV; \
    rgb64ToUV_c_template(dstU, dstV, src1, src2, width, origin, rgb2yuv); \
} \
 \
static void pattern ## 64 ## BE_LE ## ToUV_half_c(uint8_t *_dstU, uint8_t *_dstV, \
                                    const uint8_t *unused0, const uint8_t *_src1, const uint8_t *_src2, \
                                    int width, uint32_t *rgb2yuv) \
{ \
    const uint16_t *src1 = (const uint16_t *) _src1, \
                   *src2 = (const uint16_t *) _src2; \
    uint16_t *dstU = (uint16_t *) _dstU, *dstV = (uint16_t *) _dstV; \
    rgb64ToUV_half_c_template(dstU, dstV, src1, src2, width, origin, rgb2yuv); \
}

rgb64funcs(rgb, LE, AV_PIX_FMT_RGBA64LE)
rgb64funcs(rgb, BE, AV_PIX_FMT_RGBA64BE)
rgb64funcs(bgr, LE, AV_PIX_FMT_BGRA64LE)
rgb64funcs(bgr, BE, AV_PIX_FMT_BGRA64BE)

static av_always_inline void rgb48ToY_c_template(uint16_t *dst,
                                                 const uint16_t *src, int width,
                                                 enum AVPixelFormat origin,
                                                 int32_t *rgb2yuv)
{
    int32_t ry = rgb2yuv[RY_IDX], gy = rgb2yuv[GY_IDX], by = rgb2yuv[BY_IDX];
    int i;
    for (i = 0; i < width; i++) {
        unsigned int r_b = input_pixel(&src[i * 3 + 0]);
        unsigned int g   = input_pixel(&src[i * 3 + 1]);
        unsigned int b_r = input_pixel(&src[i * 3 + 2]);

        dst[i] = (ry*r + gy*g + by*b + (0x2001 << (RGB2YUV_SHIFT - 1))) >> RGB2YUV_SHIFT;
    }
}

static av_always_inline void rgb48ToUV_c_template(uint16_t *dstU,
                                                  uint16_t *dstV,
                                                  const uint16_t *src1,
                                                  const uint16_t *src2,
                                                  int width,
                                                  enum AVPixelFormat origin,
                                                  int32_t *rgb2yuv)
{
    int i;
    int32_t ru = rgb2yuv[RU_IDX], gu = rgb2yuv[GU_IDX], bu = rgb2yuv[BU_IDX];
    int32_t rv = rgb2yuv[RV_IDX], gv = rgb2yuv[GV_IDX], bv = rgb2yuv[BV_IDX];
    av_assert1(src1 == src2);
    for (i = 0; i < width; i++) {
        int r_b = input_pixel(&src1[i * 3 + 0]);
        int g   = input_pixel(&src1[i * 3 + 1]);
        int b_r = input_pixel(&src1[i * 3 + 2]);

        dstU[i] = (ru*r + gu*g + bu*b + (0x10001 << (RGB2YUV_SHIFT - 1))) >> RGB2YUV_SHIFT;
        dstV[i] = (rv*r + gv*g + bv*b + (0x10001 << (RGB2YUV_SHIFT - 1))) >> RGB2YUV_SHIFT;
    }
}

static av_always_inline void rgb48ToUV_half_c_template(uint16_t *dstU,
                                                       uint16_t *dstV,
                                                       const uint16_t *src1,
                                                       const uint16_t *src2,
                                                       int width,
                                                       enum AVPixelFormat origin,
                                                       int32_t *rgb2yuv)
{
    int i;
    int32_t ru = rgb2yuv[RU_IDX], gu = rgb2yuv[GU_IDX], bu = rgb2yuv[BU_IDX];
    int32_t rv = rgb2yuv[RV_IDX], gv = rgb2yuv[GV_IDX], bv = rgb2yuv[BV_IDX];
    av_assert1(src1 == src2);
    for (i = 0; i < width; i++) {
        int r_b = (input_pixel(&src1[6 * i + 0]) +
                   input_pixel(&src1[6 * i + 3]) + 1) >> 1;
        int g   = (input_pixel(&src1[6 * i + 1]) +
                   input_pixel(&src1[6 * i + 4]) + 1) >> 1;
        int b_r = (input_pixel(&src1[6 * i + 2]) +
                   input_pixel(&src1[6 * i + 5]) + 1) >> 1;

        dstU[i] = (ru*r + gu*g + bu*b + (0x10001 << (RGB2YUV_SHIFT - 1))) >> RGB2YUV_SHIFT;
        dstV[i] = (rv*r + gv*g + bv*b + (0x10001 << (RGB2YUV_SHIFT - 1))) >> RGB2YUV_SHIFT;
    }
}

#undef r
#undef b
#undef input_pixel

#define rgb48funcs(pattern, BE_LE, origin)                              \
static void pattern ## 48 ## BE_LE ## ToY_c(uint8_t *_dst,              \
                                            const uint8_t *_src,        \
                                            const uint8_t *unused0, const uint8_t *unused1,\
                                            int width,                  \
                                            uint32_t *rgb2yuv)          \
{                                                                       \
    const uint16_t *src = (const uint16_t *)_src;                       \
    uint16_t *dst       = (uint16_t *)_dst;                             \
    rgb48ToY_c_template(dst, src, width, origin, rgb2yuv);              \
}                                                                       \
                                                                        \
static void pattern ## 48 ## BE_LE ## ToUV_c(uint8_t *_dstU,            \
                                             uint8_t *_dstV,            \
                                             const uint8_t *unused0,    \
                                             const uint8_t *_src1,      \
                                             const uint8_t *_src2,      \
                                             int width,                 \
                                             uint32_t *rgb2yuv)         \
{                                                                       \
    const uint16_t *src1 = (const uint16_t *)_src1,                     \
                   *src2 = (const uint16_t *)_src2;                     \
    uint16_t *dstU = (uint16_t *)_dstU,                                 \
             *dstV = (uint16_t *)_dstV;                                 \
    rgb48ToUV_c_template(dstU, dstV, src1, src2, width, origin, rgb2yuv);        \
}                                                                       \
                                                                        \
static void pattern ## 48 ## BE_LE ## ToUV_half_c(uint8_t *_dstU,       \
                                                  uint8_t *_dstV,       \
                                                  const uint8_t *unused0,    \
                                                  const uint8_t *_src1, \
                                                  const uint8_t *_src2, \
                                                  int width,            \
                                                  uint32_t *rgb2yuv)    \
{                                                                       \
    const uint16_t *src1 = (const uint16_t *)_src1,                     \
                   *src2 = (const uint16_t *)_src2;                     \
    uint16_t *dstU = (uint16_t *)_dstU,                                 \
             *dstV = (uint16_t *)_dstV;                                 \
    rgb48ToUV_half_c_template(dstU, dstV, src1, src2, width, origin, rgb2yuv);   \
}

rgb48funcs(rgb, LE, AV_PIX_FMT_RGB48LE)
rgb48funcs(rgb, BE, AV_PIX_FMT_RGB48BE)
rgb48funcs(bgr, LE, AV_PIX_FMT_BGR48LE)
rgb48funcs(bgr, BE, AV_PIX_FMT_BGR48BE)

#define input_pixel(i) ((origin == AV_PIX_FMT_RGBA ||                      \
                         origin == AV_PIX_FMT_BGRA ||                      \
                         origin == AV_PIX_FMT_ARGB ||                      \
                         origin == AV_PIX_FMT_ABGR)                        \
                        ? AV_RN32A(&src[(i) * 4])                       \
                        : (isBE(origin) ? AV_RB16(&src[(i) * 2])        \
                                        : AV_RL16(&src[(i) * 2])))

static av_always_inline void rgb16_32ToY_c_template(int16_t *dst,
                                                    const uint8_t *src,
                                                    int width,
                                                    enum AVPixelFormat origin,
                                                    int shr, int shg,
                                                    int shb, int shp,
                                                    int maskr, int maskg,
                                                    int maskb, int rsh,
                                                    int gsh, int bsh, int S,
                                                    int32_t *rgb2yuv)
{
    const int ry       = rgb2yuv[RY_IDX]<<rsh, gy = rgb2yuv[GY_IDX]<<gsh, by = rgb2yuv[BY_IDX]<<bsh;
    const unsigned rnd = (32<<((S)-1)) + (1<<(S-7));
    int i;

    for (i = 0; i < width; i++) {
        int px = input_pixel(i) >> shp;
        int b  = (px & maskb) >> shb;
        int g  = (px & maskg) >> shg;
        int r  = (px & maskr) >> shr;

        dst[i] = (ry * r + gy * g + by * b + rnd) >> ((S)-6);
    }
}

static av_always_inline void rgb16_32ToUV_c_template(int16_t *dstU,
                                                     int16_t *dstV,
                                                     const uint8_t *src,
                                                     int width,
                                                     enum AVPixelFormat origin,
                                                     int shr, int shg,
                                                     int shb, int shp,
                                                     int maskr, int maskg,
                                                     int maskb, int rsh,
                                                     int gsh, int bsh, int S,
                                                     int32_t *rgb2yuv)
{
    const int ru       = rgb2yuv[RU_IDX] << rsh, gu = rgb2yuv[GU_IDX] << gsh, bu = rgb2yuv[BU_IDX] << bsh,
              rv       = rgb2yuv[RV_IDX] << rsh, gv = rgb2yuv[GV_IDX] << gsh, bv = rgb2yuv[BV_IDX] << bsh;
    const unsigned rnd = (256u<<((S)-1)) + (1<<(S-7));
    int i;

    for (i = 0; i < width; i++) {
        int px = input_pixel(i) >> shp;
        int b  = (px & maskb)   >> shb;
        int g  = (px & maskg)   >> shg;
        int r  = (px & maskr)   >> shr;

        dstU[i] = (ru * r + gu * g + bu * b + rnd) >> ((S)-6);
        dstV[i] = (rv * r + gv * g + bv * b + rnd) >> ((S)-6);
    }
}

static av_always_inline void rgb16_32ToUV_half_c_template(int16_t *dstU,
                                                          int16_t *dstV,
                                                          const uint8_t *src,
                                                          int width,
                                                          enum AVPixelFormat origin,
                                                          int shr, int shg,
                                                          int shb, int shp,
                                                          int maskr, int maskg,
                                                          int maskb, int rsh,
                                                          int gsh, int bsh, int S,
                                                          int32_t *rgb2yuv)
{
    const int ru       = rgb2yuv[RU_IDX] << rsh, gu = rgb2yuv[GU_IDX] << gsh, bu = rgb2yuv[BU_IDX] << bsh,
              rv       = rgb2yuv[RV_IDX] << rsh, gv = rgb2yuv[GV_IDX] << gsh, bv = rgb2yuv[BV_IDX] << bsh,
              maskgx   = ~(maskr | maskb);
    const unsigned rnd = (256U<<(S)) + (1<<(S-6));
    int i;

    maskr |= maskr << 1;
    maskb |= maskb << 1;
    maskg |= maskg << 1;
    for (i = 0; i < width; i++) {
        unsigned px0 = input_pixel(2 * i + 0) >> shp;
        unsigned px1 = input_pixel(2 * i + 1) >> shp;
        int b, r, g = (px0 & maskgx) + (px1 & maskgx);
        int rb = px0 + px1 - g;

        b = (rb & maskb) >> shb;
        if (shp ||
            origin == AV_PIX_FMT_BGR565LE || origin == AV_PIX_FMT_BGR565BE ||
            origin == AV_PIX_FMT_RGB565LE || origin == AV_PIX_FMT_RGB565BE) {
            g >>= shg;
        } else {
            g = (g & maskg) >> shg;
        }
        r = (rb & maskr) >> shr;

        dstU[i] = (ru * r + gu * g + bu * b + (unsigned)rnd) >> ((S)-6+1);
        dstV[i] = (rv * r + gv * g + bv * b + (unsigned)rnd) >> ((S)-6+1);
    }
}

#undef input_pixel

#define rgb16_32_wrapper(fmt, name, shr, shg, shb, shp, maskr,          \
                         maskg, maskb, rsh, gsh, bsh, S)                \
static void name ## ToY_c(uint8_t *dst, const uint8_t *src, const uint8_t *unused1, const uint8_t *unused2,            \
                          int width, uint32_t *tab)                     \
{                                                                       \
    rgb16_32ToY_c_template((int16_t*)dst, src, width, fmt, shr, shg, shb, shp,    \
                           maskr, maskg, maskb, rsh, gsh, bsh, S, tab); \
}                                                                       \
                                                                        \
static void name ## ToUV_c(uint8_t *dstU, uint8_t *dstV,                \
                           const uint8_t *unused0, const uint8_t *src, const uint8_t *dummy,    \
                           int width, uint32_t *tab)                    \
{                                                                       \
    rgb16_32ToUV_c_template((int16_t*)dstU, (int16_t*)dstV, src, width, fmt,                \
                            shr, shg, shb, shp,                         \
                            maskr, maskg, maskb, rsh, gsh, bsh, S, tab);\
}                                                                       \
                                                                        \
static void name ## ToUV_half_c(uint8_t *dstU, uint8_t *dstV,           \
                                const uint8_t *unused0, const uint8_t *src,                     \
                                const uint8_t *dummy,                   \
                                int width, uint32_t *tab)               \
{                                                                       \
    rgb16_32ToUV_half_c_template((int16_t*)dstU, (int16_t*)dstV, src, width, fmt,           \
                                 shr, shg, shb, shp,                    \
                                 maskr, maskg, maskb,                   \
                                 rsh, gsh, bsh, S, tab);                \
}

rgb16_32_wrapper(AV_PIX_FMT_BGR32,    bgr32,  16, 0,  0, 0, 0xFF0000, 0xFF00,   0x00FF,  8, 0,  8, RGB2YUV_SHIFT + 8)
rgb16_32_wrapper(AV_PIX_FMT_BGR32_1,  bgr321, 16, 0,  0, 8, 0xFF0000, 0xFF00,   0x00FF,  8, 0,  8, RGB2YUV_SHIFT + 8)
rgb16_32_wrapper(AV_PIX_FMT_RGB32,    rgb32,   0, 0, 16, 0,   0x00FF, 0xFF00, 0xFF0000,  8, 0,  8, RGB2YUV_SHIFT + 8)
rgb16_32_wrapper(AV_PIX_FMT_RGB32_1,  rgb321,  0, 0, 16, 8,   0x00FF, 0xFF00, 0xFF0000,  8, 0,  8, RGB2YUV_SHIFT + 8)
rgb16_32_wrapper(AV_PIX_FMT_BGR565LE, bgr16le, 0, 0,  0, 0,   0x001F, 0x07E0,   0xF800, 11, 5,  0, RGB2YUV_SHIFT + 8)
rgb16_32_wrapper(AV_PIX_FMT_BGR555LE, bgr15le, 0, 0,  0, 0,   0x001F, 0x03E0,   0x7C00, 10, 5,  0, RGB2YUV_SHIFT + 7)
rgb16_32_wrapper(AV_PIX_FMT_BGR444LE, bgr12le, 0, 0,  0, 0,   0x000F, 0x00F0,   0x0F00,  8, 4,  0, RGB2YUV_SHIFT + 4)
rgb16_32_wrapper(AV_PIX_FMT_RGB565LE, rgb16le, 0, 0,  0, 0,   0xF800, 0x07E0,   0x001F,  0, 5, 11, RGB2YUV_SHIFT + 8)
rgb16_32_wrapper(AV_PIX_FMT_RGB555LE, rgb15le, 0, 0,  0, 0,   0x7C00, 0x03E0,   0x001F,  0, 5, 10, RGB2YUV_SHIFT + 7)
rgb16_32_wrapper(AV_PIX_FMT_RGB444LE, rgb12le, 0, 0,  0, 0,   0x0F00, 0x00F0,   0x000F,  0, 4,  8, RGB2YUV_SHIFT + 4)
rgb16_32_wrapper(AV_PIX_FMT_BGR565BE, bgr16be, 0, 0,  0, 0,   0x001F, 0x07E0,   0xF800, 11, 5,  0, RGB2YUV_SHIFT + 8)
rgb16_32_wrapper(AV_PIX_FMT_BGR555BE, bgr15be, 0, 0,  0, 0,   0x001F, 0x03E0,   0x7C00, 10, 5,  0, RGB2YUV_SHIFT + 7)
rgb16_32_wrapper(AV_PIX_FMT_BGR444BE, bgr12be, 0, 0,  0, 0,   0x000F, 0x00F0,   0x0F00,  8, 4,  0, RGB2YUV_SHIFT + 4)
rgb16_32_wrapper(AV_PIX_FMT_RGB565BE, rgb16be, 0, 0,  0, 0,   0xF800, 0x07E0,   0x001F,  0, 5, 11, RGB2YUV_SHIFT + 8)
rgb16_32_wrapper(AV_PIX_FMT_RGB555BE, rgb15be, 0, 0,  0, 0,   0x7C00, 0x03E0,   0x001F,  0, 5, 10, RGB2YUV_SHIFT + 7)
rgb16_32_wrapper(AV_PIX_FMT_RGB444BE, rgb12be, 0, 0,  0, 0,   0x0F00, 0x00F0,   0x000F,  0, 4,  8, RGB2YUV_SHIFT + 4)

static void gbr24pToUV_half_c(uint8_t *_dstU, uint8_t *_dstV,
                         const uint8_t *gsrc, const uint8_t *bsrc, const uint8_t *rsrc,
                         int width, uint32_t *rgb2yuv)
{
    uint16_t *dstU = (uint16_t *)_dstU;
    uint16_t *dstV = (uint16_t *)_dstV;
    int32_t ru = rgb2yuv[RU_IDX], gu = rgb2yuv[GU_IDX], bu = rgb2yuv[BU_IDX];
    int32_t rv = rgb2yuv[RV_IDX], gv = rgb2yuv[GV_IDX], bv = rgb2yuv[BV_IDX];

    int i;
    for (i = 0; i < width; i++) {
        unsigned int g   = gsrc[2*i] + gsrc[2*i+1];
        unsigned int b   = bsrc[2*i] + bsrc[2*i+1];
        unsigned int r   = rsrc[2*i] + rsrc[2*i+1];

        dstU[i] = (ru*r + gu*g + bu*b + (0x4001<<(RGB2YUV_SHIFT-6))) >> (RGB2YUV_SHIFT-6+1);
        dstV[i] = (rv*r + gv*g + bv*b + (0x4001<<(RGB2YUV_SHIFT-6))) >> (RGB2YUV_SHIFT-6+1);
    }
}

static void rgba64leToA_c(uint8_t *_dst, const uint8_t *_src, const uint8_t *unused1,
                          const uint8_t *unused2, int width, uint32_t *unused)
{
    int16_t *dst = (int16_t *)_dst;
    const uint16_t *src = (const uint16_t *)_src;
    int i;
    for (i = 0; i < width; i++)
        dst[i] = AV_RL16(src + 4 * i + 3);
}

static void rgba64beToA_c(uint8_t *_dst, const uint8_t *_src, const uint8_t *unused1,
                          const uint8_t *unused2, int width, uint32_t *unused)
{
    int16_t *dst = (int16_t *)_dst;
    const uint16_t *src = (const uint16_t *)_src;
    int i;
    for (i = 0; i < width; i++)
        dst[i] = AV_RB16(src + 4 * i + 3);
}

static void abgrToA_c(uint8_t *_dst, const uint8_t *src, const uint8_t *unused1, const uint8_t *unused2, int width, uint32_t *unused)
{
    int16_t *dst = (int16_t *)_dst;
    int i;
    for (i=0; i<width; i++) {
        dst[i]= src[4*i]<<6;
    }
}

static void rgbaToA_c(uint8_t *_dst, const uint8_t *src, const uint8_t *unused1, const uint8_t *unused2, int width, uint32_t *unused)
{
    int16_t *dst = (int16_t *)_dst;
    int i;
    for (i=0; i<width; i++) {
        dst[i]= src[4*i+3]<<6;
    }
}

static void palToA_c(uint8_t *_dst, const uint8_t *src, const uint8_t *unused1, const uint8_t *unused2, int width, uint32_t *pal)
{
    int16_t *dst = (int16_t *)_dst;
    int i;
    for (i=0; i<width; i++) {
        int d= src[i];

        dst[i]= (pal[d] >> 24)<<6;
    }
}

static void palToY_c(uint8_t *_dst, const uint8_t *src, const uint8_t *unused1, const uint8_t *unused2, int width, uint32_t *pal)
{
    int16_t *dst = (int16_t *)_dst;
    int i;
    for (i = 0; i < width; i++) {
        int d = src[i];

        dst[i] = (pal[d] & 0xFF)<<6;
    }
}

static void palToUV_c(uint8_t *_dstU, uint8_t *_dstV,
                           const uint8_t *unused0, const uint8_t *src1, const uint8_t *src2,
                      int width, uint32_t *pal)
{
    uint16_t *dstU = (uint16_t *)_dstU;
    int16_t *dstV = (int16_t *)_dstV;
    int i;
    av_assert1(src1 == src2);
    for (i = 0; i < width; i++) {
        int p = pal[src1[i]];

        dstU[i] = (uint8_t)(p>> 8)<<6;
        dstV[i] = (uint8_t)(p>>16)<<6;
    }
}

static void monowhite2Y_c(uint8_t *_dst, const uint8_t *src, const uint8_t *unused1, const uint8_t *unused2,  int width, uint32_t *unused)
{
    int16_t *dst = (int16_t *)_dst;
    int i, j;
    width = (width + 7) >> 3;
    for (i = 0; i < width; i++) {
        int d = ~src[i];
        for (j = 0; j < 8; j++)
            dst[8*i+j]= ((d>>(7-j))&1) * 16383;
    }
    if(width&7){
        int d= ~src[i];
        for (j = 0; j < (width&7); j++)
            dst[8*i+j]= ((d>>(7-j))&1) * 16383;
    }
}

static void monoblack2Y_c(uint8_t *_dst, const uint8_t *src, const uint8_t *unused1, const uint8_t *unused2,  int width, uint32_t *unused)
{
    int16_t *dst = (int16_t *)_dst;
    int i, j;
    width = (width + 7) >> 3;
    for (i = 0; i < width; i++) {
        int d = src[i];
        for (j = 0; j < 8; j++)
            dst[8*i+j]= ((d>>(7-j))&1) * 16383;
    }
    if(width&7){
        int d = src[i];
        for (j = 0; j < (width&7); j++)
            dst[8*i+j] = ((d>>(7-j))&1) * 16383;
    }
}

static void yuy2ToY_c(uint8_t *dst, const uint8_t *src, const uint8_t *unused1, const uint8_t *unused2,  int width,
                      uint32_t *unused)
{
    int i;
    for (i = 0; i < width; i++)
        dst[i] = src[2 * i];
}

static void yuy2ToUV_c(uint8_t *dstU, uint8_t *dstV, const uint8_t *unused0, const uint8_t *src1,
                       const uint8_t *src2, int width, uint32_t *unused)
{
    int i;
    for (i = 0; i < width; i++) {
        dstU[i] = src1[4 * i + 1];
        dstV[i] = src1[4 * i + 3];
    }
    av_assert1(src1 == src2);
}

static void yvy2ToUV_c(uint8_t *dstU, uint8_t *dstV, const uint8_t *unused0, const uint8_t *src1,
                       const uint8_t *src2, int width, uint32_t *unused)
{
    int i;
    for (i = 0; i < width; i++) {
        dstV[i] = src1[4 * i + 1];
        dstU[i] = src1[4 * i + 3];
    }
    av_assert1(src1 == src2);
}

static void bswap16Y_c(uint8_t *_dst, const uint8_t *_src, const uint8_t *unused1, const uint8_t *unused2, int width,
                       uint32_t *unused)
{
    int i;
    const uint16_t *src = (const uint16_t *)_src;
    uint16_t *dst       = (uint16_t *)_dst;
    for (i = 0; i < width; i++)
        dst[i] = av_bswap16(src[i]);
}

static void bswap16UV_c(uint8_t *_dstU, uint8_t *_dstV, const uint8_t *unused0, const uint8_t *_src1,
                        const uint8_t *_src2, int width, uint32_t *unused)
{
    int i;
    const uint16_t *src1 = (const uint16_t *)_src1,
    *src2                = (const uint16_t *)_src2;
    uint16_t *dstU       = (uint16_t *)_dstU, *dstV = (uint16_t *)_dstV;
    for (i = 0; i < width; i++) {
        dstU[i] = av_bswap16(src1[i]);
        dstV[i] = av_bswap16(src2[i]);
    }
}

static void read_ya16le_gray_c(uint8_t *dst, const uint8_t *src, const uint8_t *unused1, const uint8_t *unused2, int width,
                               uint32_t *unused)
{
    int i;
    for (i = 0; i < width; i++)
        AV_WN16(dst + i * 2, AV_RL16(src + i * 4));
}

static void read_ya16le_alpha_c(uint8_t *dst, const uint8_t *src, const uint8_t *unused1, const uint8_t *unused2, int width,
                                uint32_t *unused)
{
    int i;
    for (i = 0; i < width; i++)
        AV_WN16(dst + i * 2, AV_RL16(src + i * 4 + 2));
}

static void read_ya16be_gray_c(uint8_t *dst, const uint8_t *src, const uint8_t *unused1, const uint8_t *unused2, int width,
                               uint32_t *unused)
{
    int i;
    for (i = 0; i < width; i++)
        AV_WN16(dst + i * 2, AV_RB16(src + i * 4));
}

static void read_ya16be_alpha_c(uint8_t *dst, const uint8_t *src, const uint8_t *unused1, const uint8_t *unused2, int width,
                                uint32_t *unused)
{
    int i;
    for (i = 0; i < width; i++)
        AV_WN16(dst + i * 2, AV_RB16(src + i * 4 + 2));
}

static void read_ayuv64le_Y_c(uint8_t *dst, const uint8_t *src, const uint8_t *unused0, const uint8_t *unused1, int width,
                               uint32_t *unused2)
{
    int i;
    for (i = 0; i < width; i++)
        AV_WN16(dst + i * 2, AV_RL16(src + i * 8 + 2));
}


static void read_ayuv64le_UV_c(uint8_t *dstU, uint8_t *dstV, const uint8_t *unused0, const uint8_t *src,
                               const uint8_t *unused1, int width, uint32_t *unused2)
{
    int i;
    for (i = 0; i < width; i++) {
        AV_WN16(dstU + i * 2, AV_RL16(src + i * 8 + 4));
        AV_WN16(dstV + i * 2, AV_RL16(src + i * 8 + 6));
    }
}

static void read_ayuv64le_A_c(uint8_t *dst, const uint8_t *src, const uint8_t *unused0, const uint8_t *unused1, int width,
                                uint32_t *unused2)
{
    int i;
    for (i = 0; i < width; i++)
        AV_WN16(dst + i * 2, AV_RL16(src + i * 8));
}

/* This is almost identical to the previous, end exists only because
 * yuy2ToY/UV)(dst, src + 1, ...) would have 100% unaligned accesses. */
static void uyvyToY_c(uint8_t *dst, const uint8_t *src, const uint8_t *unused1, const uint8_t *unused2,  int width,
                      uint32_t *unused)
{
    int i;
    for (i = 0; i < width; i++)
        dst[i] = src[2 * i + 1];
}

static void uyvyToUV_c(uint8_t *dstU, uint8_t *dstV, const uint8_t *unused0, const uint8_t *src1,
                       const uint8_t *src2, int width, uint32_t *unused)
{
    int i;
    for (i = 0; i < width; i++) {
        dstU[i] = src1[4 * i + 0];
        dstV[i] = src1[4 * i + 2];
    }
    av_assert1(src1 == src2);
}

static av_always_inline void nvXXtoUV_c(uint8_t *dst1, uint8_t *dst2,
                                        const uint8_t *src, int width)
{
    int i;
    for (i = 0; i < width; i++) {
        dst1[i] = src[2 * i + 0];
        dst2[i] = src[2 * i + 1];
    }
}

static void nv12ToUV_c(uint8_t *dstU, uint8_t *dstV,
                       const uint8_t *unused0, const uint8_t *src1, const uint8_t *src2,
                       int width, uint32_t *unused)
{
    nvXXtoUV_c(dstU, dstV, src1, width);
}

static void nv21ToUV_c(uint8_t *dstU, uint8_t *dstV,
                       const uint8_t *unused0, const uint8_t *src1, const uint8_t *src2,
                       int width, uint32_t *unused)
{
    nvXXtoUV_c(dstV, dstU, src1, width);
}

static void p010LEToY_c(uint8_t *dst, const uint8_t *src, const uint8_t *unused1,
                        const uint8_t *unused2, int width, uint32_t *unused)
{
    int i;
    for (i = 0; i < width; i++) {
        AV_WN16(dst + i * 2, AV_RL16(src + i * 2) >> 6);
    }
}

static void p010BEToY_c(uint8_t *dst, const uint8_t *src, const uint8_t *unused1,
                        const uint8_t *unused2, int width, uint32_t *unused)
{
    int i;
    for (i = 0; i < width; i++) {
        AV_WN16(dst + i * 2, AV_RB16(src + i * 2) >> 6);
    }
}

static void p010LEToUV_c(uint8_t *dstU, uint8_t *dstV,
                       const uint8_t *unused0, const uint8_t *src1, const uint8_t *src2,
                       int width, uint32_t *unused)
{
    int i;
    for (i = 0; i < width; i++) {
        AV_WN16(dstU + i * 2, AV_RL16(src1 + i * 4 + 0) >> 6);
        AV_WN16(dstV + i * 2, AV_RL16(src1 + i * 4 + 2) >> 6);
    }
}

static void p010BEToUV_c(uint8_t *dstU, uint8_t *dstV,
                       const uint8_t *unused0, const uint8_t *src1, const uint8_t *src2,
                       int width, uint32_t *unused)
{
    int i;
    for (i = 0; i < width; i++) {
        AV_WN16(dstU + i * 2, AV_RB16(src1 + i * 4 + 0) >> 6);
        AV_WN16(dstV + i * 2, AV_RB16(src1 + i * 4 + 2) >> 6);
    }
}

static void p016LEToUV_c(uint8_t *dstU, uint8_t *dstV,
                       const uint8_t *unused0, const uint8_t *src1, const uint8_t *src2,
                       int width, uint32_t *unused)
{
    int i;
    for (i = 0; i < width; i++) {
        AV_WN16(dstU + i * 2, AV_RL16(src1 + i * 4 + 0));
        AV_WN16(dstV + i * 2, AV_RL16(src1 + i * 4 + 2));
    }
}

static void p016BEToUV_c(uint8_t *dstU, uint8_t *dstV,
                       const uint8_t *unused0, const uint8_t *src1, const uint8_t *src2,
                       int width, uint32_t *unused)
{
    int i;
    for (i = 0; i < width; i++) {
        AV_WN16(dstU + i * 2, AV_RB16(src1 + i * 4 + 0));
        AV_WN16(dstV + i * 2, AV_RB16(src1 + i * 4 + 2));
    }
}

static void sand128ToUV_c(uint8_t *dstU, uint8_t *dstV,
                       const uint8_t *unused0, const uint8_t *src1, const uint8_t *src2,
                       int width, uint32_t *unused)
{
    // NIF
}

#define input_pixel(pos) (isBE(origin) ? AV_RB16(pos) : AV_RL16(pos))

static void bgr24ToY_c(uint8_t *_dst, const uint8_t *src, const uint8_t *unused1, const uint8_t *unused2,
                       int width, uint32_t *rgb2yuv)
{
    int16_t *dst = (int16_t *)_dst;
    int32_t ry = rgb2yuv[RY_IDX], gy = rgb2yuv[GY_IDX], by = rgb2yuv[BY_IDX];
    int i;
    for (i = 0; i < width; i++) {
        int b = src[i * 3 + 0];
        int g = src[i * 3 + 1];
        int r = src[i * 3 + 2];

        dst[i] = ((ry*r + gy*g + by*b + (32<<(RGB2YUV_SHIFT-1)) + (1<<(RGB2YUV_SHIFT-7)))>>(RGB2YUV_SHIFT-6));
    }
}

static void bgr24ToUV_c(uint8_t *_dstU, uint8_t *_dstV, const uint8_t *unused0, const uint8_t *src1,
                        const uint8_t *src2, int width, uint32_t *rgb2yuv)
{
    int16_t *dstU = (int16_t *)_dstU;
    int16_t *dstV = (int16_t *)_dstV;
    int32_t ru = rgb2yuv[RU_IDX], gu = rgb2yuv[GU_IDX], bu = rgb2yuv[BU_IDX];
    int32_t rv = rgb2yuv[RV_IDX], gv = rgb2yuv[GV_IDX], bv = rgb2yuv[BV_IDX];
    int i;
    for (i = 0; i < width; i++) {
        int b = src1[3 * i + 0];
        int g = src1[3 * i + 1];
        int r = src1[3 * i + 2];

        dstU[i] = (ru*r + gu*g + bu*b + (256<<(RGB2YUV_SHIFT-1)) + (1<<(RGB2YUV_SHIFT-7)))>>(RGB2YUV_SHIFT-6);
        dstV[i] = (rv*r + gv*g + bv*b + (256<<(RGB2YUV_SHIFT-1)) + (1<<(RGB2YUV_SHIFT-7)))>>(RGB2YUV_SHIFT-6);
    }
    av_assert1(src1 == src2);
}

static void bgr24ToUV_half_c(uint8_t *_dstU, uint8_t *_dstV, const uint8_t *unused0, const uint8_t *src1,
                             const uint8_t *src2, int width, uint32_t *rgb2yuv)
{
    int16_t *dstU = (int16_t *)_dstU;
    int16_t *dstV = (int16_t *)_dstV;
    int i;
    int32_t ru = rgb2yuv[RU_IDX], gu = rgb2yuv[GU_IDX], bu = rgb2yuv[BU_IDX];
    int32_t rv = rgb2yuv[RV_IDX], gv = rgb2yuv[GV_IDX], bv = rgb2yuv[BV_IDX];
    for (i = 0; i < width; i++) {
        int b = src1[6 * i + 0] + src1[6 * i + 3];
        int g = src1[6 * i + 1] + src1[6 * i + 4];
        int r = src1[6 * i + 2] + src1[6 * i + 5];

        dstU[i] = (ru*r + gu*g + bu*b + (256<<RGB2YUV_SHIFT) + (1<<(RGB2YUV_SHIFT-6)))>>(RGB2YUV_SHIFT-5);
        dstV[i] = (rv*r + gv*g + bv*b + (256<<RGB2YUV_SHIFT) + (1<<(RGB2YUV_SHIFT-6)))>>(RGB2YUV_SHIFT-5);
    }
    av_assert1(src1 == src2);
}

static void rgb24ToY_c(uint8_t *_dst, const uint8_t *src, const uint8_t *unused1, const uint8_t *unused2, int width,
                       uint32_t *rgb2yuv)
{
    int16_t *dst = (int16_t *)_dst;
    int32_t ry = rgb2yuv[RY_IDX], gy = rgb2yuv[GY_IDX], by = rgb2yuv[BY_IDX];
    int i;
    for (i = 0; i < width; i++) {
        int r = src[i * 3 + 0];
        int g = src[i * 3 + 1];
        int b = src[i * 3 + 2];

        dst[i] = ((ry*r + gy*g + by*b + (32<<(RGB2YUV_SHIFT-1)) + (1<<(RGB2YUV_SHIFT-7)))>>(RGB2YUV_SHIFT-6));
    }
}

static void rgb24ToUV_c(uint8_t *_dstU, uint8_t *_dstV, const uint8_t *unused0, const uint8_t *src1,
                        const uint8_t *src2, int width, uint32_t *rgb2yuv)
{
    int16_t *dstU = (int16_t *)_dstU;
    int16_t *dstV = (int16_t *)_dstV;
    int i;
    int32_t ru = rgb2yuv[RU_IDX], gu = rgb2yuv[GU_IDX], bu = rgb2yuv[BU_IDX];
    int32_t rv = rgb2yuv[RV_IDX], gv = rgb2yuv[GV_IDX], bv = rgb2yuv[BV_IDX];
    av_assert1(src1 == src2);
    for (i = 0; i < width; i++) {
        int r = src1[3 * i + 0];
        int g = src1[3 * i + 1];
        int b = src1[3 * i + 2];

        dstU[i] = (ru*r + gu*g + bu*b + (256<<(RGB2YUV_SHIFT-1)) + (1<<(RGB2YUV_SHIFT-7)))>>(RGB2YUV_SHIFT-6);
        dstV[i] = (rv*r + gv*g + bv*b + (256<<(RGB2YUV_SHIFT-1)) + (1<<(RGB2YUV_SHIFT-7)))>>(RGB2YUV_SHIFT-6);
    }
}

static void rgb24ToUV_half_c(uint8_t *_dstU, uint8_t *_dstV, const uint8_t *unused0, const uint8_t *src1,
                             const uint8_t *src2, int width, uint32_t *rgb2yuv)
{
    int16_t *dstU = (int16_t *)_dstU;
    int16_t *dstV = (int16_t *)_dstV;
    int i;
    int32_t ru = rgb2yuv[RU_IDX], gu = rgb2yuv[GU_IDX], bu = rgb2yuv[BU_IDX];
    int32_t rv = rgb2yuv[RV_IDX], gv = rgb2yuv[GV_IDX], bv = rgb2yuv[BV_IDX];
    av_assert1(src1 == src2);
    for (i = 0; i < width; i++) {
        int r = src1[6 * i + 0] + src1[6 * i + 3];
        int g = src1[6 * i + 1] + src1[6 * i + 4];
        int b = src1[6 * i + 2] + src1[6 * i + 5];

        dstU[i] = (ru*r + gu*g + bu*b + (256<<RGB2YUV_SHIFT) + (1<<(RGB2YUV_SHIFT-6)))>>(RGB2YUV_SHIFT-5);
        dstV[i] = (rv*r + gv*g + bv*b + (256<<RGB2YUV_SHIFT) + (1<<(RGB2YUV_SHIFT-6)))>>(RGB2YUV_SHIFT-5);
    }
}

static void planar_rgb_to_y(uint8_t *_dst, const uint8_t *src[4], int width, int32_t *rgb2yuv)
{
    uint16_t *dst = (uint16_t *)_dst;
    int32_t ry = rgb2yuv[RY_IDX], gy = rgb2yuv[GY_IDX], by = rgb2yuv[BY_IDX];
    int i;
    for (i = 0; i < width; i++) {
        int g = src[0][i];
        int b = src[1][i];
        int r = src[2][i];

        dst[i] = (ry*r + gy*g + by*b + (0x801<<(RGB2YUV_SHIFT-7))) >> (RGB2YUV_SHIFT-6);
    }
}

static void planar_rgb_to_a(uint8_t *_dst, const uint8_t *src[4], int width, int32_t *unused)
{
    uint16_t *dst = (uint16_t *)_dst;
    int i;
    for (i = 0; i < width; i++)
        dst[i] = src[3][i] << 6;
}

static void planar_rgb_to_uv(uint8_t *_dstU, uint8_t *_dstV, const uint8_t *src[4], int width, int32_t *rgb2yuv)
{
    uint16_t *dstU = (uint16_t *)_dstU;
    uint16_t *dstV = (uint16_t *)_dstV;
    int32_t ru = rgb2yuv[RU_IDX], gu = rgb2yuv[GU_IDX], bu = rgb2yuv[BU_IDX];
    int32_t rv = rgb2yuv[RV_IDX], gv = rgb2yuv[GV_IDX], bv = rgb2yuv[BV_IDX];
    int i;
    for (i = 0; i < width; i++) {
        int g = src[0][i];
        int b = src[1][i];
        int r = src[2][i];

        dstU[i] = (ru*r + gu*g + bu*b + (0x4001<<(RGB2YUV_SHIFT-7))) >> (RGB2YUV_SHIFT-6);
        dstV[i] = (rv*r + gv*g + bv*b + (0x4001<<(RGB2YUV_SHIFT-7))) >> (RGB2YUV_SHIFT-6);
    }
}

#define rdpx(src) \
    is_be ? AV_RB16(src) : AV_RL16(src)
static av_always_inline void planar_rgb16_to_y(uint8_t *_dst, const uint8_t *_src[4],
                                               int width, int bpc, int is_be, int32_t *rgb2yuv)
{
    int i;
    const uint16_t **src = (const uint16_t **)_src;
    uint16_t *dst        = (uint16_t *)_dst;
    int32_t ry = rgb2yuv[RY_IDX], gy = rgb2yuv[GY_IDX], by = rgb2yuv[BY_IDX];
    int shift = bpc < 16 ? bpc : 14;
    for (i = 0; i < width; i++) {
        int g = rdpx(src[0] + i);
        int b = rdpx(src[1] + i);
        int r = rdpx(src[2] + i);

        dst[i] = ((ry*r + gy*g + by*b + (33 << (RGB2YUV_SHIFT + bpc - 9))) >> (RGB2YUV_SHIFT + shift - 14));
    }
}

static av_always_inline void planar_rgb16_to_a(uint8_t *_dst, const uint8_t *_src[4],
                                               int width, int bpc, int is_be, int32_t *rgb2yuv)
{
    int i;
    const uint16_t **src = (const uint16_t **)_src;
    uint16_t *dst        = (uint16_t *)_dst;
    int shift = bpc < 16 ? bpc : 14;

    for (i = 0; i < width; i++) {
        dst[i] = rdpx(src[3] + i) << (14 - shift);
    }
}

static av_always_inline void planar_rgb16_to_uv(uint8_t *_dstU, uint8_t *_dstV,
                                                const uint8_t *_src[4], int width,
                                                int bpc, int is_be, int32_t *rgb2yuv)
{
    int i;
    const uint16_t **src = (const uint16_t **)_src;
    uint16_t *dstU       = (uint16_t *)_dstU;
    uint16_t *dstV       = (uint16_t *)_dstV;
    int32_t ru = rgb2yuv[RU_IDX], gu = rgb2yuv[GU_IDX], bu = rgb2yuv[BU_IDX];
    int32_t rv = rgb2yuv[RV_IDX], gv = rgb2yuv[GV_IDX], bv = rgb2yuv[BV_IDX];
    int shift = bpc < 16 ? bpc : 14;
    for (i = 0; i < width; i++) {
        int g = rdpx(src[0] + i);
        int b = rdpx(src[1] + i);
        int r = rdpx(src[2] + i);

        dstU[i] = (ru*r + gu*g + bu*b + (257 << (RGB2YUV_SHIFT + bpc - 9))) >> (RGB2YUV_SHIFT + shift - 14);
        dstV[i] = (rv*r + gv*g + bv*b + (257 << (RGB2YUV_SHIFT + bpc - 9))) >> (RGB2YUV_SHIFT + shift - 14);
    }
}
#undef rdpx

#define rgb9plus_planar_funcs_endian(nbits, endian_name, endian)                                    \
static void planar_rgb##nbits##endian_name##_to_y(uint8_t *dst, const uint8_t *src[4],              \
                                                  int w, int32_t *rgb2yuv)                          \
{                                                                                                   \
    planar_rgb16_to_y(dst, src, w, nbits, endian, rgb2yuv);                                         \
}                                                                                                   \
static void planar_rgb##nbits##endian_name##_to_uv(uint8_t *dstU, uint8_t *dstV,                    \
                                                   const uint8_t *src[4], int w, int32_t *rgb2yuv)  \
{                                                                                                   \
    planar_rgb16_to_uv(dstU, dstV, src, w, nbits, endian, rgb2yuv);                                 \
}                                                                                                   \

#define rgb9plus_planar_transparency_funcs(nbits)                           \
static void planar_rgb##nbits##le_to_a(uint8_t *dst, const uint8_t *src[4], \
                                       int w, int32_t *rgb2yuv)             \
{                                                                           \
    planar_rgb16_to_a(dst, src, w, nbits, 0, rgb2yuv);                      \
}                                                                           \
static void planar_rgb##nbits##be_to_a(uint8_t *dst, const uint8_t *src[4], \
                                       int w, int32_t *rgb2yuv)             \
{                                                                           \
    planar_rgb16_to_a(dst, src, w, nbits, 1, rgb2yuv);                      \
}

#define rgb9plus_planar_funcs(nbits)            \
    rgb9plus_planar_funcs_endian(nbits, le, 0)  \
    rgb9plus_planar_funcs_endian(nbits, be, 1)

rgb9plus_planar_funcs(9)
rgb9plus_planar_funcs(10)
rgb9plus_planar_funcs(12)
rgb9plus_planar_funcs(14)
rgb9plus_planar_funcs(16)

rgb9plus_planar_transparency_funcs(10)
rgb9plus_planar_transparency_funcs(12)
rgb9plus_planar_transparency_funcs(16)

av_cold void ff_sws_init_input_funcs(SwsContext *c)
{
    enum AVPixelFormat srcFormat = c->srcFormat;

    c->chrToYV12 = NULL;
    switch (srcFormat) {
    case AV_PIX_FMT_YUYV422:
        c->chrToYV12 = yuy2ToUV_c;
        break;
    case AV_PIX_FMT_YVYU422:
        c->chrToYV12 = yvy2ToUV_c;
        break;
    case AV_PIX_FMT_UYVY422:
        c->chrToYV12 = uyvyToUV_c;
        break;
    case AV_PIX_FMT_NV12:
        c->chrToYV12 = nv12ToUV_c;
        break;
    case AV_PIX_FMT_NV21:
        c->chrToYV12 = nv21ToUV_c;
        break;
    case AV_PIX_FMT_RGB8:
    case AV_PIX_FMT_BGR8:
    case AV_PIX_FMT_PAL8:
    case AV_PIX_FMT_BGR4_BYTE:
    case AV_PIX_FMT_RGB4_BYTE:
        c->chrToYV12 = palToUV_c;
        break;
    case AV_PIX_FMT_GBRP9LE:
        c->readChrPlanar = planar_rgb9le_to_uv;
        break;
    case AV_PIX_FMT_GBRAP10LE:
    case AV_PIX_FMT_GBRP10LE:
        c->readChrPlanar = planar_rgb10le_to_uv;
        break;
    case AV_PIX_FMT_GBRAP12LE:
    case AV_PIX_FMT_GBRP12LE:
        c->readChrPlanar = planar_rgb12le_to_uv;
        break;
    case AV_PIX_FMT_GBRP14LE:
        c->readChrPlanar = planar_rgb14le_to_uv;
        break;
    case AV_PIX_FMT_GBRAP16LE:
    case AV_PIX_FMT_GBRP16LE:
        c->readChrPlanar = planar_rgb16le_to_uv;
        break;
    case AV_PIX_FMT_GBRP9BE:
        c->readChrPlanar = planar_rgb9be_to_uv;
        break;
    case AV_PIX_FMT_GBRAP10BE:
    case AV_PIX_FMT_GBRP10BE:
        c->readChrPlanar = planar_rgb10be_to_uv;
        break;
    case AV_PIX_FMT_GBRAP12BE:
    case AV_PIX_FMT_GBRP12BE:
        c->readChrPlanar = planar_rgb12be_to_uv;
        break;
    case AV_PIX_FMT_GBRP14BE:
        c->readChrPlanar = planar_rgb14be_to_uv;
        break;
    case AV_PIX_FMT_GBRAP16BE:
    case AV_PIX_FMT_GBRP16BE:
        c->readChrPlanar = planar_rgb16be_to_uv;
        break;
    case AV_PIX_FMT_GBRAP:
    case AV_PIX_FMT_GBRP:
        c->readChrPlanar = planar_rgb_to_uv;
        break;
#if HAVE_BIGENDIAN
    case AV_PIX_FMT_YUV420P9LE:
    case AV_PIX_FMT_YUV422P9LE:
    case AV_PIX_FMT_YUV444P9LE:
    case AV_PIX_FMT_YUV420P10LE:
    case AV_PIX_FMT_YUV422P10LE:
    case AV_PIX_FMT_YUV440P10LE:
    case AV_PIX_FMT_YUV444P10LE:
    case AV_PIX_FMT_YUV420P12LE:
    case AV_PIX_FMT_YUV422P12LE:
    case AV_PIX_FMT_YUV440P12LE:
    case AV_PIX_FMT_YUV444P12LE:
    case AV_PIX_FMT_YUV420P14LE:
    case AV_PIX_FMT_YUV422P14LE:
    case AV_PIX_FMT_YUV444P14LE:
    case AV_PIX_FMT_YUV420P16LE:
    case AV_PIX_FMT_YUV422P16LE:
    case AV_PIX_FMT_YUV444P16LE:

    case AV_PIX_FMT_YUVA420P9LE:
    case AV_PIX_FMT_YUVA422P9LE:
    case AV_PIX_FMT_YUVA444P9LE:
    case AV_PIX_FMT_YUVA420P10LE:
    case AV_PIX_FMT_YUVA422P10LE:
    case AV_PIX_FMT_YUVA444P10LE:
    case AV_PIX_FMT_YUVA420P16LE:
    case AV_PIX_FMT_YUVA422P16LE:
    case AV_PIX_FMT_YUVA444P16LE:
        c->chrToYV12 = bswap16UV_c;
        break;
#else
    case AV_PIX_FMT_YUV420P9BE:
    case AV_PIX_FMT_YUV422P9BE:
    case AV_PIX_FMT_YUV444P9BE:
    case AV_PIX_FMT_YUV420P10BE:
    case AV_PIX_FMT_YUV422P10BE:
    case AV_PIX_FMT_YUV440P10BE:
    case AV_PIX_FMT_YUV444P10BE:
    case AV_PIX_FMT_YUV420P12BE:
    case AV_PIX_FMT_YUV422P12BE:
    case AV_PIX_FMT_YUV440P12BE:
    case AV_PIX_FMT_YUV444P12BE:
    case AV_PIX_FMT_YUV420P14BE:
    case AV_PIX_FMT_YUV422P14BE:
    case AV_PIX_FMT_YUV444P14BE:
    case AV_PIX_FMT_YUV420P16BE:
    case AV_PIX_FMT_YUV422P16BE:
    case AV_PIX_FMT_YUV444P16BE:

    case AV_PIX_FMT_YUVA420P9BE:
    case AV_PIX_FMT_YUVA422P9BE:
    case AV_PIX_FMT_YUVA444P9BE:
    case AV_PIX_FMT_YUVA420P10BE:
    case AV_PIX_FMT_YUVA422P10BE:
    case AV_PIX_FMT_YUVA444P10BE:
    case AV_PIX_FMT_YUVA420P16BE:
    case AV_PIX_FMT_YUVA422P16BE:
    case AV_PIX_FMT_YUVA444P16BE:
        c->chrToYV12 = bswap16UV_c;
        break;
#endif
    case AV_PIX_FMT_AYUV64LE:
        c->chrToYV12 = read_ayuv64le_UV_c;
        break;
    case AV_PIX_FMT_P010LE:
        c->chrToYV12 = p010LEToUV_c;
        break;
    case AV_PIX_FMT_P010BE:
        c->chrToYV12 = p010BEToUV_c;
        break;
    case AV_PIX_FMT_P016LE:
        c->chrToYV12 = p016LEToUV_c;
        break;
    case AV_PIX_FMT_P016BE:
        c->chrToYV12 = p016BEToUV_c;
        break;
    case AV_PIX_FMT_SAND128:
<<<<<<< HEAD
        c->chrToYV12 = sand128ToUV_c;
=======
    case AV_PIX_FMT_SAND64_10:
        c->chrToYV12 = sand128ToUV_c;  // NIF
>>>>>>> 60d5b6b8
        break;
    }
    if (c->chrSrcHSubSample) {
        switch (srcFormat) {
        case AV_PIX_FMT_RGBA64BE:
            c->chrToYV12 = rgb64BEToUV_half_c;
            break;
        case AV_PIX_FMT_RGBA64LE:
            c->chrToYV12 = rgb64LEToUV_half_c;
            break;
        case AV_PIX_FMT_BGRA64BE:
            c->chrToYV12 = bgr64BEToUV_half_c;
            break;
        case AV_PIX_FMT_BGRA64LE:
            c->chrToYV12 = bgr64LEToUV_half_c;
            break;
        case AV_PIX_FMT_RGB48BE:
            c->chrToYV12 = rgb48BEToUV_half_c;
            break;
        case AV_PIX_FMT_RGB48LE:
            c->chrToYV12 = rgb48LEToUV_half_c;
            break;
        case AV_PIX_FMT_BGR48BE:
            c->chrToYV12 = bgr48BEToUV_half_c;
            break;
        case AV_PIX_FMT_BGR48LE:
            c->chrToYV12 = bgr48LEToUV_half_c;
            break;
        case AV_PIX_FMT_RGB32:
            c->chrToYV12 = bgr32ToUV_half_c;
            break;
        case AV_PIX_FMT_RGB32_1:
            c->chrToYV12 = bgr321ToUV_half_c;
            break;
        case AV_PIX_FMT_BGR24:
            c->chrToYV12 = bgr24ToUV_half_c;
            break;
        case AV_PIX_FMT_BGR565LE:
            c->chrToYV12 = bgr16leToUV_half_c;
            break;
        case AV_PIX_FMT_BGR565BE:
            c->chrToYV12 = bgr16beToUV_half_c;
            break;
        case AV_PIX_FMT_BGR555LE:
            c->chrToYV12 = bgr15leToUV_half_c;
            break;
        case AV_PIX_FMT_BGR555BE:
            c->chrToYV12 = bgr15beToUV_half_c;
            break;
        case AV_PIX_FMT_GBRAP:
        case AV_PIX_FMT_GBRP:
            c->chrToYV12 = gbr24pToUV_half_c;
            break;
        case AV_PIX_FMT_BGR444LE:
            c->chrToYV12 = bgr12leToUV_half_c;
            break;
        case AV_PIX_FMT_BGR444BE:
            c->chrToYV12 = bgr12beToUV_half_c;
            break;
        case AV_PIX_FMT_BGR32:
            c->chrToYV12 = rgb32ToUV_half_c;
            break;
        case AV_PIX_FMT_BGR32_1:
            c->chrToYV12 = rgb321ToUV_half_c;
            break;
        case AV_PIX_FMT_RGB24:
            c->chrToYV12 = rgb24ToUV_half_c;
            break;
        case AV_PIX_FMT_RGB565LE:
            c->chrToYV12 = rgb16leToUV_half_c;
            break;
        case AV_PIX_FMT_RGB565BE:
            c->chrToYV12 = rgb16beToUV_half_c;
            break;
        case AV_PIX_FMT_RGB555LE:
            c->chrToYV12 = rgb15leToUV_half_c;
            break;
        case AV_PIX_FMT_RGB555BE:
            c->chrToYV12 = rgb15beToUV_half_c;
            break;
        case AV_PIX_FMT_RGB444LE:
            c->chrToYV12 = rgb12leToUV_half_c;
            break;
        case AV_PIX_FMT_RGB444BE:
            c->chrToYV12 = rgb12beToUV_half_c;
            break;
        }
    } else {
        switch (srcFormat) {
        case AV_PIX_FMT_RGBA64BE:
            c->chrToYV12 = rgb64BEToUV_c;
            break;
        case AV_PIX_FMT_RGBA64LE:
            c->chrToYV12 = rgb64LEToUV_c;
            break;
        case AV_PIX_FMT_BGRA64BE:
            c->chrToYV12 = bgr64BEToUV_c;
            break;
        case AV_PIX_FMT_BGRA64LE:
            c->chrToYV12 = bgr64LEToUV_c;
            break;
        case AV_PIX_FMT_RGB48BE:
            c->chrToYV12 = rgb48BEToUV_c;
            break;
        case AV_PIX_FMT_RGB48LE:
            c->chrToYV12 = rgb48LEToUV_c;
            break;
        case AV_PIX_FMT_BGR48BE:
            c->chrToYV12 = bgr48BEToUV_c;
            break;
        case AV_PIX_FMT_BGR48LE:
            c->chrToYV12 = bgr48LEToUV_c;
            break;
        case AV_PIX_FMT_RGB32:
            c->chrToYV12 = bgr32ToUV_c;
            break;
        case AV_PIX_FMT_RGB32_1:
            c->chrToYV12 = bgr321ToUV_c;
            break;
        case AV_PIX_FMT_BGR24:
            c->chrToYV12 = bgr24ToUV_c;
            break;
        case AV_PIX_FMT_BGR565LE:
            c->chrToYV12 = bgr16leToUV_c;
            break;
        case AV_PIX_FMT_BGR565BE:
            c->chrToYV12 = bgr16beToUV_c;
            break;
        case AV_PIX_FMT_BGR555LE:
            c->chrToYV12 = bgr15leToUV_c;
            break;
        case AV_PIX_FMT_BGR555BE:
            c->chrToYV12 = bgr15beToUV_c;
            break;
        case AV_PIX_FMT_BGR444LE:
            c->chrToYV12 = bgr12leToUV_c;
            break;
        case AV_PIX_FMT_BGR444BE:
            c->chrToYV12 = bgr12beToUV_c;
            break;
        case AV_PIX_FMT_BGR32:
            c->chrToYV12 = rgb32ToUV_c;
            break;
        case AV_PIX_FMT_BGR32_1:
            c->chrToYV12 = rgb321ToUV_c;
            break;
        case AV_PIX_FMT_RGB24:
            c->chrToYV12 = rgb24ToUV_c;
            break;
        case AV_PIX_FMT_RGB565LE:
            c->chrToYV12 = rgb16leToUV_c;
            break;
        case AV_PIX_FMT_RGB565BE:
            c->chrToYV12 = rgb16beToUV_c;
            break;
        case AV_PIX_FMT_RGB555LE:
            c->chrToYV12 = rgb15leToUV_c;
            break;
        case AV_PIX_FMT_RGB555BE:
            c->chrToYV12 = rgb15beToUV_c;
            break;
        case AV_PIX_FMT_RGB444LE:
            c->chrToYV12 = rgb12leToUV_c;
            break;
        case AV_PIX_FMT_RGB444BE:
            c->chrToYV12 = rgb12beToUV_c;
            break;
        }
    }

    c->lumToYV12 = NULL;
    c->alpToYV12 = NULL;
    switch (srcFormat) {
    case AV_PIX_FMT_GBRP9LE:
        c->readLumPlanar = planar_rgb9le_to_y;
        break;
    case AV_PIX_FMT_GBRAP10LE:
        c->readAlpPlanar = planar_rgb10le_to_a;
    case AV_PIX_FMT_GBRP10LE:
        c->readLumPlanar = planar_rgb10le_to_y;
        break;
    case AV_PIX_FMT_GBRAP12LE:
        c->readAlpPlanar = planar_rgb12le_to_a;
    case AV_PIX_FMT_GBRP12LE:
        c->readLumPlanar = planar_rgb12le_to_y;
        break;
    case AV_PIX_FMT_GBRP14LE:
        c->readLumPlanar = planar_rgb14le_to_y;
        break;
    case AV_PIX_FMT_GBRAP16LE:
        c->readAlpPlanar = planar_rgb16le_to_a;
    case AV_PIX_FMT_GBRP16LE:
        c->readLumPlanar = planar_rgb16le_to_y;
        break;
    case AV_PIX_FMT_GBRP9BE:
        c->readLumPlanar = planar_rgb9be_to_y;
        break;
    case AV_PIX_FMT_GBRAP10BE:
        c->readAlpPlanar = planar_rgb10be_to_a;
    case AV_PIX_FMT_GBRP10BE:
        c->readLumPlanar = planar_rgb10be_to_y;
        break;
    case AV_PIX_FMT_GBRAP12BE:
        c->readAlpPlanar = planar_rgb12be_to_a;
    case AV_PIX_FMT_GBRP12BE:
        c->readLumPlanar = planar_rgb12be_to_y;
        break;
    case AV_PIX_FMT_GBRP14BE:
        c->readLumPlanar = planar_rgb14be_to_y;
        break;
    case AV_PIX_FMT_GBRAP16BE:
        c->readAlpPlanar = planar_rgb16be_to_a;
    case AV_PIX_FMT_GBRP16BE:
        c->readLumPlanar = planar_rgb16be_to_y;
        break;
    case AV_PIX_FMT_GBRAP:
        c->readAlpPlanar = planar_rgb_to_a;
    case AV_PIX_FMT_GBRP:
        c->readLumPlanar = planar_rgb_to_y;
        break;
#if HAVE_BIGENDIAN
    case AV_PIX_FMT_YUV420P9LE:
    case AV_PIX_FMT_YUV422P9LE:
    case AV_PIX_FMT_YUV444P9LE:
    case AV_PIX_FMT_YUV420P10LE:
    case AV_PIX_FMT_YUV422P10LE:
    case AV_PIX_FMT_YUV440P10LE:
    case AV_PIX_FMT_YUV444P10LE:
    case AV_PIX_FMT_YUV420P12LE:
    case AV_PIX_FMT_YUV422P12LE:
    case AV_PIX_FMT_YUV440P12LE:
    case AV_PIX_FMT_YUV444P12LE:
    case AV_PIX_FMT_YUV420P14LE:
    case AV_PIX_FMT_YUV422P14LE:
    case AV_PIX_FMT_YUV444P14LE:
    case AV_PIX_FMT_YUV420P16LE:
    case AV_PIX_FMT_YUV422P16LE:
    case AV_PIX_FMT_YUV444P16LE:

    case AV_PIX_FMT_GRAY10LE:
    case AV_PIX_FMT_GRAY12LE:
    case AV_PIX_FMT_GRAY16LE:

    case AV_PIX_FMT_P016LE:
        c->lumToYV12 = bswap16Y_c;
        break;
    case AV_PIX_FMT_YUVA420P9LE:
    case AV_PIX_FMT_YUVA422P9LE:
    case AV_PIX_FMT_YUVA444P9LE:
    case AV_PIX_FMT_YUVA420P10LE:
    case AV_PIX_FMT_YUVA422P10LE:
    case AV_PIX_FMT_YUVA444P10LE:
    case AV_PIX_FMT_YUVA420P16LE:
    case AV_PIX_FMT_YUVA422P16LE:
    case AV_PIX_FMT_YUVA444P16LE:
        c->lumToYV12 = bswap16Y_c;
        c->alpToYV12 = bswap16Y_c;
        break;
#else
    case AV_PIX_FMT_YUV420P9BE:
    case AV_PIX_FMT_YUV422P9BE:
    case AV_PIX_FMT_YUV444P9BE:
    case AV_PIX_FMT_YUV420P10BE:
    case AV_PIX_FMT_YUV422P10BE:
    case AV_PIX_FMT_YUV440P10BE:
    case AV_PIX_FMT_YUV444P10BE:
    case AV_PIX_FMT_YUV420P12BE:
    case AV_PIX_FMT_YUV422P12BE:
    case AV_PIX_FMT_YUV440P12BE:
    case AV_PIX_FMT_YUV444P12BE:
    case AV_PIX_FMT_YUV420P14BE:
    case AV_PIX_FMT_YUV422P14BE:
    case AV_PIX_FMT_YUV444P14BE:
    case AV_PIX_FMT_YUV420P16BE:
    case AV_PIX_FMT_YUV422P16BE:
    case AV_PIX_FMT_YUV444P16BE:

    case AV_PIX_FMT_GRAY10BE:
    case AV_PIX_FMT_GRAY12BE:
    case AV_PIX_FMT_GRAY16BE:

    case AV_PIX_FMT_P016BE:
        c->lumToYV12 = bswap16Y_c;
        break;
    case AV_PIX_FMT_YUVA420P9BE:
    case AV_PIX_FMT_YUVA422P9BE:
    case AV_PIX_FMT_YUVA444P9BE:
    case AV_PIX_FMT_YUVA420P10BE:
    case AV_PIX_FMT_YUVA422P10BE:
    case AV_PIX_FMT_YUVA444P10BE:
    case AV_PIX_FMT_YUVA420P16BE:
    case AV_PIX_FMT_YUVA422P16BE:
    case AV_PIX_FMT_YUVA444P16BE:
        c->lumToYV12 = bswap16Y_c;
        c->alpToYV12 = bswap16Y_c;
        break;
#endif
    case AV_PIX_FMT_YA16LE:
        c->lumToYV12 = read_ya16le_gray_c;
        break;
    case AV_PIX_FMT_YA16BE:
        c->lumToYV12 = read_ya16be_gray_c;
        break;
    case AV_PIX_FMT_AYUV64LE:
        c->lumToYV12 = read_ayuv64le_Y_c;
        break;
    case AV_PIX_FMT_YUYV422:
    case AV_PIX_FMT_YVYU422:
    case AV_PIX_FMT_YA8:
        c->lumToYV12 = yuy2ToY_c;
        break;
    case AV_PIX_FMT_UYVY422:
        c->lumToYV12 = uyvyToY_c;
        break;
    case AV_PIX_FMT_BGR24:
        c->lumToYV12 = bgr24ToY_c;
        break;
    case AV_PIX_FMT_BGR565LE:
        c->lumToYV12 = bgr16leToY_c;
        break;
    case AV_PIX_FMT_BGR565BE:
        c->lumToYV12 = bgr16beToY_c;
        break;
    case AV_PIX_FMT_BGR555LE:
        c->lumToYV12 = bgr15leToY_c;
        break;
    case AV_PIX_FMT_BGR555BE:
        c->lumToYV12 = bgr15beToY_c;
        break;
    case AV_PIX_FMT_BGR444LE:
        c->lumToYV12 = bgr12leToY_c;
        break;
    case AV_PIX_FMT_BGR444BE:
        c->lumToYV12 = bgr12beToY_c;
        break;
    case AV_PIX_FMT_RGB24:
        c->lumToYV12 = rgb24ToY_c;
        break;
    case AV_PIX_FMT_RGB565LE:
        c->lumToYV12 = rgb16leToY_c;
        break;
    case AV_PIX_FMT_RGB565BE:
        c->lumToYV12 = rgb16beToY_c;
        break;
    case AV_PIX_FMT_RGB555LE:
        c->lumToYV12 = rgb15leToY_c;
        break;
    case AV_PIX_FMT_RGB555BE:
        c->lumToYV12 = rgb15beToY_c;
        break;
    case AV_PIX_FMT_RGB444LE:
        c->lumToYV12 = rgb12leToY_c;
        break;
    case AV_PIX_FMT_RGB444BE:
        c->lumToYV12 = rgb12beToY_c;
        break;
    case AV_PIX_FMT_RGB8:
    case AV_PIX_FMT_BGR8:
    case AV_PIX_FMT_PAL8:
    case AV_PIX_FMT_BGR4_BYTE:
    case AV_PIX_FMT_RGB4_BYTE:
        c->lumToYV12 = palToY_c;
        break;
    case AV_PIX_FMT_MONOBLACK:
        c->lumToYV12 = monoblack2Y_c;
        break;
    case AV_PIX_FMT_MONOWHITE:
        c->lumToYV12 = monowhite2Y_c;
        break;
    case AV_PIX_FMT_RGB32:
        c->lumToYV12 = bgr32ToY_c;
        break;
    case AV_PIX_FMT_RGB32_1:
        c->lumToYV12 = bgr321ToY_c;
        break;
    case AV_PIX_FMT_BGR32:
        c->lumToYV12 = rgb32ToY_c;
        break;
    case AV_PIX_FMT_BGR32_1:
        c->lumToYV12 = rgb321ToY_c;
        break;
    case AV_PIX_FMT_RGB48BE:
        c->lumToYV12 = rgb48BEToY_c;
        break;
    case AV_PIX_FMT_RGB48LE:
        c->lumToYV12 = rgb48LEToY_c;
        break;
    case AV_PIX_FMT_BGR48BE:
        c->lumToYV12 = bgr48BEToY_c;
        break;
    case AV_PIX_FMT_BGR48LE:
        c->lumToYV12 = bgr48LEToY_c;
        break;
    case AV_PIX_FMT_RGBA64BE:
        c->lumToYV12 = rgb64BEToY_c;
        break;
    case AV_PIX_FMT_RGBA64LE:
        c->lumToYV12 = rgb64LEToY_c;
        break;
    case AV_PIX_FMT_BGRA64BE:
        c->lumToYV12 = bgr64BEToY_c;
        break;
    case AV_PIX_FMT_BGRA64LE:
        c->lumToYV12 = bgr64LEToY_c;
        break;
    case AV_PIX_FMT_P010LE:
        c->lumToYV12 = p010LEToY_c;
        break;
    case AV_PIX_FMT_P010BE:
        c->lumToYV12 = p010BEToY_c;
        break;
    }
    if (c->needAlpha) {
        if (is16BPS(srcFormat) || isNBPS(srcFormat)) {
            if (HAVE_BIGENDIAN == !isBE(srcFormat) && !c->readAlpPlanar)
                c->alpToYV12 = bswap16Y_c;
        }
        switch (srcFormat) {
        case AV_PIX_FMT_BGRA64LE:
        case AV_PIX_FMT_RGBA64LE:  c->alpToYV12 = rgba64leToA_c; break;
        case AV_PIX_FMT_BGRA64BE:
        case AV_PIX_FMT_RGBA64BE:  c->alpToYV12 = rgba64beToA_c; break;
        case AV_PIX_FMT_BGRA:
        case AV_PIX_FMT_RGBA:
            c->alpToYV12 = rgbaToA_c;
            break;
        case AV_PIX_FMT_ABGR:
        case AV_PIX_FMT_ARGB:
            c->alpToYV12 = abgrToA_c;
            break;
        case AV_PIX_FMT_YA8:
            c->alpToYV12 = uyvyToY_c;
            break;
        case AV_PIX_FMT_YA16LE:
            c->alpToYV12 = read_ya16le_alpha_c;
            break;
        case AV_PIX_FMT_YA16BE:
            c->alpToYV12 = read_ya16be_alpha_c;
            break;
        case AV_PIX_FMT_AYUV64LE:
            c->alpToYV12 = read_ayuv64le_A_c;
            break;
        case AV_PIX_FMT_PAL8 :
            c->alpToYV12 = palToA_c;
            break;
        }
    }
}<|MERGE_RESOLUTION|>--- conflicted
+++ resolved
@@ -1132,12 +1132,8 @@
         c->chrToYV12 = p016BEToUV_c;
         break;
     case AV_PIX_FMT_SAND128:
-<<<<<<< HEAD
-        c->chrToYV12 = sand128ToUV_c;
-=======
     case AV_PIX_FMT_SAND64_10:
         c->chrToYV12 = sand128ToUV_c;  // NIF
->>>>>>> 60d5b6b8
         break;
     }
     if (c->chrSrcHSubSample) {
