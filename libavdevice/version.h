/*
 * This file is part of FFmpeg.
 *
 * FFmpeg is free software; you can redistribute it and/or
 * modify it under the terms of the GNU Lesser General Public
 * License as published by the Free Software Foundation; either
 * version 2.1 of the License, or (at your option) any later version.
 *
 * FFmpeg is distributed in the hope that it will be useful,
 * but WITHOUT ANY WARRANTY; without even the implied warranty of
 * MERCHANTABILITY or FITNESS FOR A PARTICULAR PURPOSE.  See the GNU
 * Lesser General Public License for more details.
 *
 * You should have received a copy of the GNU Lesser General Public
 * License along with FFmpeg; if not, write to the Free Software
 * Foundation, Inc., 51 Franklin Street, Fifth Floor, Boston, MA 02110-1301 USA
 */

#ifndef AVDEVICE_VERSION_H
#define AVDEVICE_VERSION_H

/**
 * @file
 * @ingroup lavd
 * Libavdevice version macros
 */

#include "libavutil/version.h"

<<<<<<< HEAD
#define LIBAVDEVICE_VERSION_MAJOR  55
#define LIBAVDEVICE_VERSION_MINOR  13
#define LIBAVDEVICE_VERSION_MICRO 102
=======
#define LIBAVDEVICE_VERSION_MAJOR 55
#define LIBAVDEVICE_VERSION_MINOR  0
#define LIBAVDEVICE_VERSION_MICRO  0
>>>>>>> 1985c2e7

#define LIBAVDEVICE_VERSION_INT AV_VERSION_INT(LIBAVDEVICE_VERSION_MAJOR, \
                                               LIBAVDEVICE_VERSION_MINOR, \
                                               LIBAVDEVICE_VERSION_MICRO)
#define LIBAVDEVICE_VERSION     AV_VERSION(LIBAVDEVICE_VERSION_MAJOR, \
                                           LIBAVDEVICE_VERSION_MINOR, \
                                           LIBAVDEVICE_VERSION_MICRO)
#define LIBAVDEVICE_BUILD       LIBAVDEVICE_VERSION_INT

#define LIBAVDEVICE_IDENT       "Lavd" AV_STRINGIFY(LIBAVDEVICE_VERSION)

/**
 * FF_API_* defines may be placed below to indicate public API that will be
 * dropped at a future version bump. The defines themselves are not part of
 * the public API and may change, break or disappear at any time.
 */

#endif /* AVDEVICE_VERSION_H */<|MERGE_RESOLUTION|>--- conflicted
+++ resolved
@@ -27,15 +27,9 @@
 
 #include "libavutil/version.h"
 
-<<<<<<< HEAD
-#define LIBAVDEVICE_VERSION_MAJOR  55
-#define LIBAVDEVICE_VERSION_MINOR  13
-#define LIBAVDEVICE_VERSION_MICRO 102
-=======
-#define LIBAVDEVICE_VERSION_MAJOR 55
+#define LIBAVDEVICE_VERSION_MAJOR 56
 #define LIBAVDEVICE_VERSION_MINOR  0
-#define LIBAVDEVICE_VERSION_MICRO  0
->>>>>>> 1985c2e7
+#define LIBAVDEVICE_VERSION_MICRO 100
 
 #define LIBAVDEVICE_VERSION_INT AV_VERSION_INT(LIBAVDEVICE_VERSION_MAJOR, \
                                                LIBAVDEVICE_VERSION_MINOR, \
