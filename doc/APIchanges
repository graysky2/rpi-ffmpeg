--- conflicted
+++ resolved
@@ -15,7 +15,12 @@
 
 API changes, most recent first:
 
-<<<<<<< HEAD
+2017-09-26 - xxxxxxx - lavc 57.106.102 - avcodec.h
+  Deprecate AVCodecContext.refcounted_frames. This was useful for deprecated
+  API only (avcodec_decode_video2/avcodec_decode_audio4). The new decode APIs
+  (avcodec_send_packet/avcodec_receive_frame) always work with reference
+  counted frames.
+
 2017-xx-xx - xxxxxxx - lavu 55.76.100 / 56.6.0 - pixdesc.h
   Add av_color_range_from_name(), av_color_primaries_from_name(),
   av_color_transfer_from_name(), av_color_space_from_name(), and
@@ -87,15 +92,6 @@
   Add AV_HWDEVICE_TYPE_VIDEOTOOLBOX and implementation.
 
 2017-xx-xx - xxxxxxx - lavc 57.95.100 / 57.31.0 - avcodec.h
-=======
-2017-02-01 - xxxxxxx - lavc - avcodec.h
-  Deprecate AVCodecContext.refcounted_frames. This was useful for deprecated
-  API only (avcodec_decode_video2/avcodec_decode_audio4). The new decode APIs
-  (avcodec_send_packet/avcodec_receive_frame) always work with reference
-  counted frames.
-
-2016-xx-xx - xxxxxxx - lavc 57.31.0 - avcodec.h
->>>>>>> 577326d4
   Add AVCodecContext.apply_cropping to control whether cropping
   is handled by libavcodec or the caller.
 
