Never assume the API of libav* to be stable unless at least 1 month has passed
since the last major version increase or the API was added.

The last version increases were:
libavcodec:    2013-03-xx
libavdevice:   2013-03-xx
libavfilter:   2012-06-22
libavformat:   2013-03-xx
libavresample: 2012-10-05
libpostproc:   2011-04-18
libswresample: 2011-09-19
libswscale:    2011-06-20
libavutil:     2012-10-22


API changes, most recent first:

<<<<<<< HEAD
2013-07-XX - xxxxxxx - XXXXXXXXXXXXXX - avcodec.h
  Add avcodec_chroma_pos_to_enum()
  Add avcodec_enum_to_chroma_pos()

2013-07-03 - xxxxxxx - lavfi 3.78.100 - avfilter.h
  Deprecate avfilter_graph_parse() in favor of the equivalent
  avfilter_graph_parse_ptr().
=======
2013-08-xx - xxxxxxx - lavc 55.11.0 - avcodec.h
  Add output_picture_number to AVCodecParserContext.
>>>>>>> a8b19271

2013-06-xx - xxxxxxx - lavc 55.10.0 - avcodec.h
  Add MPEG-2 AAC profiles

2013-06-xx - xxxxxxx - lavf 55.10.100 - avformat.h
  Add AV_DISPOSITION_* flags to indicate text track kind.

2013-06-xx - xxxxxxx - lavu 52.36.100
  Add AVRIPEMD:
   av_ripemd_alloc()
   av_ripemd_init()
   av_ripemd_update()
   av_ripemd_final()

2013-06-05 - fc962d4 - lavu 52.13.0 - mem.h
  Add av_realloc_array and av_reallocp_array

2013-05-30 - 682b227 - lavu 52.35.100
  Add AVSHA512:
   av_sha512_alloc()
   av_sha512_init()
   av_sha512_update()
   av_sha512_final()

2013-05-24 - xxxxxxx - lavfi 3.70.100 - avfilter.h
  Add support for slice multithreading to lavfi. Filters supporting threading
  are marked with AVFILTER_FLAG_SLICE_THREADS.
  New fields AVFilterContext.thread_type, AVFilterGraph.thread_type and
  AVFilterGraph.nb_threads (accessible directly or through AVOptions) may be
  used to configure multithreading.

2013-05-24 - xxxxxxx - lavu 52.34.100 - cpu.h
  Add av_cpu_count() function for getting the number of logical CPUs.

2013-05-24 - xxxxxxx - lavc 55.12.100 - avcodec.h
  Add picture_structure to AVCodecParserContext.

2013-05-17 - xxxxxxx - lavu 52.33.100 - opt.h
  Add AV_OPT_TYPE_COLOR value to AVOptionType enum.

2013-05-13 - xxxxxxx - lavu 52.31.100 - mem.h
  Add av_dynarray2_add().

2013-05-12 - xxxxxxx - lavfi 3.65.100
  Add AVFILTER_FLAG_SUPPORT_TIMELINE* filter flags.

2013-04-19 - xxxxxxx - lavc 55.4.100
  Add AV_CODEC_PROP_TEXT_SUB property for text based subtitles codec.

2013-04-18 - xxxxxxx - lavf 55.3.100
  The matroska demuxer can now output proper verbatim ASS packets. It will
  become the default starting lavf 56.0.100.

2013-04-10 - xxxxxxx - lavu 25.26.100 - avutil.h,opt.h
  Add av_int_list_length()
  and av_opt_set_int_list().

2013-03-30 - xxxxxxx - lavu 52.24.100 - samplefmt.h
  Add av_samples_alloc_array_and_samples().

2013-03-29 - xxxxxxx - lavf 55.1.100 - avformat.h
  Add av_guess_frame_rate()

2013-03-20 - xxxxxxx - lavu 52.22.100 - opt.h
  Add AV_OPT_TYPE_DURATION value to AVOptionType enum.

2013-03-17 - xxxxxx - lavu 52.20.100 - opt.h
  Add AV_OPT_TYPE_VIDEO_RATE value to AVOptionType enum.

2013-03-07 - xxxxxx - lavu 52.18.100 - avstring.h,bprint.h
  Add av_escape() and av_bprint_escape() API.

2013-02-24 - xxxxxx - lavfi 3.41.100 - buffersink.h
  Add sample_rates field to AVABufferSinkParams.

2013-01-17 - a1a707f - lavf 54.61.100
  Add av_codec_get_tag2().

2013-01-01 - 2eb2e17 - lavfi 3.34.100
  Add avfilter_get_audio_buffer_ref_from_arrays_channels.

2012-12-20 - 34de47aa - lavfi 3.29.100 - avfilter.h
  Add AVFilterLink.channels, avfilter_link_get_channels()
  and avfilter_ref_get_channels().

2012-12-15 - 2ada584d - lavc 54.80.100 - avcodec.h
  Add pkt_size field to AVFrame.

2012-11-25 - c70ec631 - lavu 52.9.100 - opt.h
  Add the following convenience functions to opt.h:
   av_opt_get_image_size
   av_opt_get_pixel_fmt
   av_opt_get_sample_fmt
   av_opt_set_image_size
   av_opt_set_pixel_fmt
   av_opt_set_sample_fmt

2012-11-17 - 4cd74c81 - lavu 52.8.100 - bprint.h
  Add av_bprint_strftime().

2012-11-15 - 92648107 - lavu 52.7.100 - opt.h
  Add av_opt_get_key_value().

2012-11-13 - 79456652 - lavfi 3.23.100 - avfilter.h
  Add channels field to AVFilterBufferRefAudioProps.

2012-11-03 - 481fdeee - lavu 52.3.100 - opt.h
  Add AV_OPT_TYPE_SAMPLE_FMT value to AVOptionType enum.

2012-10-21 - 6fb2fd8 - lavc  54.68.100 - avcodec.h
                       lavfi  3.20.100 - avfilter.h
  Add AV_PKT_DATA_STRINGS_METADATA side data type, used to transmit key/value
  strings between AVPacket and AVFrame, and add metadata field to
  AVCodecContext (which shall not be accessed by users; see AVFrame metadata
  instead).

2012-09-27 - a70b493 - lavd 54.3.100 - version.h
  Add LIBAVDEVICE_IDENT symbol.

2012-09-27 - a70b493 - lavfi 3.18.100 - version.h
  Add LIBAVFILTER_IDENT symbol.

2012-09-27 - a70b493 - libswr 0.16.100 - version.h
  Add LIBSWRESAMPLE_VERSION, LIBSWRESAMPLE_BUILD
  and LIBSWRESAMPLE_IDENT symbols.

2012-09-06 - 29e972f - lavu 51.72.100 - parseutils.h
  Add av_small_strptime() time parsing function.

  Can be used as a stripped-down replacement for strptime(), on
  systems which do not support it.

2012-08-25 - 2626cc4 - lavf 54.28.100
  Matroska demuxer now identifies SRT subtitles as AV_CODEC_ID_SUBRIP instead
  of AV_CODEC_ID_TEXT.

2012-08-13 - 5c0d8bc - lavfi 3.8.100 - avfilter.h
  Add avfilter_get_class() function, and priv_class field to AVFilter
  struct.

2012-08-12 - a25346e - lavu 51.69.100 - opt.h
  Add AV_OPT_FLAG_FILTERING_PARAM symbol in opt.h.

2012-07-31 - 23fc4dd - lavc 54.46.100
  Add channels field to AVFrame.

2012-07-30 - f893904 - lavu 51.66.100
  Add av_get_channel_description()
  and av_get_standard_channel_layout() functions.

2012-07-21 - 016a472 - lavc 54.43.100
  Add decode_error_flags field to AVFrame.

2012-07-20 - b062936 - lavf 54.18.100
  Add avformat_match_stream_specifier() function.

2012-07-14 - f49ec1b - lavc 54.38.100 - avcodec.h
  Add metadata to AVFrame, and the accessor functions
  av_frame_get_metadata() and av_frame_set_metadata().

2012-07-10 - 0e003d8 - lavc 54.33.100
  Add av_fast_padded_mallocz().

2012-07-10 - 21d5609 - lavfi 3.2.0 - avfilter.h
  Add init_opaque() callback to AVFilter struct.

2012-06-26 - e6674e4 - lavu 51.63.100 - imgutils.h
  Add functions to libavutil/imgutils.h:
  av_image_get_buffer_size()
  av_image_fill_arrays()
  av_image_copy_to_buffer()

2012-06-24 - c41899a - lavu 51.62.100 - version.h
  version moved from avutil.h to version.h

2012-04-11 - 359abb1 - lavu 51.58.100 - error.h
  Add av_make_error_string() and av_err2str() utilities to
  libavutil/error.h.

2012-06-05 - 62b39d4 - lavc 54.24.100
  Add pkt_duration field to AVFrame.

2012-05-24 - f2ee065 - lavu 51.54.100
  Move AVPALETTE_SIZE and AVPALETTE_COUNT macros from
  libavcodec/avcodec.h to libavutil/pixfmt.h.

2012-05-14 - 94a9ac1 - lavf 54.5.100
  Add av_guess_sample_aspect_ratio() function.

2012-04-20 - 65fa7bc - lavfi 2.70.100
  Add avfilter_unref_bufferp() to avfilter.h.

2012-04-13 - 162e400 - lavfi 2.68.100
  Install libavfilter/asrc_abuffer.h public header.

2012-03-26 - a67d9cf - lavfi 2.66.100
  Add avfilter_fill_frame_from_{audio_,}buffer_ref() functions.

2013-05-xx - xxxxxxx - lavu 52.11.0 - pixdesc.h
  Replace PIX_FMT_* flags with AV_PIX_FMT_FLAG_*.

2013-04-xx - xxxxxxx - lavc 55.4.0 - avcodec.h
  Add field_order to AVCodecParserContext.

2013-03-xx - xxxxxxx - lavc 55.2.0 - avcodec.h
  Add CODEC_FLAG_UNALIGNED to allow decoders to produce unaligned output.

2013-04-11 - lavfi 3.8.0
  38f0c07 - Move all content from avfiltergraph.h to avfilter.h. Deprecate
            avfilterhraph.h, user applications should include just avfilter.h
  bc1a985 - Add avfilter_graph_alloc_filter(), deprecate avfilter_open() and
            avfilter_graph_add_filter().
  1113672 - Add AVFilterContext.graph pointing to the AVFilterGraph that contains the
            filter.
  48a5ada - Add avfilter_init_str(), deprecate avfilter_init_filter().
  1ba95a9 - Add avfilter_init_dict().
  7cdd737 - Add AVFilter.flags field and AVFILTER_FLAG_DYNAMIC_{INPUTS,OUTPUTS} flags.
  7e8fe4b - Add avfilter_pad_count() for counting filter inputs/outputs.
  fa2a34c - Add avfilter_next(), deprecate av_filter_next().
            Deprecate avfilter_uninit().

2013-04-09 - lavfi 3.7.0 - avfilter.h
  b439c99 - Add AVFilter.priv_class for exporting filter options through the
            AVOptions API in the similar way private options work in lavc and lavf.
  8114c10 - Add avfilter_get_class().
  Switch all filters to use AVOptions.

2013-03-19 - 2c328a9 - lavu 52.9.0 - pixdesc.h
  Add av_pix_fmt_count_planes() function for counting planes in a pixel format.

2013-03-16 - 42c7c61 - lavfi 3.6.0
  Add AVFilterGraph.nb_filters, deprecate AVFilterGraph.filter_count.

2013-03-08 - Reference counted buffers - lavu 52.8.0, lavc 55.0.0, lavf 55.0.0,
lavd 54.0.0, lavfi 3.5.0
  8e401db, 1cec062 - add a new API for reference counted buffers and buffer
                     pools (new header libavutil/buffer.h).
  1afddbe - add AVPacket.buf to allow reference counting for the AVPacket data.
            Add av_packet_from_data() function for constructing packets from
            av_malloc()ed data.
  7ecc2d4 - move AVFrame from lavc to lavu (new header libavutil/frame.h), add
            AVFrame.buf/extended_buf to allow reference counting for the AVFrame
            data. Add new API for working with reference-counted AVFrames.
  759001c - add the refcounted_frames field to AVCodecContext to make audio and
            video decoders return reference-counted frames. Add get_buffer2()
            callback to AVCodecContext which allocates reference-counted frames.
            Add avcodec_default_get_buffer2() as the default get_buffer2()
            implementation.
            Deprecate AVCodecContext.get_buffer() / release_buffer() /
            reget_buffer(), avcodec_default_get_buffer(),
            avcodec_default_reget_buffer(), avcodec_default_release_buffer().
            Remove avcodec_default_free_buffers(), which should not have ever
            been called from outside of lavc.
            Deprecate the following AVFrame fields:
                * base -- is now stored in AVBufferRef
                * reference, type, buffer_hints -- are unnecessary in the new API
                * hwaccel_picture_private, owner, thread_opaque -- should not
                  have been acessed from outside of lavc
                * qscale_table, qstride, qscale_type, mbskip_table, motion_val,
                  mb_type, dct_coeff, ref_index -- mpegvideo-specific tables,
                  which are not exported anymore.
  7e35037 - switch libavfilter to use AVFrame instead of AVFilterBufferRef. Add
            av_buffersrc_add_frame(), deprecate av_buffersrc_buffer().
            Add av_buffersink_get_frame() and av_buffersink_get_samples(),
            deprecate av_buffersink_read() and av_buffersink_read_samples().
            Deprecate AVFilterBufferRef and all functions for working with it.

2013-03-17 - 12c5c1d - lavu 52.8.0 - avstring.h
  Add av_isdigit, av_isgraph, av_isspace, av_isxdigit.

2013-02-23 - 9f12235 - lavfi 3.4.0 - avfiltergraph.h
  Add resample_lavr_opts to AVFilterGraph for setting libavresample options
  for auto-inserted resample filters.

2013-01-25 - 38c1466 - lavu 52.7.0 - dict.h
  Add av_dict_parse_string() to set multiple key/value pairs at once from a
  string.

2013-01-25 - b85a5e8 - lavu 52.6.0 - avstring.h
  Add av_strnstr()

2013-01-15 - 8ee288d - lavu 52.5.0 - hmac.h
  Add AVHMAC.

2013-01-13 - 44e065d - lavc 54.87.100 / 54.36.0 - vdpau.h
  Add AVVDPAUContext struct for VDPAU hardware-accelerated decoding.

2013-01-12 - dae382b / 169fb94 - lavu 52.14.100 / 52.4.0 - pixdesc.h
  Add AV_PIX_FMT_VDPAU flag.

2013-01-07 - 249fca3 / 074a00d - lavr 1.1.0
  Add avresample_set_channel_mapping() for input channel reordering,
  duplication, and silencing.

2012-12-29 - 2ce43b3 / d8fd06c - lavu 52.13.100 / 52.3.0 - avstring.h
  Add av_basename() and av_dirname().

2012-11-11 - 03b0787 / 5980f5d - lavu 52.6.100 / 52.2.0 - audioconvert.h
  Rename audioconvert.h to channel_layout.h. audioconvert.h is now deprecated.

2012-11-05 - 7d26be6 / dfde8a3 - lavu 52.5.100 / 52.1.0 - intmath.h
  Add av_ctz() for trailing zero bit count

2012-10-21 - e3a91c5 / a893655 - lavu 51.77.100 / 51.45.0 - error.h
  Add AVERROR_EXPERIMENTAL

2012-10-12 - a33ed6b / d2fcb35 - lavu 51.76.100 / 51.44.0 - pixdesc.h
  Add functions for accessing pixel format descriptors.
  Accessing the av_pix_fmt_descriptors array directly is now
  deprecated.

2012-10-11 - f391e40 / 9a92aea - lavu 51.75.100 / 51.43.0 - aes.h, md5.h, sha.h, tree.h
  Add functions for allocating the opaque contexts for the algorithms,

2012-10-10 - de31814 / b522000 - lavf 54.32.100 / 54.18.0 - avio.h
  Add avio_closep to complement avio_close.

2012-10-08 - ae77266 / 78071a1 - lavu 51.74.100 / 51.42.0 - pixfmt.h
  Rename PixelFormat to AVPixelFormat and all PIX_FMT_* to AV_PIX_FMT_*.
  To provide backwards compatibility, PixelFormat is now #defined as
  AVPixelFormat.
  Note that this can break user code that includes pixfmt.h and uses the
  'PixelFormat' identifier. Such code should either #undef PixelFormat
  or stop using the PixelFormat name.

2012-10-05 - 55c49af / e7ba5b1 - lavr 1.0.0 - avresample.h
  Data planes parameters to avresample_convert() and
  avresample_read() are now uint8_t** instead of void**.
  Libavresample is now stable.

2012-09-24 - 46a3595 / a42aada - lavc 54.59.100 / 54.28.0 - avcodec.h
  Add avcodec_free_frame(). This function must now
  be used for freeing an AVFrame.

2012-09-12 - e3e09f2 / 8919fee - lavu 51.73.100 / 51.41.0 - audioconvert.h
  Added AV_CH_LOW_FREQUENCY_2 channel mask value.

2012-09-04 - b21b5b0 / 686a329 - lavu 51.71.100 / 51.40.0 - opt.h
  Reordered the fields in default_val in AVOption, changed which
  default_val field is used for which AVOptionType.

2012-08-30 - 98298eb / a231832 - lavc 54.54.101 / 54.26.1 - avcodec.h
  Add codec descriptor properties AV_CODEC_PROP_LOSSY and
  AV_CODEC_PROP_LOSSLESS.

2012-08-18 - lavc 54.26 - avcodec.h
  Add codec descriptors for accessing codec properties without having
  to refer to a specific decoder or encoder.

  f5f3684 / c223d79 - Add an AVCodecDescriptor struct and functions
            avcodec_descriptor_get() and avcodec_descriptor_next().
  f5f3684 / 51efed1 - Add AVCodecDescriptor.props and AV_CODEC_PROP_INTRA_ONLY.
  6c180b3 / 91e59fe - Add avcodec_descriptor_get_by_name().

2012-08-08 - f5f3684 / 987170c - lavu 51.68.100 / 51.38.0 - dict.h
  Add av_dict_count().

2012-08-07 - 7a72695 / 104e10f - lavc 54.51.100 / 54.25.0 - avcodec.h
  Rename CodecID to AVCodecID and all CODEC_ID_* to AV_CODEC_ID_*.
  To provide backwards compatibility, CodecID is now #defined as AVCodecID.
  Note that this can break user code that includes avcodec.h and uses the
  'CodecID' identifier. Such code should either #undef CodecID or stop using the
  CodecID name.

2012-08-03 - e776ee8 / 239fdf1 - lavu 51.66.101 / 51.37.1 - cpu.h
                       lsws 2.1.1   - swscale.h
  Rename AV_CPU_FLAG_MMX2  ---> AV_CPU_FLAG_MMXEXT.
  Rename SWS_CPU_CAPS_MMX2 ---> SWS_CPU_CAPS_MMXEXT.

2012-07-29 - 7c26761 / 681ed00 - lavf 54.22.100 / 54.13.0 - avformat.h
  Add AVFMT_FLAG_NOBUFFER for low latency use cases.

2012-07-10 - 5fade8a - lavu 51.37.0
  Add av_malloc_array() and av_mallocz_array()

2012-06-22 - e847f41 / d3d3a32 - lavu 51.61.100 / 51.34.0
  Add av_usleep()

2012-06-20 - 4da42eb / ae0a301 - lavu 51.60.100 / 51.33.0
  Move av_gettime() to libavutil, add libavutil/time.h

2012-06-09 - 82edf67 / 3971be0 - lavr 0.0.3
  Add a parameter to avresample_build_matrix() for Dolby/DPLII downmixing.

2012-06-12 - c7b9eab / 9baeff9 - lavfi 2.79.100 / 2.23.0 - avfilter.h
  Add AVFilterContext.nb_inputs/outputs. Deprecate
  AVFilterContext.input/output_count.

2012-06-12 - c7b9eab / 84b9fbe - lavfi 2.79.100 / 2.22.0 - avfilter.h
  Add avfilter_pad_get_type() and avfilter_pad_get_name(). Those
  should now be used instead of accessing AVFilterPad members
  directly.

2012-06-12 - 3630a07 / b0f0dfc - lavu 51.57.100 / 51.32.0 - audioconvert.h
  Add av_get_channel_layout_channel_index(), av_get_channel_name()
  and av_channel_layout_extract_channel().

2012-05-25 - 53ce990 / 154486f - lavu 51.55.100 / 51.31.0 - opt.h
  Add av_opt_set_bin()

2012-05-15 - lavfi 2.74.100 / 2.17.0
  Add support for audio filters
  61930bd / ac71230, 1cbf7fb / a2cd9be - add video/audio buffer sink in a new installed
                    header buffersink.h
  1cbf7fb / 720c6b7 - add av_buffersrc_write_frame(), deprecate
            av_vsrc_buffer_add_frame()
  61930bd / ab16504 - add avfilter_copy_buf_props()
  61930bd / 9453c9e - add extended_data to AVFilterBuffer
  61930bd / 1b8c927 - add avfilter_get_audio_buffer_ref_from_arrays()

2012-05-09 - lavu 51.53.100 / 51.30.0 - samplefmt.h
  61930bd / 142e740 - add av_samples_copy()
  61930bd / 6d7f617 - add av_samples_set_silence()

2012-05-09 - 61930bd / a5117a2 - lavc 54.21.101 / 54.13.1
  For audio formats with fixed frame size, the last frame
  no longer needs to be padded with silence, libavcodec
  will handle this internally (effectively all encoders
  behave as if they had CODEC_CAP_SMALL_LAST_FRAME set).

2012-05-07 - 653d117 / 828bd08 - lavc 54.20.100 / 54.13.0 - avcodec.h
  Add sample_rate and channel_layout fields to AVFrame.

2012-05-01 - 2330eb1 / 4010d72 - lavr 0.0.1
  Change AV_MIX_COEFF_TYPE_Q6 to AV_MIX_COEFF_TYPE_Q8.

2012-04-25 - e890b68 / 3527a73 - lavu 51.48.100 / 51.29.0 - cpu.h
  Add av_parse_cpu_flags()

2012-04-24 - 3ead79e / c8af852 - lavr 0.0.0
  Add libavresample audio conversion library

2012-04-20 - 3194ab7 / 0c0d1bc - lavu 51.47.100 / 51.28.0 - audio_fifo.h
  Add audio FIFO functions:
    av_audio_fifo_free()
    av_audio_fifo_alloc()
    av_audio_fifo_realloc()
    av_audio_fifo_write()
    av_audio_fifo_read()
    av_audio_fifo_drain()
    av_audio_fifo_reset()
    av_audio_fifo_size()
    av_audio_fifo_space()

2012-04-14 - lavfi 2.70.100 / 2.16.0 - avfiltergraph.h
  7432bcf / d7bcc71 Add avfilter_graph_parse2().

2012-04-08 - 6bfb304 / 4d693b0 - lavu 51.46.100 / 51.27.0 - samplefmt.h
  Add av_get_packed_sample_fmt() and av_get_planar_sample_fmt()

2012-03-21 - b75c67d - lavu 51.43.100
  Add bprint.h for bprint API.

2012-02-21 - 9cbf17e - lavc 54.4.100
  Add av_get_pcm_codec() function.

2012-02-16 - 560b224 - libswr 0.7.100
  Add swr_set_matrix() function.

2012-02-09 - c28e7af - lavu 51.39.100
  Add a new installed header libavutil/timestamp.h with timestamp
  utilities.

2012-02-06 - 70ffda3 - lavu 51.38.100
  Add av_parse_ratio() function to parseutils.h.

2012-02-06 - 70ffda3 - lavu 51.38.100
  Add AV_LOG_MAX_OFFSET macro to log.h.

2012-02-02 - 0eaa123 - lavu 51.37.100
  Add public timecode helpers.

2012-01-24 - 0c3577b - lavfi 2.60.100
  Add avfilter_graph_dump.

2012-03-20 - 0ebd836 / 3c90cc2 - lavfo 54.2.0
  Deprecate av_read_packet(), use av_read_frame() with
  AVFMT_FLAG_NOPARSE | AVFMT_FLAG_NOFILLIN in AVFormatContext.flags

2012-03-05 - lavc 54.10.100 / 54.8.0
  f095391 / 6699d07 Add av_get_exact_bits_per_sample()
  f095391 / 9524cf7 Add av_get_audio_frame_duration()

2012-03-04 - 2af8f2c / 44fe77b - lavc 54.8.100 / 54.7.0 - avcodec.h
  Add av_codec_is_encoder/decoder().

2012-03-01 - 1eb7f39 / 442c132 - lavc 54.5.100 / 54.3.0 - avcodec.h
  Add av_packet_shrink_side_data.

2012-02-29 - 79ae084 / dd2a4bc - lavf 54.2.100 / 54.2.0 - avformat.h
  Add AVStream.attached_pic and AV_DISPOSITION_ATTACHED_PIC,
  used for dealing with attached pictures/cover art.

2012-02-25 - 305e4b3 / c9bca80 - lavu 51.41.100 / 51.24.0 - error.h
  Add AVERROR_UNKNOWN
  NOTE: this was backported to 0.8

2012-02-20 - eadd426 / e9cda85 - lavc 54.2.100 / 54.2.0
  Add duration field to AVCodecParserContext

2012-02-20 - eadd426 / 0b42a93 - lavu 51.40.100 / 51.23.1 - mathematics.h
  Add av_rescale_q_rnd()

2012-02-08 - f2b20b7 / 38d5533 - lavu 51.38.101 / 51.22.1 - pixdesc.h
  Add PIX_FMT_PSEUDOPAL flag.

2012-02-08 - f2b20b7 / 52f82a1 - lavc 54.2.100 / 54.1.0
  Add avcodec_encode_video2() and deprecate avcodec_encode_video().

2012-02-01 - 4c677df / 316fc74 - lavc 54.1.0
  Add av_fast_padded_malloc() as alternative for av_realloc() when aligned
  memory is required. The buffer will always have FF_INPUT_BUFFER_PADDING_SIZE
  zero-padded bytes at the end.

2012-01-31 - a369a6b / dd6d3b0 - lavf 54.1.0
  Add avformat_get_riff_video_tags() and avformat_get_riff_audio_tags().
  NOTE: this was backported to 0.8

2012-01-31 - a369a6b / af08d9a - lavc 54.1.0
  Add avcodec_is_open() function.
  NOTE: this was backported to 0.8

2012-01-30 - 151ecc2 / 8b93312 - lavu 51.36.100 / 51.22.0 - intfloat.h
  Add a new installed header libavutil/intfloat.h with int/float punning
  functions.
  NOTE: this was backported to 0.8

2012-01-25 - lavf 53.31.100 / 53.22.0
  3c5fe5b / f1caf01 Allow doing av_write_frame(ctx, NULL) for flushing possible
          buffered data within a muxer. Added AVFMT_ALLOW_FLUSH for
          muxers supporting it (av_write_frame makes sure it is called
          only for muxers with this flag).

2012-01-15 - lavc 53.56.105 / 53.34.0
  New audio encoding API:
  67f5650 / b2c75b6 Add CODEC_CAP_VARIABLE_FRAME_SIZE capability for use by audio
          encoders.
  67f5650 / 5ee5fa0 Add avcodec_fill_audio_frame() as a convenience function.
  67f5650 / b2c75b6 Add avcodec_encode_audio2() and deprecate avcodec_encode_audio().
          Add AVCodec.encode2().

2012-01-12 - b18e17e / 3167dc9 - lavfi 2.59.100 / 2.15.0
  Add a new installed header -- libavfilter/version.h -- with version macros.

2011-12-08 - a502939 - lavfi 2.52.0
  Add av_buffersink_poll_frame() to buffersink.h.

2011-12-08 - 26c6fec - lavu 51.31.0
  Add av_log_format_line.

2011-12-03 - 976b095 - lavu 51.30.0
  Add AVERROR_BUG.

2011-11-24 - 573ffbb - lavu 51.28.1
  Add av_get_alt_sample_fmt() to samplefmt.h.

2011-11-03 - 96949da - lavu 51.23.0
  Add av_strcasecmp() and av_strncasecmp() to avstring.h.

2011-10-20 - b35e9e1 - lavu 51.22.0
  Add av_strtok() to avstring.h.

2012-01-03 - ad1c8dd / b73ec05 - lavu 51.34.100 / 51.21.0
  Add av_popcount64

2011-12-18 - 7c29313 / 8400b12 - lavc 53.46.1 / 53.28.1
  Deprecate AVFrame.age. The field is unused.

2011-12-12 - 8bc7fe4 / 5266045 - lavf 53.25.0 / 53.17.0
  Add avformat_close_input().
  Deprecate av_close_input_file() and av_close_input_stream().

2011-12-02 - e4de716 / 0eea212 - lavc 53.40.0 / 53.25.0
  Add nb_samples and extended_data fields to AVFrame.
  Deprecate AVCODEC_MAX_AUDIO_FRAME_SIZE.
  Deprecate avcodec_decode_audio3() in favor of avcodec_decode_audio4().
  avcodec_decode_audio4() writes output samples to an AVFrame, which allows
  audio decoders to use get_buffer().

2011-12-04 - e4de716 / 560f773 - lavc 53.40.0 / 53.24.0
  Change AVFrame.data[4]/base[4]/linesize[4]/error[4] to [8] at next major bump.
  Change AVPicture.data[4]/linesize[4] to [8] at next major bump.
  Change AVCodecContext.error[4] to [8] at next major bump.
  Add AV_NUM_DATA_POINTERS to simplify the bump transition.

2011-11-23 - 8e576d5 / bbb46f3 - lavu 51.27.0 / 51.18.0
  Add av_samples_get_buffer_size(), av_samples_fill_arrays(), and
  av_samples_alloc(), to samplefmt.h.

2011-11-23 - 8e576d5 / 8889cc4 - lavu 51.27.0 / 51.17.0
  Add planar sample formats and av_sample_fmt_is_planar() to samplefmt.h.

2011-11-19 - dbb38bc / f3a29b7 - lavc 53.36.0 / 53.21.0
  Move some AVCodecContext fields to a new private struct, AVCodecInternal,
  which is accessed from a new field, AVCodecContext.internal.
  - fields moved:
      AVCodecContext.internal_buffer       --> AVCodecInternal.buffer
      AVCodecContext.internal_buffer_count --> AVCodecInternal.buffer_count
      AVCodecContext.is_copy               --> AVCodecInternal.is_copy

2011-11-16 - 8709ba9 / 6270671 - lavu 51.26.0 / 51.16.0
  Add av_timegm()

2011-11-13 - lavf 53.21.0 / 53.15.0
  New interrupt callback API, allowing per-AVFormatContext/AVIOContext
  interrupt callbacks.
  5f268ca / 6aa0b98 Add AVIOInterruptCB struct and the interrupt_callback field to
          AVFormatContext.
  5f268ca / 1dee0ac Add avio_open2() with additional parameters. Those are
          an interrupt callback and an options AVDictionary.
          This will allow passing AVOptions to protocols after lavf
          54.0.

2011-11-06 - 13b7781 / ba04ecf - lavu 51.24.0 / 51.14.0
  Add av_strcasecmp() and av_strncasecmp() to avstring.h.

2011-11-06 - 13b7781 / 07b172f - lavu 51.24.0 / 51.13.0
  Add av_toupper()/av_tolower()

2011-11-05 - d8cab5c / b6d08f4 - lavf 53.19.0 / 53.13.0
  Add avformat_network_init()/avformat_network_deinit()

2011-10-27 - 6faf0a2 / 512557b - lavc 53.24.0 / 53.15.0
  Remove avcodec_parse_frame.
  Deprecate AVCodecContext.parse_only and CODEC_CAP_PARSE_ONLY.

2011-10-19 - d049257 / 569129a - lavf 53.17.0 / 53.10.0
  Add avformat_new_stream(). Deprecate av_new_stream().

2011-10-13 - 91eb1b1 / b631fba - lavf 53.16.0 / 53.9.0
  Add AVFMT_NO_BYTE_SEEK AVInputFormat flag.

2011-10-12 - lavu 51.21.0 / 51.12.0
  AVOptions API rewrite.

  - f884ef0 / 145f741 FF_OPT_TYPE* renamed to AV_OPT_TYPE_*
  - new setting/getting functions with slightly different semantics:
        f884ef0 / dac66da av_set_string3 -> av_opt_set
                av_set_double  -> av_opt_set_double
                av_set_q       -> av_opt_set_q
                av_set_int     -> av_opt_set_int

        f884ef0 / 41d9d51 av_get_string  -> av_opt_get
                av_get_double  -> av_opt_get_double
                av_get_q       -> av_opt_get_q
                av_get_int     -> av_opt_get_int

  - f884ef0 / 8c5dcaa trivial rename av_next_option -> av_opt_next
  - f884ef0 / 641c7af new functions - av_opt_child_next, av_opt_child_class_next
    and av_opt_find2()

2011-09-22 - a70e787 - lavu 51.17.0
  Add av_x_if_null().

2011-09-18 - 645cebb - lavc 53.16.0
  Add showall flag2

2011-09-16 - ea8de10 - lavfi 2.42.0
  Add avfilter_all_channel_layouts.

2011-09-16 - 9899037 - lavfi 2.41.0
  Rename avfilter_all_* function names to avfilter_make_all_*.

  In particular, apply the renames:
  avfilter_all_formats         -> avfilter_make_all_formats
  avfilter_all_channel_layouts -> avfilter_make_all_channel_layouts
  avfilter_all_packing_formats -> avfilter_make_all_packing_formats

2011-09-12 - 4381bdd - lavfi 2.40.0
  Change AVFilterBufferRefAudioProps.sample_rate type from uint32_t to int.

2011-09-12 - 2c03174 - lavfi 2.40.0
  Simplify signature for avfilter_get_audio_buffer(), make it
  consistent with avfilter_get_video_buffer().

2011-09-06 - 4f7dfe1 - lavfi 2.39.0
  Rename libavfilter/vsink_buffer.h to libavfilter/buffersink.h.

2011-09-06 - c4415f6 - lavfi 2.38.0
  Unify video and audio sink API.

  In particular, add av_buffersink_get_buffer_ref(), deprecate
  av_vsink_buffer_get_video_buffer_ref() and change the value for the
  opaque field passed to the abuffersink init function.

2011-09-04 - 61e2e29 - lavu 51.16.0
  Add av_asprintf().

2011-08-22 - dacd827 - lavf 53.10.0
  Add av_find_program_from_stream().

2011-08-20 - 69e2c1a - lavu 51.13.0
  Add av_get_media_type_string().

2011-09-03 - 1889c67 / fb4ca26 - lavc 53.13.0
                       lavf 53.11.0
                       lsws  2.1.0
  Add {avcodec,avformat,sws}_get_class().

2011-08-03 - 1889c67 / c11fb82 - lavu 51.15.0
  Add AV_OPT_SEARCH_FAKE_OBJ flag for av_opt_find() function.

2011-08-14 - 323b930 - lavu 51.12.0
  Add av_fifo_peek2(), deprecate av_fifo_peek().

2011-08-26 - lavu 51.14.0 / 51.9.0
  - 976a8b2 / add41de..976a8b2 / abc78a5 Do not include intfloat_readwrite.h,
    mathematics.h, rational.h, pixfmt.h, or log.h from avutil.h.

2011-08-16 - 27fbe31 / 48f9e45 - lavf 53.11.0 / 53.8.0
  Add avformat_query_codec().

2011-08-16 - 27fbe31 / bca06e7 - lavc 53.11.0
  Add avcodec_get_type().

2011-08-06 - 0cb233c / 2f63440 - lavf 53.7.0
  Add error_recognition to AVFormatContext.

2011-08-02 - 1d186e9 / 9d39cbf - lavc 53.9.1
  Add AV_PKT_FLAG_CORRUPT AVPacket flag.

2011-07-16 - b57df29 - lavfi 2.27.0
  Add audio packing negotiation fields and helper functions.

  In particular, add AVFilterPacking enum, planar, in_packings and
  out_packings fields to AVFilterLink, and the functions:
  avfilter_set_common_packing_formats()
  avfilter_all_packing_formats()

2011-07-10 - 3602ad7 / a67c061 - lavf 53.6.0
  Add avformat_find_stream_info(), deprecate av_find_stream_info().
  NOTE: this was backported to 0.7

2011-07-10 - 3602ad7 / 0b950fe - lavc 53.8.0
  Add avcodec_open2(), deprecate avcodec_open().
  NOTE: this was backported to 0.7

  Add avcodec_alloc_context3. Deprecate avcodec_alloc_context() and
  avcodec_alloc_context2().

2011-07-01 - b442ca6 - lavf 53.5.0 - avformat.h
  Add function av_get_output_timestamp().

2011-06-28 - 5129336 - lavu 51.11.0 - avutil.h
  Define the AV_PICTURE_TYPE_NONE value in AVPictureType enum.

2011-06-19 - fd2c0a5 - lavfi 2.23.0 - avfilter.h
  Add layout negotiation fields and helper functions.

  In particular, add in_chlayouts and out_chlayouts to AVFilterLink,
  and the functions:
  avfilter_set_common_sample_formats()
  avfilter_set_common_channel_layouts()
  avfilter_all_channel_layouts()

2011-06-19 - 527ca39 - lavfi 2.22.0 - AVFilterFormats
  Change type of AVFilterFormats.formats from int * to int64_t *,
  and update formats handling API accordingly.

  avfilter_make_format_list() still takes a int32_t array and converts
  it to int64_t. A new function, avfilter_make_format64_list(), that
  takes int64_t arrays has been added.

2011-06-19 - 44f669e - lavfi 2.21.0 - vsink_buffer.h
  Add video sink buffer and vsink_buffer.h public header.

2011-06-12 - 9fdf772 - lavfi 2.18.0 - avcodec.h
  Add avfilter_get_video_buffer_ref_from_frame() function in
  libavfilter/avcodec.h.

2011-06-12 - c535494 - lavfi 2.17.0 - avfiltergraph.h
  Add avfilter_inout_alloc() and avfilter_inout_free() functions.

2011-06-12 - 6119b23 - lavfi 2.16.0 - avfilter_graph_parse()
  Change avfilter_graph_parse() signature.

2011-06-23 - 686959e / 67e9ae1 - lavu 51.10.0 / 51.8.0 - attributes.h
  Add av_printf_format().

2011-06-16 - 2905e3f / 05e84c9, 2905e3f / 25de595 - lavf 53.4.0 / 53.2.0 - avformat.h
  Add avformat_open_input and avformat_write_header().
  Deprecate av_open_input_stream, av_open_input_file,
  AVFormatParameters and av_write_header.

2011-06-16 - 2905e3f / 7e83e1c, 2905e3f / dc59ec5 - lavu 51.9.0 / 51.7.0 - opt.h
  Add av_opt_set_dict() and av_opt_find().
  Deprecate av_find_opt().
  Add AV_DICT_APPEND flag.

2011-06-10 - 45fb647 / cb7c11c - lavu 51.6.0 - opt.h
  Add av_opt_flag_is_set().

2011-06-10 - c381960 - lavfi 2.15.0 - avfilter_get_audio_buffer_ref_from_arrays
  Add avfilter_get_audio_buffer_ref_from_arrays() to avfilter.h.

2011-06-09 - f9ecb84 / d9f80ea - lavu 51.8.0 - AVMetadata
  Move AVMetadata from lavf to lavu and rename it to
  AVDictionary -- new installed header dict.h.
  All av_metadata_* functions renamed to av_dict_*.

2011-06-07 - d552f61 / a6703fa - lavu 51.8.0 - av_get_bytes_per_sample()
  Add av_get_bytes_per_sample() in libavutil/samplefmt.h.
  Deprecate av_get_bits_per_sample_fmt().

2011-06-05 - f956924 / b39b062 - lavu 51.8.0 - opt.h
  Add av_opt_free convenience function.

2011-06-06 - 95a0242 - lavfi 2.14.0 - AVFilterBufferRefAudioProps
  Remove AVFilterBufferRefAudioProps.size, and use nb_samples in
  avfilter_get_audio_buffer() and avfilter_default_get_audio_buffer() in
  place of size.

2011-06-06 - 0bc2cca - lavu 51.6.0 - av_samples_alloc()
  Switch nb_channels and nb_samples parameters order in
  av_samples_alloc().

2011-06-06 - e1c7414 - lavu 51.5.0 - av_samples_*
  Change the data layout created by av_samples_fill_arrays() and
  av_samples_alloc().

2011-06-06 - 27bcf55 - lavfi 2.13.0 - vsrc_buffer.h
  Make av_vsrc_buffer_add_video_buffer_ref() accepts an additional
  flags parameter in input.

2011-06-03 - e977ca2 - lavfi 2.12.0 - avfilter_link_free()
  Add avfilter_link_free() function.

2011-06-02 - 5ad38d9 - lavu 51.4.0 - av_force_cpu_flags()
  Add av_cpu_flags() in libavutil/cpu.h.

2011-05-28 - e71f260 - lavu 51.3.0 - pixdesc.h
  Add av_get_pix_fmt_name() in libavutil/pixdesc.h, and deprecate
  avcodec_get_pix_fmt_name() in libavcodec/avcodec.h in its favor.

2011-05-25 - 39e4206 / 30315a8 - lavf 53.3.0 - avformat.h
  Add fps_probe_size to AVFormatContext.

2011-05-22 - 5ecdfd0 - lavf 53.2.0 - avformat.h
  Introduce avformat_alloc_output_context2() and deprecate
  avformat_alloc_output_context().

2011-05-22 - 83db719 - lavfi 2.10.0 - vsrc_buffer.h
  Make libavfilter/vsrc_buffer.h public.

2011-05-19 - c000a9f - lavfi 2.8.0 - avcodec.h
  Add av_vsrc_buffer_add_frame() to libavfilter/avcodec.h.

2011-05-14 - 9fdf772 - lavfi 2.6.0 - avcodec.h
  Add avfilter_get_video_buffer_ref_from_frame() to libavfilter/avcodec.h.

2011-05-18 - 75a37b5 / 64150ff - lavc 53.7.0 - AVCodecContext.request_sample_fmt
  Add request_sample_fmt field to AVCodecContext.

2011-05-10 - 59eb12f / 188dea1 - lavc 53.6.0 - avcodec.h
  Deprecate AVLPCType and the following fields in
  AVCodecContext: lpc_coeff_precision, prediction_order_method,
  min_partition_order, max_partition_order, lpc_type, lpc_passes.
  Corresponding FLAC encoder options should be used instead.

2011-05-07 - 9fdf772 - lavfi 2.5.0 - avcodec.h
  Add libavfilter/avcodec.h header and avfilter_copy_frame_props()
  function.

2011-05-07 - 18ded93 - lavc 53.5.0 - AVFrame
  Add format field to AVFrame.

2011-05-07 - 22333a6 - lavc 53.4.0 - AVFrame
  Add width and height fields to AVFrame.

2011-05-01 - 35fe66a - lavfi 2.4.0 - avfilter.h
  Rename AVFilterBufferRefVideoProps.pixel_aspect to
  sample_aspect_ratio.

2011-05-01 - 77e9dee - lavc 53.3.0 - AVFrame
  Add a sample_aspect_ratio field to AVFrame.

2011-05-01 - 1ba5727 - lavc 53.2.0 - AVFrame
  Add a pkt_pos field to AVFrame.

2011-04-29 - 35ceaa7 - lavu 51.2.0 - mem.h
  Add av_dynarray_add function for adding
  an element to a dynamic array.

2011-04-26 - d7e5aeb / bebe72f - lavu 51.1.0 - avutil.h
  Add AVPictureType enum and av_get_picture_type_char(), deprecate
  FF_*_TYPE defines and av_get_pict_type_char() defined in
  libavcodec/avcodec.h.

2011-04-26 - d7e5aeb / 10d3940 - lavfi 2.3.0 - avfilter.h
  Add pict_type and key_frame fields to AVFilterBufferRefVideo.

2011-04-26 - d7e5aeb / 7a11c82 - lavfi 2.2.0 - vsrc_buffer
  Add sample_aspect_ratio fields to vsrc_buffer arguments

2011-04-21 - 8772156 / 94f7451 - lavc 53.1.0 - avcodec.h
  Add CODEC_CAP_SLICE_THREADS for codecs supporting sliced threading.

2011-04-15 - lavc 52.120.0 - avcodec.h
  AVPacket structure got additional members for passing side information:
    c407984 / 4de339e introduce side information for AVPacket
    c407984 / 2d8591c make containers pass palette change in AVPacket

2011-04-12 - lavf 52.107.0 - avio.h
  Avio cleanup, part II - deprecate the entire URLContext API:
    c55780d / 175389c add avio_check as a replacement for url_exist
    9891004 / ff1ec0c add avio_pause and avio_seek_time as replacements
            for _av_url_read_fseek/fpause
    d4d0932 / cdc6a87 deprecate av_protocol_next(), avio_enum_protocols
            should be used instead.
    c88caa5 / 80c6e23 rename url_set_interrupt_cb->avio_set_interrupt_cb.
    c88caa5 / f87b1b3 rename open flags: URL_* -> AVIO_*
    d4d0932 / f8270bb add avio_enum_protocols.
    d4d0932 / 5593f03 deprecate URLProtocol.
    d4d0932 / c486dad deprecate URLContext.
    d4d0932 / 026e175 deprecate the typedef for URLInterruptCB
    c88caa5 / 8e76a19 deprecate av_register_protocol2.
    11d7841 / b840484 deprecate URL_PROTOCOL_FLAG_NESTED_SCHEME
    11d7841 / 1305d93 deprecate av_url_read_seek
    11d7841 / fa104e1 deprecate av_url_read_pause
    434f248 / 727c7aa deprecate url_get_filename().
    434f248 / 5958df3 deprecate url_max_packet_size().
    434f248 / 1869ea0 deprecate url_get_file_handle().
    434f248 / 32a97d4 deprecate url_filesize().
    434f248 / e52a914 deprecate url_close().
    434f248 / 58a48c6 deprecate url_seek().
    434f248 / 925e908 deprecate url_write().
    434f248 / dce3756 deprecate url_read_complete().
    434f248 / bc371ac deprecate url_read().
    434f248 / 0589da0 deprecate url_open().
    434f248 / 62eaaea deprecate url_connect.
    434f248 / 5652bb9 deprecate url_alloc.
    434f248 / 333e894 deprecate url_open_protocol
    434f248 / e230705 deprecate url_poll and URLPollEntry

2011-04-08 - lavf 52.106.0 - avformat.h
  Minor avformat.h cleanup:
    d4d0932 / a9bf9d8 deprecate av_guess_image2_codec
    d4d0932 / c3675df rename avf_sdp_create->av_sdp_create

2011-04-03 - lavf 52.105.0 - avio.h
  Large-scale renaming/deprecating of AVIOContext-related functions:
    2cae980 / 724f6a0 deprecate url_fdopen
    2cae980 / 403ee83 deprecate url_open_dyn_packet_buf
    2cae980 / 6dc7d80 rename url_close_dyn_buf       -> avio_close_dyn_buf
    2cae980 / b92c545 rename url_open_dyn_buf        -> avio_open_dyn_buf
    2cae980 / 8978fed introduce an AVIOContext.seekable field as a replacement for
            AVIOContext.is_streamed and url_is_streamed()
    1caa412 / b64030f deprecate get_checksum()
    1caa412 / 4c4427a deprecate init_checksum()
    2fd41c9 / 4ec153b deprecate udp_set_remote_url/get_local_port
    4fa0e24 / 933e90a deprecate av_url_read_fseek/fpause
    4fa0e24 / 8d9769a deprecate url_fileno
    0fecf26 / b7f2fdd rename put_flush_packet -> avio_flush
    0fecf26 / 35f1023 deprecate url_close_buf
    0fecf26 / 83fddae deprecate url_open_buf
    0fecf26 / d9d86e0 rename url_fprintf -> avio_printf
    0fecf26 / 59f65d9 deprecate url_setbufsize
    6947b0c / 3e68b3b deprecate url_ferror
    e8bb2e2 deprecate url_fget_max_packet_size
    76aa876 rename url_fsize -> avio_size
    e519753 deprecate url_fgetc
    655e45e deprecate url_fgets
    a2704c9 rename url_ftell -> avio_tell
    e16ead0 deprecate get_strz() in favor of avio_get_str
    0300db8,2af07d3 rename url_fskip -> avio_skip
    6b4aa5d rename url_fseek -> avio_seek
    61840b4 deprecate put_tag
    22a3212 rename url_fopen/fclose -> avio_open/close.
    0ac8e2b deprecate put_nbyte
    77eb550 rename put_byte          -> avio_w8
                   put_[b/l]e<type>  -> avio_w[b/l]<type>
                   put_buffer        -> avio_write
    b7effd4 rename get_byte          -> avio_r8,
                   get_[b/l]e<type>  -> avio_r[b/l]<type>
                   get_buffer        -> avio_read
    b3db9ce deprecate get_partial_buffer
    8d9ac96 rename av_alloc_put_byte -> avio_alloc_context

2011-03-25 - 27ef7b1 / 34b47d7 - lavc 52.115.0 - AVCodecContext.audio_service_type
  Add audio_service_type field to AVCodecContext.

2011-03-17 - e309fdc - lavu 50.40.0 - pixfmt.h
  Add PIX_FMT_BGR48LE and PIX_FMT_BGR48BE pixel formats

2011-03-02 - 863c471 - lavf  52.103.0 - av_pkt_dump2, av_pkt_dump_log2
  Add new functions av_pkt_dump2, av_pkt_dump_log2 that uses the
  source stream timebase for outputting timestamps. Deprecate
  av_pkt_dump and av_pkt_dump_log.

2011-02-20 - e731b8d - lavf  52.102.0 - avio.h
  * e731b8d - rename init_put_byte() to ffio_init_context(), deprecating the
              original, and move it to a private header so it is no longer
              part of our public API. Instead, use av_alloc_put_byte().
  * ae628ec - rename ByteIOContext to AVIOContext.

2011-02-16 - 09d171b - lavf  52.101.0 - avformat.h
                       lavu  52.39.0  - parseutils.h
  * 610219a - Add av_ prefix to dump_format().
  * f6c7375 - Replace parse_date() in lavf with av_parse_time() in lavu.
  * ab0287f - Move find_info_tag from lavf to lavu and add av_prefix to it.

2011-02-15 - lavu 52.38.0 - merge libavcore
  libavcore is merged back completely into libavutil

2011-02-10 - 55bad0c - lavc 52.113.0 - vbv_delay
  Add vbv_delay field to AVCodecContext

2011-02-14 - 24a83bd - lavf 52.100.0 - AV_DISPOSITION_CLEAN_EFFECTS
  Add AV_DISPOSITION_CLEAN_EFFECTS disposition flag.

2011-02-14 - 910b5b8 - lavfi 1.76.0 - AVFilterLink sample_aspect_ratio
  Add sample_aspect_ratio field to AVFilterLink.

2011-02-10 - 12c14cd - lavf 52.99.0 - AVStream.disposition
  Add AV_DISPOSITION_HEARING_IMPAIRED and AV_DISPOSITION_VISUAL_IMPAIRED.

2011-02-09 - c0b102c - lavc 52.112.0 - avcodec_thread_init()
  Deprecate avcodec_thread_init()/avcodec_thread_free() use; instead
  set thread_count before calling avcodec_open.

2011-02-09 - 37b00b4 - lavc 52.111.0 - threading API
  Add CODEC_CAP_FRAME_THREADS with new restrictions on get_buffer()/
  release_buffer()/draw_horiz_band() callbacks for appropriate codecs.
  Add thread_type and active_thread_type fields to AVCodecContext.

2011-02-08 - 3940caa - lavf 52.98.0 - av_probe_input_buffer
  Add av_probe_input_buffer() to avformat.h for probing format from a
  ByteIOContext.

2011-02-06 - fe174fc - lavf 52.97.0 - avio.h
  Add flag for non-blocking protocols: URL_FLAG_NONBLOCK

2011-02-04 - f124b08 - lavf 52.96.0 - avformat_free_context()
  Add avformat_free_context() in avformat.h.

2011-02-03 - f5b82f4 - lavc 52.109.0 - add CODEC_ID_PRORES
  Add CODEC_ID_PRORES to avcodec.h.

2011-02-03 - fe9a3fb - lavc 52.109.0 - H.264 profile defines
  Add defines for H.264 * Constrained Baseline and Intra profiles

2011-02-02 - lavf 52.95.0
  * 50196a9 - add a new installed header version.h.
  * 4efd5cf, dccbd97, 93b78d1 - add several variants of public
    avio_{put,get}_str* functions.  Deprecate corresponding semi-public
    {put,get}_str*.

2011-02-02 - dfd2a00 - lavu 50.37.0 - log.h
  Make av_dlog public.

2011-01-31 - 7b3ea55 - lavfi 1.76.0 - vsrc_buffer
  Add sample_aspect_ratio fields to vsrc_buffer arguments

2011-01-31 - 910b5b8 - lavfi 1.75.0 - AVFilterLink sample_aspect_ratio
  Add sample_aspect_ratio field to AVFilterLink.

2011-01-15 - a242ac3 - lavfi 1.74.0 - AVFilterBufferRefAudioProps
  Rename AVFilterBufferRefAudioProps.samples_nb to nb_samples.

2011-01-14 - 7f88a5b - lavf 52.93.0 - av_metadata_copy()
  Add av_metadata_copy() in avformat.h.

2011-01-07 - 81c623f - lavc 52.107.0 - deprecate reordered_opaque
  Deprecate reordered_opaque in favor of pkt_pts/dts.

2011-01-07 - 1919fea - lavc 52.106.0 - pkt_dts
  Add pkt_dts to AVFrame, this will in the future allow multithreading decoders
  to not mess up dts.

2011-01-07 - 393cbb9 - lavc 52.105.0 - pkt_pts
  Add pkt_pts to AVFrame.

2011-01-07 - 060ec0a - lavc 52.104.0 - av_get_profile_name()
  Add av_get_profile_name to libavcodec/avcodec.h.

2010-12-27 - 0ccabee - lavfi 1.71.0 - AV_PERM_NEG_LINESIZES
  Add AV_PERM_NEG_LINESIZES in avfilter.h.

2010-12-27 - 9128ae0 - lavf 52.91.0 - av_find_best_stream()
  Add av_find_best_stream to libavformat/avformat.h.

2010-12-27 - 107a7e3 - lavf 52.90.0
  Add AVFMT_NOSTREAMS flag for formats with no streams,
  like e.g. text metadata.

2010-12-22 - 0328b9e - lavu 50.36.0 - file.h
  Add functions av_file_map() and av_file_unmap() in file.h.

2010-12-19 - 0bc55f5 - lavu 50.35.0 - error.h
  Add "not found" error codes:
  AVERROR_DEMUXER_NOT_FOUND
  AVERROR_MUXER_NOT_FOUND
  AVERROR_DECODER_NOT_FOUND
  AVERROR_ENCODER_NOT_FOUND
  AVERROR_PROTOCOL_NOT_FOUND
  AVERROR_FILTER_NOT_FOUND
  AVERROR_BSF_NOT_FOUND
  AVERROR_STREAM_NOT_FOUND

2010-12-09 - c61cdd0 - lavcore 0.16.0 - avcore.h
  Move AV_NOPTS_VALUE, AV_TIME_BASE, AV_TIME_BASE_Q symbols from
  avcodec.h to avcore.h.

2010-12-04 - 16cfc96 - lavc 52.98.0 - CODEC_CAP_NEG_LINESIZES
  Add CODEC_CAP_NEG_LINESIZES codec capability flag in avcodec.h.

2010-12-04 - bb4afa1 - lavu 50.34.0 - av_get_pix_fmt_string()
  Deprecate avcodec_pix_fmt_string() in favor of
  pixdesc.h/av_get_pix_fmt_string().

2010-12-04 - 4da12e3 - lavcore 0.15.0 - av_image_alloc()
  Add av_image_alloc() to libavcore/imgutils.h.

2010-12-02 - 037be76 - lavfi 1.67.0 - avfilter_graph_create_filter()
  Add function avfilter_graph_create_filter() in avfiltergraph.h.

2010-11-25 - 4723bc2 - lavfi 1.65.0 - avfilter_get_video_buffer_ref_from_arrays()
  Add function avfilter_get_video_buffer_ref_from_arrays() in
  avfilter.h.

2010-11-21 - 176a615 - lavcore 0.14.0 - audioconvert.h
  Add a public audio channel API in audioconvert.h, and deprecate the
  corresponding functions in libavcodec:
  avcodec_get_channel_name()
  avcodec_get_channel_layout()
  avcodec_get_channel_layout_string()
  avcodec_channel_layout_num_channels()
  and the CH_* macros defined in libavcodec/avcodec.h.

2010-11-21 - 6bfc268 - lavf 52.85.0 - avformat.h
  Add av_append_packet().

2010-11-21 - a08d918 - lavc 52.97.0 - avcodec.h
  Add av_grow_packet().

2010-11-17 - 0985e1a - lavcore 0.13.0 - parseutils.h
  Add av_parse_color() declared in libavcore/parseutils.h.

2010-11-13 - cb2c971 - lavc 52.95.0 - AVCodecContext
  Add AVCodecContext.subtitle_header and AVCodecContext.subtitle_header_size
  fields.

2010-11-13 - 5aaea02 - lavfi 1.62.0 - avfiltergraph.h
  Make avfiltergraph.h public.

2010-11-13 - 4fcbb2a - lavfi 1.61.0 - avfiltergraph.h
  Remove declarations from avfiltergraph.h for the functions:
  avfilter_graph_check_validity()
  avfilter_graph_config_links()
  avfilter_graph_config_formats()
  which are now internal.
  Use avfilter_graph_config() instead.

2010-11-08 - d2af720 - lavu 50.33.0 - eval.h
  Deprecate functions:
  av_parse_and_eval_expr(),
  av_parse_expr(),
  av_eval_expr(),
  av_free_expr(),
  in favor of the functions:
  av_expr_parse_and_eval(),
  av_expr_parse(),
  av_expr_eval(),
  av_expr_free().

2010-11-08 - 24de0ed - lavfi 1.59.0 - avfilter_free()
  Rename avfilter_destroy() to avfilter_free().
  This change breaks libavfilter API/ABI.

2010-11-07 - 1e80a0e - lavfi 1.58.0 - avfiltergraph.h
  Remove graphparser.h header, move AVFilterInOut and
  avfilter_graph_parse() declarations to libavfilter/avfiltergraph.h.

2010-11-07 - 7313132 - lavfi 1.57.0 - AVFilterInOut
  Rename field AVFilterInOut.filter to AVFilterInOut.filter_ctx.
  This change breaks libavfilter API.

2010-11-04 - 97dd1e4 - lavfi 1.56.0 - avfilter_graph_free()
  Rename avfilter_graph_destroy() to avfilter_graph_free().
  This change breaks libavfilter API/ABI.

2010-11-04 - e15aeea - lavfi 1.55.0 - avfilter_graph_alloc()
  Add avfilter_graph_alloc() to libavfilter/avfiltergraph.h.

2010-11-02 - 6f84cd1 - lavcore 0.12.0 - av_get_bits_per_sample_fmt()
  Add av_get_bits_per_sample_fmt() to libavcore/samplefmt.h and
  deprecate av_get_bits_per_sample_format().

2010-11-02 - d63e456 - lavcore 0.11.0 - samplefmt.h
  Add sample format functions in libavcore/samplefmt.h:
  av_get_sample_fmt_name(),
  av_get_sample_fmt(),
  av_get_sample_fmt_string(),
  and deprecate the corresponding libavcodec/audioconvert.h functions:
  avcodec_get_sample_fmt_name(),
  avcodec_get_sample_fmt(),
  avcodec_sample_fmt_string().

2010-11-02 - 262d1c5 - lavcore 0.10.0 - samplefmt.h
  Define enum AVSampleFormat in libavcore/samplefmt.h, deprecate enum
  SampleFormat.

2010-10-16 - 2a24df9 - lavfi 1.52.0 - avfilter_graph_config()
  Add the function avfilter_graph_config() in avfiltergraph.h.

2010-10-15 - 03700d3 - lavf 52.83.0 - metadata API
  Change demuxers to export metadata in generic format and
  muxers to accept generic format. Deprecate the public
  conversion API.

2010-10-10 - 867ae7a - lavfi 1.49.0 - AVFilterLink.time_base
  Add time_base field to AVFilterLink.

2010-09-27 - c85eef4 - lavu 50.31.0 - av_set_options_string()
  Move av_set_options_string() from libavfilter/parseutils.h to
  libavutil/opt.h.

2010-09-27 - acc0490 - lavfi 1.47.0 - AVFilterLink
  Make the AVFilterLink fields srcpad and dstpad store the pointers to
  the source and destination pads, rather than their indexes.

2010-09-27 - 372e288 - lavu 50.30.0 - av_get_token()
  Move av_get_token() from libavfilter/parseutils.h to
  libavutil/avstring.h.

2010-09-26 - 635d4ae - lsws 0.12.0 - swscale.h
  Add the functions sws_alloc_context() and sws_init_context().

2010-09-26 - 6ed0404 - lavu 50.29.0 - opt.h
  Move libavcodec/opt.h to libavutil/opt.h.

2010-09-24 - 1c1c80f - lavu 50.28.0 - av_log_set_flags()
  Default of av_log() changed due to many problems to the old no repeat
  detection. Read the docs of AV_LOG_SKIP_REPEATED in log.h before
  enabling it for your app!.

2010-09-24 - f66eb58 - lavc 52.90.0 - av_opt_show2()
  Deprecate av_opt_show() in favor or av_opt_show2().

2010-09-14 - bc6f0af - lavu 50.27.0 - av_popcount()
  Add av_popcount() to libavutil/common.h.

2010-09-08 - c6c98d0 - lavu 50.26.0 - av_get_cpu_flags()
  Add av_get_cpu_flags().

2010-09-07 - 34017fd - lavcore 0.9.0 - av_image_copy()
  Add av_image_copy().

2010-09-07 - 9686abb - lavcore 0.8.0 - av_image_copy_plane()
  Add av_image_copy_plane().

2010-09-07 - 9b7269e - lavcore 0.7.0 - imgutils.h
  Adopt hierarchical scheme for the imgutils.h function names,
  deprecate the old names.

2010-09-04 - 7160bb7 - lavu 50.25.0 - AV_CPU_FLAG_*
  Deprecate the FF_MM_* flags defined in libavcodec/avcodec.h in favor
  of the AV_CPU_FLAG_* flags defined in libavutil/cpu.h.

2010-08-26 - 5da19b5 - lavc 52.87.0 - avcodec_get_channel_layout()
  Add avcodec_get_channel_layout() in audioconvert.h.

2010-08-20 - e344336 - lavcore 0.6.0 - av_fill_image_max_pixsteps()
  Rename av_fill_image_max_pixstep() to av_fill_image_max_pixsteps().

2010-08-18 - a6ddf8b - lavcore 0.5.0 - av_fill_image_max_pixstep()
  Add av_fill_image_max_pixstep() in imgutils.h.

2010-08-17 - 4f2d2e4 - lavu 50.24.0 - AV_NE()
  Add the AV_NE macro.

2010-08-17 - ad2c950 - lavfi 1.36.0 - audio framework
  Implement AVFilterBufferRefAudioProps struct for audio properties,
  get_audio_buffer(), filter_samples() functions and related changes.

2010-08-12 - 81c1eca - lavcore 0.4.0 - av_get_image_linesize()
  Add av_get_image_linesize() in imgutils.h.

2010-08-11 - c1db7bf - lavfi 1.34.0 - AVFilterBufferRef
  Resize data and linesize arrays in AVFilterBufferRef to 8.

  This change breaks libavfilter API/ABI.

2010-08-11 - 9f08d80 - lavc 52.85.0 - av_picture_data_copy()
  Add av_picture_data_copy in avcodec.h.

2010-08-11 - 84c0386 - lavfi 1.33.0 - avfilter_open()
  Change avfilter_open() signature:
  AVFilterContext *avfilter_open(AVFilter *filter, const char *inst_name) ->
  int avfilter_open(AVFilterContext **filter_ctx, AVFilter *filter, const char *inst_name);

  This change breaks libavfilter API/ABI.

2010-08-11 - cc80caf - lavfi 1.32.0 - AVFilterBufferRef
  Add a type field to AVFilterBufferRef, and move video specific
  properties to AVFilterBufferRefVideoProps.

  This change breaks libavfilter API/ABI.

2010-08-07 - 5d4890d - lavfi 1.31.0 - AVFilterLink
  Rename AVFilterLink fields:
  AVFilterLink.srcpic    ->  AVFilterLink.src_buf
  AVFilterLink.cur_pic   ->  AVFilterLink.cur_buf
  AVFilterLink.outpic    ->  AVFilterLink.out_buf

2010-08-07 - 7fce481 - lavfi 1.30.0
  Rename functions and fields:
  avfilter_(un)ref_pic       -> avfilter_(un)ref_buffer
  avfilter_copy_picref_props -> avfilter_copy_buffer_ref_props
  AVFilterBufferRef.pic      -> AVFilterBufferRef.buffer

2010-08-07 - ecc8dad - lavfi 1.29.0 - AVFilterBufferRef
  Rename AVFilterPicRef to AVFilterBufferRef.

2010-08-07 - d54e094 - lavfi 1.28.0 - AVFilterBuffer
  Move format field from AVFilterBuffer to AVFilterPicRef.

2010-08-06 - bf176f5 - lavcore 0.3.0 - av_check_image_size()
  Deprecate avcodec_check_dimensions() in favor of the function
  av_check_image_size() defined in libavcore/imgutils.h.

2010-07-30 - 56b5e9d - lavfi 1.27.0 - AVFilterBuffer
  Increase size of the arrays AVFilterBuffer.data and
  AVFilterBuffer.linesize from 4 to 8.

  This change breaks libavfilter ABI.

2010-07-29 - e7bd48a - lavcore 0.2.0 - imgutils.h
  Add functions av_fill_image_linesizes() and
  av_fill_image_pointers(), declared in libavcore/imgutils.h.

2010-07-27 - 126b638 - lavcore 0.1.0 - parseutils.h
  Deprecate av_parse_video_frame_size() and av_parse_video_frame_rate()
  defined in libavcodec in favor of the newly added functions
  av_parse_video_size() and av_parse_video_rate() declared in
  libavcore/parseutils.h.

2010-07-23 - 4485247 - lavu 50.23.0 - mathematics.h
  Add the M_PHI constant definition.

2010-07-22 - bdab614 - lavfi 1.26.0 - media format generalization
  Add a type field to AVFilterLink.

  Change the field types:
  enum PixelFormat format   -> int format   in AVFilterBuffer
  enum PixelFormat *formats -> int *formats in AVFilterFormats
  enum PixelFormat *format  -> int format   in AVFilterLink

  Change the function signatures:
  AVFilterFormats *avfilter_make_format_list(const enum PixelFormat *pix_fmts); ->
  AVFilterFormats *avfilter_make_format_list(const int *fmts);

  int avfilter_add_colorspace(AVFilterFormats **avff, enum PixelFormat pix_fmt); ->
  int avfilter_add_format    (AVFilterFormats **avff, int fmt);

  AVFilterFormats *avfilter_all_colorspaces(void); ->
  AVFilterFormats *avfilter_all_formats    (enum AVMediaType type);

  This change breaks libavfilter API/ABI.

2010-07-21 - aac6ca6 - lavcore 0.0.0
  Add libavcore.

2010-07-17 - b5c582f - lavfi 1.25.0 - AVFilterBuffer
  Remove w and h fields from AVFilterBuffer.

2010-07-17 - f0d77b2 - lavfi 1.24.0 - AVFilterBuffer
  Rename AVFilterPic to AVFilterBuffer.

2010-07-17 - 57fe80f - lavf 52.74.0 - url_fskip()
  Make url_fskip() return an int error code instead of void.

2010-07-11 - 23940f1 - lavc 52.83.0
  Add AVCodecContext.lpc_type and AVCodecContext.lpc_passes fields.
  Add AVLPCType enum.
  Deprecate AVCodecContext.use_lpc.

2010-07-11 - e1d7c88 - lavc 52.82.0 - avsubtitle_free()
  Add a function for free the contents of a AVSubtitle generated by
  avcodec_decode_subtitle.

2010-07-11 - b91d08f - lavu 50.22.0 - bswap.h and intreadwrite.h
  Make the bswap.h and intreadwrite.h API public.

2010-07-08 - ce1cd1c - lavu 50.21.0 - pixdesc.h
  Rename read/write_line() to av_read/write_image_line().

2010-07-07 - 4d508e4 - lavfi 1.21.0 - avfilter_copy_picref_props()
  Add avfilter_copy_picref_props().

2010-07-03 - 2d525ef - lavc 52.79.0
  Add FF_COMPLIANCE_UNOFFICIAL and change all instances of
  FF_COMPLIANCE_INOFFICIAL to use FF_COMPLIANCE_UNOFFICIAL.

2010-07-02 - 89eec74 - lavu 50.20.0 - lfg.h
  Export av_lfg_init(), av_lfg_get(), av_mlfg_get(), and av_bmg_get() through
  lfg.h.

2010-06-28 - a52e2c3 - lavfi 1.20.1 - av_parse_color()
  Extend av_parse_color() syntax, make it accept an alpha value specifier and
  set the alpha value to 255 by default.

2010-06-22 - 735cf6b - lavf 52.71.0 - URLProtocol.priv_data_size, priv_data_class
  Add priv_data_size and priv_data_class to URLProtocol.

2010-06-22 - ffbb289 - lavf 52.70.0 - url_alloc(), url_connect()
  Add url_alloc() and url_connect().

2010-06-22 - 9b07a2d - lavf 52.69.0 - av_register_protocol2()
  Add av_register_protocol2(), deprecating av_register_protocol().

2010-06-09 - 65db058 - lavu 50.19.0 - av_compare_mod()
  Add av_compare_mod() to libavutil/mathematics.h.

2010-06-05 - 0b99215 - lavu 50.18.0 - eval API
  Make the eval API public.

2010-06-04 - 31878fc - lavu 50.17.0 - AV_BASE64_SIZE
  Add AV_BASE64_SIZE() macro.

2010-06-02 - 7e566bb - lavc 52.73.0 - av_get_codec_tag_string()
  Add av_get_codec_tag_string().

2010-06-01 - 2b99142 - lsws 0.11.0 - convertPalette API
  Add sws_convertPalette8ToPacked32() and sws_convertPalette8ToPacked24().

2010-05-26 - 93ebfee - lavc 52.72.0 - CODEC_CAP_EXPERIMENTAL
  Add CODEC_CAP_EXPERIMENTAL flag.
  NOTE: this was backported to 0.6

2010-05-23 - 9977863 - lavu 50.16.0 - av_get_random_seed()
  Add av_get_random_seed().

2010-05-18 - 796ac23 - lavf 52.63.0 - AVFMT_FLAG_RTP_HINT
  Add AVFMT_FLAG_RTP_HINT as possible value for AVFormatContext.flags.
  NOTE: this was backported to 0.6

2010-05-09 - b6bc205 - lavfi 1.20.0 - AVFilterPicRef
  Add interlaced and top_field_first fields to AVFilterPicRef.

------------------------------8<-------------------------------------
                   0.6 branch was cut here
----------------------------->8--------------------------------------

2010-05-01 - 8e2ee18 - lavf 52.62.0 - probe function
  Add av_probe_input_format2 to API, it allows ignoring probe
  results below given score and returns the actual probe score.

2010-04-01 - 3dd6180 - lavf 52.61.0 - metadata API
  Add a flag for av_metadata_set2() to disable overwriting of
  existing tags.

2010-04-01 - 0fb49b5 - lavc 52.66.0
  Add avcodec_get_edge_width().

2010-03-31 - d103218 - lavc 52.65.0
  Add avcodec_copy_context().

2010-03-31 - 1a70d12 - lavf 52.60.0 - av_match_ext()
  Make av_match_ext() public.

2010-03-31 - 1149150 - lavu 50.14.0 - AVMediaType
  Move AVMediaType enum from libavcodec to libavutil.

2010-03-31 - 72415b2 - lavc 52.64.0 - AVMediaType
  Define AVMediaType enum, and use it instead of enum CodecType, which
  is deprecated and will be dropped at the next major bump.

2010-03-25 - 8795823 - lavu 50.13.0 - av_strerror()
  Implement av_strerror().

2010-03-23 - e1484eb - lavc 52.60.0 - av_dct_init()
  Support DCT-I and DST-I.

2010-03-15 - b8819c8 - lavf 52.56.0 - AVFormatContext.start_time_realtime
  Add AVFormatContext.start_time_realtime field.

2010-03-13 - 5bb5c1d - lavfi 1.18.0 - AVFilterPicRef.pos
  Add AVFilterPicRef.pos field.

2010-03-13 - 60c144f - lavu 50.12.0 - error.h
  Move error code definitions from libavcodec/avcodec.h to
  the new public header libavutil/error.h.

2010-03-07 - c709483 - lavc 52.56.0 - avfft.h
  Add public FFT interface.

2010-03-06 - ac6ef86 - lavu 50.11.0 - av_stristr()
  Add av_stristr().

2010-03-03 - 4b83fc0 - lavu 50.10.0 - av_tree_enumerate()
  Add av_tree_enumerate().

2010-02-07 - b687c1a - lavu 50.9.0 - av_compare_ts()
  Add av_compare_ts().

2010-02-05 - 3f3dc76 - lsws 0.10.0 - sws_getCoefficients()
  Add sws_getCoefficients().

2010-02-01 - ca76a11 - lavf 52.50.0 - metadata API
  Add a list of generic tag names, change 'author' -> 'artist',
  'year' -> 'date'.

2010-01-30 - 80a07f6 - lavu 50.8.0 - av_get_pix_fmt()
  Add av_get_pix_fmt().

2010-01-21 - 01cc47d - lsws 0.9.0 - sws_scale()
  Change constness attributes of sws_scale() parameters.

2010-01-10 - 3fb8e77 - lavfi 1.15.0 - avfilter_graph_config_links()
  Add a log_ctx parameter to avfilter_graph_config_links().

2010-01-07 - 8e9767f - lsws 0.8.0 - sws_isSupported{In,Out}put()
  Add sws_isSupportedInput() and sws_isSupportedOutput() functions.

2010-01-06 - c1d662f - lavfi 1.14.0 - avfilter_add_colorspace()
  Change the avfilter_add_colorspace() signature, make it accept an
  (AVFilterFormats **) rather than an (AVFilterFormats *) as before.

2010-01-03 - 4fd1f18 - lavfi 1.13.0 - avfilter_add_colorspace()
  Add avfilter_add_colorspace().

2010-01-02 - 8eb631f - lavf 52.46.0 - av_match_ext()
  Add av_match_ext(), it should be used in place of match_ext().

2010-01-01 - a1f547b - lavf 52.45.0 - av_guess_format()
  Add av_guess_format(), it should be used in place of guess_format().

2009-12-13 - a181981 - lavf 52.43.0 - metadata API
  Add av_metadata_set2(), AV_METADATA_DONT_STRDUP_KEY and
  AV_METADATA_DONT_STRDUP_VAL.

2009-12-13 - 277c733 - lavu 50.7.0 - avstring.h API
  Add av_d2str().

2009-12-13 - 02b398e - lavc 52.42.0 - AVStream
  Add avg_frame_rate.

2009-12-12 - 3ba69a1 - lavu 50.6.0 - av_bmg_next()
  Introduce the av_bmg_next() function.

2009-12-05 - a13a543 - lavfi 1.12.0 - avfilter_draw_slice()
  Add a slice_dir parameter to avfilter_draw_slice().

2009-11-26 - 4cc3f6a - lavfi 1.11.0 - AVFilter
  Remove the next field from AVFilter, this is not anymore required.

2009-11-25 - 1433c4a - lavfi 1.10.0 - avfilter_next()
  Introduce the avfilter_next() function.

2009-11-25 - 86a60fa - lavfi 1.9.0 - avfilter_register()
  Change the signature of avfilter_register() to make it return an
  int. This is required since now the registration operation may fail.

2009-11-25 - 74a0059 - lavu 50.5.0 - pixdesc.h API
  Make the pixdesc.h API public.

2009-10-27 - 243110f - lavfi 1.5.0 - AVFilter.next
  Add a next field to AVFilter, this is used for simplifying the
  registration and management of the registered filters.

2009-10-23 - cccd292 - lavfi 1.4.1 - AVFilter.description
  Add a description field to AVFilter.

2009-10-19 - 6b5dc05 - lavfi 1.3.0 - avfilter_make_format_list()
  Change the interface of avfilter_make_format_list() from
  avfilter_make_format_list(int n, ...) to
  avfilter_make_format_list(enum PixelFormat *pix_fmts).

2009-10-18 - 0eb4ff9 - lavfi 1.0.0 - avfilter_get_video_buffer()
  Make avfilter_get_video_buffer() recursive and add the w and h
  parameters to it.

2009-10-07 - 46c40e4 - lavfi 0.5.1 - AVFilterPic
  Add w and h fields to AVFilterPic.

2009-06-22 - 92400be - lavf 52.34.1 - AVFormatContext.packet_size
  This is now an unsigned int instead of a signed int.

2009-06-19 - a4276ba - lavc 52.32.0 - AVSubtitle.pts
  Add a pts field to AVSubtitle which gives the subtitle packet pts
  in AV_TIME_BASE. Some subtitle de-/encoders (e.g. XSUB) will
  not work right without this.

2009-06-03 - 8f3f2e0 - lavc 52.30.2 - AV_PKT_FLAG_KEY
  PKT_FLAG_KEY has been deprecated and will be dropped at the next
  major version. Use AV_PKT_FLAG_KEY instead.

2009-06-01 - f988ce6 - lavc 52.30.0 - av_lockmgr_register()
  av_lockmgr_register() can be used to register a callback function
  that lavc (and in the future, libraries that depend on lavc) can use
  to implement mutexes. The application should provide a callback function
  that implements the AV_LOCK_* operations described in avcodec.h.
  When the lock manager is registered, FFmpeg is guaranteed to behave
  correctly in a multi-threaded application.

2009-04-30 - ce1d9c8 - lavc 52.28.0 - av_free_packet()
  av_free_packet() is no longer an inline function. It is now exported.

2009-04-11 - 80d403f - lavc 52.25.0 - deprecate av_destruct_packet_nofree()
  Please use NULL instead. This has been supported since r16506
  (lavf > 52.23.1, lavc > 52.10.0).

2009-04-07 - 7a00bba - lavc 52.23.0 - avcodec_decode_video/audio/subtitle
  The old decoding functions are deprecated, all new code should use the
  new functions avcodec_decode_video2(), avcodec_decode_audio3() and
  avcodec_decode_subtitle2(). These new functions take an AVPacket *pkt
  argument instead of a const uint8_t *buf / int buf_size pair.

2009-04-03 - 7b09db3 - lavu 50.3.0 - av_fifo_space()
  Introduce the av_fifo_space() function.

2009-04-02 - fabd246 - lavc 52.23.0 - AVPacket
  Move AVPacket declaration from libavformat/avformat.h to
  libavcodec/avcodec.h.

2009-03-22 - 6e08ca9 - lavu 50.2.0 - RGB32 pixel formats
  Convert the pixel formats PIX_FMT_ARGB, PIX_FMT_RGBA, PIX_FMT_ABGR,
  PIX_FMT_BGRA, which were defined as macros, into enum PixelFormat values.
  Conversely PIX_FMT_RGB32, PIX_FMT_RGB32_1, PIX_FMT_BGR32 and
  PIX_FMT_BGR32_1 are now macros.
  avcodec_get_pix_fmt() now recognizes the "rgb32" and "bgr32" aliases.
  Re-sort the enum PixelFormat list accordingly.
  This change breaks API/ABI backward compatibility.

2009-03-22 - f82674e - lavu 50.1.0 - PIX_FMT_RGB5X5 endian variants
  Add the enum PixelFormat values:
  PIX_FMT_RGB565BE, PIX_FMT_RGB565LE, PIX_FMT_RGB555BE, PIX_FMT_RGB555LE,
  PIX_FMT_BGR565BE, PIX_FMT_BGR565LE, PIX_FMT_BGR555BE, PIX_FMT_BGR555LE.

2009-03-21 - ee6624e - lavu 50.0.0  - av_random*
  The Mersenne Twister PRNG implemented through the av_random* functions
  was removed. Use the lagged Fibonacci PRNG through the av_lfg* functions
  instead.

2009-03-08 - 41dd680 - lavu 50.0.0  - AVFifoBuffer
  av_fifo_init, av_fifo_read, av_fifo_write and av_fifo_realloc were dropped
  and replaced by av_fifo_alloc, av_fifo_generic_read, av_fifo_generic_write
  and av_fifo_realloc2.
  In addition, the order of the function arguments of av_fifo_generic_read
  was changed to match av_fifo_generic_write.
  The AVFifoBuffer/struct AVFifoBuffer may only be used in an opaque way by
  applications, they may not use sizeof() or directly access members.

2009-03-01 - ec26457 - lavf 52.31.0 - Generic metadata API
  Introduce a new metadata API (see av_metadata_get() and friends).
  The old API is now deprecated and should not be used anymore. This especially
  includes the following structure fields:
    - AVFormatContext.title
    - AVFormatContext.author
    - AVFormatContext.copyright
    - AVFormatContext.comment
    - AVFormatContext.album
    - AVFormatContext.year
    - AVFormatContext.track
    - AVFormatContext.genre
    - AVStream.language
    - AVStream.filename
    - AVProgram.provider_name
    - AVProgram.name
    - AVChapter.title<|MERGE_RESOLUTION|>--- conflicted
+++ resolved
@@ -15,7 +15,9 @@
 
 API changes, most recent first:
 
-<<<<<<< HEAD
+2013-08-xx - xxxxxxx - lavc 55.11.0 - avcodec.h
+  Add output_picture_number to AVCodecParserContext.
+
 2013-07-XX - xxxxxxx - XXXXXXXXXXXXXX - avcodec.h
   Add avcodec_chroma_pos_to_enum()
   Add avcodec_enum_to_chroma_pos()
@@ -23,10 +25,6 @@
 2013-07-03 - xxxxxxx - lavfi 3.78.100 - avfilter.h
   Deprecate avfilter_graph_parse() in favor of the equivalent
   avfilter_graph_parse_ptr().
-=======
-2013-08-xx - xxxxxxx - lavc 55.11.0 - avcodec.h
-  Add output_picture_number to AVCodecParserContext.
->>>>>>> a8b19271
 
 2013-06-xx - xxxxxxx - lavc 55.10.0 - avcodec.h
   Add MPEG-2 AAC profiles
